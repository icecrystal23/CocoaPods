--- conflicted
+++ resolved
@@ -410,15 +410,7 @@
         # at least one file. It requires the pods to be alredy present
         # in the current working directory under Pods/spec.name.
         #
-<<<<<<< HEAD
         # @return [Array<String>]
-=======
-        # The exceptions are public_header_files and clean_paths,
-        # since a Spec may declare an explicit empty list of public
-        # header files, and an explicit empty of paths to be cleaned up.
-        #
-        # It returns a array of messages
->>>>>>> be275692
         #
         def file_patterns_errors
           messages = []
@@ -572,12 +564,6 @@
   #
   s.source_files = 'Classes', 'Classes/**/*.{h,m}'
 
-<<<<<<< HEAD
-=======
-  # ――― OPTIONAL VALUES ――――――――――――――――――――――――――――――――――――――――――――――――――――――― #
-
-  s.description = 'An optional longer description of #{data[:name]}.'
-
   # A list of file patterns which select the header files that should be
   # made available to the application. If the pattern is a directory then the
   # path will automatically have '*.h' appended.
@@ -589,19 +575,6 @@
   #
   # s.public_header_files = 'Classes/**/*.h'
 
-  # If this Pod runs only on iOS or OS X, then specify the platform and
-  # the deployment target.
-  #
-  # s.platform = :ios, '5.0'
-  # s.platform = :ios
-
-  # If this Pod runs on boths platforms, then specify the deployment
-  # targets.
-  #
-  # s.ios.deployment_target = '5.0'
-  # s.osx.deployment_target = '10.7'
-
->>>>>>> be275692
   # A list of resources included with the Pod. These are copied into the
   # target bundle with a build phase script.
   #
