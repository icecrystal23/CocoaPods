--- conflicted
+++ resolved
@@ -24,23 +24,20 @@
         @allow_warnings = argv.flag?('allow-warnings')
         @local_only = argv.flag?('local-only')
         @repo = argv.shift_argument
-<<<<<<< HEAD
-        @podspec = argv.shift_argument
+        if @repo.nil?
+          @repo = "master"
+        elsif @repo.end_with? ".podspec"
+          @podspec = @repo
+          @repo = "master"
+        else
+          @podspec = argv.shift_argument
+        end
         super
       end
 
       def validate!
         super
         help! "A spec-repo name is required." unless @repo
-=======
-        if @repo.end_with? ".podspec"
-          @podspec = @repo
-          @repo = "master"
-        else
-          @podspec = argv.shift_argument
-        end
-        super unless argv.empty? && @repo
->>>>>>> b8f9f326
       end
 
       def run
