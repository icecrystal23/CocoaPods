require 'open-uri'
require 'tempfile'
require 'zlib'
require 'digest/sha1'

module Pod
  class Downloader
    class Git < Downloader
      include Config::Mixin
      include UserInterface::Mixin

      executable :git

      MAX_CACHE_SIZE = 500

      def download
        create_cache unless cache_exist?
        ui_title(' > Cloning git repo', '', 3) do
          if options[:tag]
            download_tag
          elsif options[:branch]
            download_branch
          elsif options[:commit]
            download_commit
          else
            download_head
          end
          Dir.chdir(target_path) { git! "submodule update --init"  } if options[:submodules]
        end
        prune_cache
      end

      def create_cache
        ui_title " > Creating cache git repo (#{cache_path})"
        cache_path.rmtree if cache_path.exist?
        cache_path.mkpath
        git! %Q|clone  --mirror "#{url}" "#{cache_path}"|
      end

      def prune_cache
        return unless caches_dir.exist?
        Dir.chdir(caches_dir) do
          repos = Pathname.new(caches_dir).children.select { |c| c.directory? }.sort_by(&:ctime)
          while caches_size >= MAX_CACHE_SIZE && !repos.empty?
            dir = repos.shift
            ui_message "#{'->'.yellow} Removing git cache for `#{origin_url(dir)}'"
            dir.rmtree
          end
        end
      end

      def cache_path
        @cache_path ||= caches_dir + "#{Digest::SHA1.hexdigest(url.to_s)}"
      end

      def cache_exist?
        cache_path.exist? && origin_url(cache_path).to_s == url.to_s
      end

      def origin_url(dir)
        Dir.chdir(dir) { `git config remote.origin.url`.chomp }
      end

      def caches_dir
        Pathname.new(File.expand_path("~/Library/Caches/CocoaPods/Git"))
      end

      def clone_url
        cache_path
      end

      def caches_size
        # expressed in Mb
        `du -cm`.split("\n").last.to_i
      end

      def update_cache
        ui_title " > Updating cache git repo (#{cache_path})"
        Dir.chdir(cache_path) do
<<<<<<< HEAD
          if git("config core.bare").chomp == "true"
            git! "remote update"
          else
            git! "reset --hard HEAD"
            git! "clean -d -x -f"
            git! "pull origin master"
            git! "fetch --tags"
          end
=======
          git! "reset --hard HEAD"
          git! "clean -d -x -f"
          git! "pull origin master"
          git! "fetch"
          git! "fetch --tags"
>>>>>>> 818f3901
        end
      end

      def ref_exists?(ref)
        Dir.chdir(cache_path) { git "rev-list --max-count=1 #{ref}" }
        $? == 0
      end

      def ensure_ref_exists(ref)
        return if ref_exists?(ref)
        # Skip pull if not needed
        update_cache
        raise Informative, "[!] Cache unable to find git reference `#{ref}' for `#{url}'.".red unless ref_exists?(ref)
      end

      def branch_exists?(branch)
        Dir.chdir(cache_path) { git "branch -r | grep #{branch}$" } # check for remote branch and do suffix matching ($ anchor)
        $? == 0
      end

      def ensure_remote_branch_exists(branch)
        return if branch_exists?(branch)
        update_cache
        raise Informative, "[!] Cache unable to find git reference `#{branch}' for `#{url}' (#{$?}).".red unless branch_exists?(branch)
      end

      def download_head
        if cache_exist?
          update_cache
        else
          create_cache
        end

        clone(clone_url, target_path)
        Dir.chdir(target_path) { git! "submodule update --init"  } if options[:submodules]
      end

      def download_tag
        ensure_ref_exists(options[:tag])
        Dir.chdir(target_path) do
          git! "init"
          git! "remote add origin '#{clone_url}'"
          git! "fetch origin tags/#{options[:tag]}"
          git! "reset --hard FETCH_HEAD"
          git! "checkout -b activated-pod-commit"
        end
      end

      def download_commit
        ensure_ref_exists(options[:commit])
        clone(clone_url, target_path)
        Dir.chdir(target_path) do
          git! "checkout -b activated-pod-commit #{options[:commit]}"
        end
      end

      def download_branch
        ensure_remote_branch_exists(options[:branch])
        clone(clone_url, target_path)
        Dir.chdir(target_path) do
          git! "remote add upstream '#{@url}'" # we need to add the original url, not the cache url
          git! "fetch -q upstream" # refresh the branches
          git! "checkout --track -b activated-pod-commit upstream/#{options[:branch]}" # create a new tracking branch
          ui_message("Just downloaded and checked out branch: #{options[:branch]} from upstream #{clone_url}")
        end
      end

      def clone(from, to)
        git! %Q|clone "#{from}" "#{to}"|
      end
    end

    class GitHub < Git
      def download_head
        download_only? ? download_and_extract_tarball('master') : super
      end

      def download_tag
        download_only? ? download_and_extract_tarball(options[:tag]) : super
      end

      def download_commit
        download_only? ? download_and_extract_tarball(options[:commit]) : super
      end

      def download_branch
        download_only? ? download_and_extract_tarball(options[:branch]) : super
      end

      def tarball_url_for(id)
        original_url, username, reponame = *(url.match(/[:\/]([\w\-]+)\/([\w\-]+)\.git/))
        "https://github.com/#{username}/#{reponame}/tarball/#{id}"
      end

      def tmp_path
        target_path + "tarball.tar.gz"
      end

      private

      def download_only?
        @options[:download_only]
      end

      def download_and_extract_tarball(id)
        File.open(tmp_path, "w+") do |tmpfile|
          open tarball_url_for(id) do |archive|
            tmpfile.write Zlib::GzipReader.new(archive).read
          end

          system "tar xf #{tmpfile.path} -C #{target_path} --strip-components 1"
        end
      end
    end
  end
end<|MERGE_RESOLUTION|>--- conflicted
+++ resolved
@@ -77,7 +77,6 @@
       def update_cache
         ui_title " > Updating cache git repo (#{cache_path})"
         Dir.chdir(cache_path) do
-<<<<<<< HEAD
           if git("config core.bare").chomp == "true"
             git! "remote update"
           else
@@ -86,13 +85,6 @@
             git! "pull origin master"
             git! "fetch --tags"
           end
-=======
-          git! "reset --hard HEAD"
-          git! "clean -d -x -f"
-          git! "pull origin master"
-          git! "fetch"
-          git! "fetch --tags"
->>>>>>> 818f3901
         end
       end
 
