# Installation & Update

To install or update CocoaPods see this [guide](http://docs.cocoapods.org/guides/installing_cocoapods.html).

To install release candidates run `[sudo] gem install cocoapods --pre`

## Master

##### Enhancements

* Allow using an application defined by an app spec as the app host for a test spec.  
  [jkap](https://github.com/jkap)
  [Samuel Giddins](https://github.com/segiddins)
  [#8654](https://github.com/CocoaPods/CocoaPods/pull/8654)

* Speed up dependency resolution when there are many requirements for the same pod
  or many versions that do not satisfy the given requirements.  
  [Samuel Giddins](https://github.com/segiddins)

* Add support for pods in abstract-only targets to be installed.  
  [Samuel Giddins](https://github.com/segiddins)

* Emit a warning when attempting to integrate dynamic frameworks into command line tool targets  
  [Eric Amorde](https://github.com/amorde)
  [#6493](https://github.com/CocoaPods/CocoaPods/issues/6493)

##### Bug Fixes

<<<<<<< HEAD
* Fix set `cache_root` from config file error  
  [tripleCC](https://github.com/tripleCC)
  [#8515](https://github.com/CocoaPods/CocoaPods/issues/8515)
=======
* Fix 1.7.0.rc.1 static library regression for pods with `header_dir` attribute  
  [Paul Beusterien](https://github.com/paulb777)
  [#8765](https://github.com/CocoaPods/CocoaPods/issues/8765)

* Ensure all embedded pod targets are copied over to the host target.  
  [Dimitris Koutsogiorgas](https://github.com/dnkoutso)
  [#8608](https://github.com/CocoaPods/CocoaPods/issues/8608)

* Scope app spec dependent targets when no dedup'ing targets.
  [Dimitris Koutsogiorgas](https://github.com/dnkoutso)
  [#8585](https://github.com/CocoaPods/CocoaPods/pull/8585)
>>>>>>> eb4767ec

* Set default build configurations for app / test specs when installing with
  `integrate_targets: false`, ensuring the `Embed Frameworks` and
  `Copy Resources` scripts will copy the necessary build artifacts.  
  [Samuel Giddins](https://github.com/segiddins)

* No longer show a warning when using an optional include (`#include?`) to
  include the Pods .xcconfig from the base .xcconfig file
  [Rob Hudson](https://github.com/robtimp)

## 1.7.0.rc.1 (2019-05-02)

##### Enhancements

* Replace Pods project `Dependencies` group with `Development Pods` and `Pods` groups.  
  [Sebastian Shanus](https://github.com/sebastianv1)
  [#8659](https://github.com/CocoaPods/CocoaPods/issues/8659)

* Add an error message for :podspec pods not matching the version in Pods and on disk  
  [orta](https://github.com/orta)
  [#8676](https://github.com/CocoaPods/CocoaPods/issues/8676)

##### Bug Fixes

* Allow insecure loads in requires_app_host's Info.plist  
  [Paul Beusterien](https://github.com/paulb777)
  [#8747](https://github.com/CocoaPods/CocoaPods/pull/8747)

* Fix a regression for static libraries with a custom module name  
  [Eric Amorde](https://github.com/amorde)
  [#8695](https://github.com/CocoaPods/CocoaPods/issues/8695)

* Fix target cache key SPECS key ordering.  
  [Sebastian Shanus](https://github.com/sebastianv1)
  [#8657](https://github.com/CocoaPods/CocoaPods/issues/8657)

* Fix regression not compiling xcdatamodeld files in static frameworks  
  [Paul Beusterien](https://github.com/paulb777)
  [#8702](https://github.com/CocoaPods/CocoaPods/issues/8702)

* Fix: AppIcon not found when executing `pod lib lint`  
  [Itay Brenner](https://github.com/itaybre)
  [#8648](https://github.com/CocoaPods/CocoaPods/issues/8648)

## 1.7.0.beta.3 (2019-03-28)

##### Enhancements

* Adds support for referring to other podspecs during validation  
  [Orta Therox](https://github.com/orta)
  [#8536](https://github.com/CocoaPods/CocoaPods/pull/8536)

##### Bug Fixes

* Deintegrate deleted targets even if `incremental_installation` is turned on.  
  [Dimitris Koutsogiorgas](https://github.com/dnkoutso) & [Doug Mead](https://github.com/dmead28)
  [#8638](https://github.com/CocoaPods/CocoaPods/pull/8638)

* Reduce the probability of multiple project UUID collisions.  
  [Sebastian Shanus](https://github.com/sebastianv1)
  [#8636](https://github.com/CocoaPods/CocoaPods/pull/8636)

* Resolved an issue that could cause spec repo updates to fail on CI servers.  
  [rpecka](https://github.com/rpecka)
  [#7317](https://github.com/CocoaPods/CocoaPods/issues/7317)


## 1.7.0.beta.2 (2019-03-08)

##### Enhancements

* Integrate `xcfilelist` input/output paths for script phases.  
  [Dimitris Koutsogiorgas](https://github.com/dnkoutso)
  [#8585](https://github.com/CocoaPods/CocoaPods/pull/8585)

##### Bug Fixes

* Do not warn of `.swift-version` file being deprecated if pod does not use Swift.  
  [Dimitris Koutsogiorgas](https://github.com/dnkoutso)
  [#8593](https://github.com/CocoaPods/CocoaPods/pull/8593)

* Generate sibling targets for incremental installation.  
  [Sebastian Shanus](https://github.com/sebastianv1) & [Igor Makarov](https://github.com/igor-makarov)
  [#8577](https://github.com/CocoaPods/CocoaPods/issues/8577)

* Validator should filter our app specs from subspec analysis.  
  [Dimitris Koutsogiorgas](https://github.com/dnkoutso)
  [#8592](https://github.com/CocoaPods/CocoaPods/pull/8592)

* Do not warn that `--swift-version` parameter is deprecated.  
  [Dimitris Koutsogiorgas](https://github.com/dnkoutso)
  [#8586](https://github.com/CocoaPods/CocoaPods/pull/8586)

* Include `bcsymbolmap` file output paths into script phase.  
  [Dimitris Koutsogiorgas](https://github.com/dnkoutso)
  [#8563](https://github.com/CocoaPods/CocoaPods/pull/8563)

* Copy `bcsymbolmap` files into correct destination to avoid invalid app archives  
  [florianbuerger](https://github.com/florianbuerger)
  [#8558](https://github.com/CocoaPods/CocoaPods/pull/8558)

* Fix: unset GIT_DIR and GIT_WORK_TREE for git operations  
  [tripleCC](https://github.com/tripleCC)
  [#7958](https://github.com/CocoaPods/CocoaPods/issues/7958)

* Fix crash when running `pod update` with `--sources` and `--project-directory`  
  [tripleCC](https://github.com/tripleCC)
  [#8565](https://github.com/CocoaPods/CocoaPods/issues/8565)

* Do not use spaces around variable assignment in generated embed framework script  
  [florianbuerger](https://github.com/florianbuerger)
  [#8548](https://github.com/CocoaPods/CocoaPods/pull/8548)

* Do not link specs into user targets that are only used by app specs.  
  [Samuel Giddins](https://github.com/segiddins)


## 1.7.0.beta.1 (2019-02-22)

##### Enhancements

* Copy `bcsymbolmap` files of a vendored framework.  
  [dacaiguoguogmail](https://github.com/dacaiguoguogmail)
  [#8461](https://github.com/CocoaPods/CocoaPods/issues/8461)

* Set the path of development pod groups to root directory of the Pod  
  [Eric Amorde](https://github.com/amorde)
  [#8445](https://github.com/CocoaPods/CocoaPods/pull/8445)
  [#8503](https://github.com/CocoaPods/CocoaPods/pull/8503)

* Incremental Pod Installation
  Enables only regenerating projects for pod targets that have changed since the previous installation. 
  This feature is gated by the `incremental_installation` option.  
  [Sebastian Shanus](https://github.com/sebastianv1)
  [#8319](https://github.com/CocoaPods/CocoaPods/issues/8319)

* Podfile: Add a CDNSource automatically if it's not present, just like git source.  
  Convenience for CDNSource when specified as `source 'https://cdn.jsdelivr.net/cocoa/'`.  
  If source doesn't exist, it will be created.  
  [igor-makarov](https://github.com/igor-makarov)
  [#8362](https://github.com/CocoaPods/CocoaPods/pull/8362)

* Scheme configuration support.  
  [Dimitris Koutsogiorgas](https://github.com/dnkoutso)
  [#7577](https://github.com/CocoaPods/CocoaPods/issues/7577)

* Add support for `.rb` extension for Podfiles  
  [Eric Amorde](https://github.com/amorde)
  [#8171](https://github.com/CocoaPods/CocoaPods/issues/8171)

* Add CDN repo Source to allow retrieving specs from a web URL.  
  [igor-makarov](https://github.com/igor-makarov)
  [#8268](https://github.com/CocoaPods/CocoaPods/issues/8268) (partial beta solution)

* Multi Pod Project Generation Support.  
  Support for splitting the pods project into a subproject per pod target, gated by the `generate_multiple_pod_projects` installation option.  
  [Sebastian Shanus](https://github.com/sebastianv1)
  [#8253](https://github.com/CocoaPods/CocoaPods/issues/8253)

* Don't add main for app specs.  
  [Derek Ostrander](https://github.com/dostrander)
  [#8235](https://github.com/CocoaPods/CocoaPods/pull/8235)

* Multiple Swift versions support  
  [Dimitris Koutsogiorgas](https://github.com/dnkoutso)
  [#8191](https://github.com/CocoaPods/CocoaPods/issues/8191)

* Adds app spec project integration.  
  [Derek Ostrander](https://github.com/dostrander)
  [#8158](https://github.com/CocoaPods/CocoaPods/pull/8158)

* Add documentation for the Podfile installation options  
  [Eric Amorde](https://github.com/amorde)
  [#8198](https://github.com/CocoaPods/CocoaPods/issues/8198)
  [guides.cocoapods.org #142](https://github.com/CocoaPods/guides.cocoapods.org/issues/142)

##### Bug Fixes

* Clean up old integrated framework references.  
  [Dimitris Koutsogiorgas](https://github.com/dnkouts)
  [#8296](https://github.com/CocoaPods/CocoaPods/issues/8296)

* Always update sources specified with the `:source` option when `--repo-update` is specified  
  [Eric Amorde](https://github.com/amorde)
  [#8421](https://github.com/CocoaPods/CocoaPods/issues/8421) 

* Set `showEnvVarsInLog` for script phases only when its disabled.  
  [Dimitris Koutsogiorgas](https://github.com/dnkoutso)
  [#8400](https://github.com/CocoaPods/CocoaPods/pull/8400)

* Fix error when execute pod list --update --verbose command  
  [tripleCC](https://github.com/tripleCC)
  [#8404](https://github.com/CocoaPods/CocoaPods/pull/8404)

* Remove `manifest` attribute from sandbox.  
  [Dimitris Koutsogiorgas](https://github.com/dnkoutso)
  [#8260](https://github.com/CocoaPods/CocoaPods/pull/8260)
  
* Don't have libraries build the app spec.  
  [Derek Ostrander](https://github.com/dostrander)
  [#8244](https://github.com/CocoaPods/CocoaPods/pull/8244)
  
* Fix HTTPs -> HTTPS in warning message  
  [CydeWeys](https://github.com/CydeWeys)
  [#8354](https://github.com/CocoaPods/CocoaPods/issues/8354)

* Add the `FRAMEWORK_SEARCH_PATHS` necessary to import `XCTest` when it is
  linked as a weak framework.  
  [Samuel Giddins](https://github.com/segiddins)

* Treat `USER_HEADER_SEARCH_PATHS` as a plural build setting.  
  [Samuel Giddins](https://github.com/segiddins)
  [#8451](https://github.com/CocoaPods/CocoaPods/issues/8451)

* Trying to add a spec repo with a `file://` URL on Ruby 2.6 won't fail with a
  a git unknown option error.  
  [Samuel Giddins](https://github.com/segiddins)

* Fixed test host delegate methods to not warn about unused arguments.  
  [Jacek Suliga](https://github.com/jmkk)
  [#8521](https://github.com/CocoaPods/CocoaPods/pull/8521)


## 1.6.1 (2019-02-21)

##### Enhancements

* None.  

##### Bug Fixes

* Properly link system frameworks and weak frameworks into dynamic framework targets.  
  [Dimitris Koutsogiorgas](https://github.com/dnkoutso)
  [#8493](https://github.com/CocoaPods/CocoaPods/issues/8493)


## 1.6.0 (2019-02-07)

##### Enhancements

* None.  

##### Bug Fixes

* None.  


## 1.6.0.rc.2 (2019-01-29)

##### Enhancements

* None. 

##### Bug Fixes

* Fix linking of vendored libraries and frameworks in pod targets  
  [Wes Campaigne](https://github.com/Westacular)
  [#8453](https://github.com/CocoaPods/CocoaPods/issues/8453)


## 1.6.0.rc.1 (2019-01-25)

##### Enhancements

* Generate Info.plist files for static frameworks  
  [Paul Beusterien](https://github.com/paulb777)
  [#8287](https://github.com/CocoaPods/CocoaPods/issues/8287)

##### Bug Fixes

* Do not force 64-bit architectures on Xcode 10  
  [Eric Amorde](https://github.com/amorde)
  [#8242](https://github.com/CocoaPods/CocoaPods/issues/8242)

* Fix running test specs that support iOS 8.  
  [Jeff Kelley](https://github.com/SlaunchaMan)
  [#8286](https://github.com/CocoaPods/CocoaPods/pull/8286)

* Remove linker flags that linked dynamic libraries & frameworks from the build
  settings for pod targets.  
  [Samuel Giddins](https://github.com/segiddins)
  [#8314](https://github.com/CocoaPods/CocoaPods/pull/8314)

## 1.6.0.beta.2 (2018-10-17)

##### Enhancements

* Remove contraction from docs to fix rendering on the website.  
  [stevemoser](https://github.com/stevemoser)
  [#8131](https://github.com/CocoaPods/CocoaPods/pull/8131)

* Provide an installation option to preserve folder structure  
  [dacaiguoguogmail](https://github.com/dacaiguoguogmail)
  [#8097](https://github.com/CocoaPods/CocoaPods/pull/8097)

* Nests test specs host apps inside that Pod's directory for cleaner project 
  navigators.  
  [Derek Ostrander](https://github.com/dostrander)
   
* mark_ruby_file_ref add indent width and tab width config  
  [dacaiguoguogmail](https://github.com/dacaiguoguogmail)

* Print an error that will show up in Xcode's issue navigator upon unexpected
  failures in the copy resources and embed frameworks script phases.  
  [Samuel Giddins](https://github.com/segiddins)
  
* Validate that all generated `PBXNativeTarget`s contain source files to build,
  so specs (including test specs) with no source files won't fail at runtime
  due to the lack of a generated executable.  
  [Samuel Giddins](https://github.com/segiddins)

* Print better promote message when unable to find a specification.  
  [Xinyu Zhao](https://github.com/X140Yu)
  [#8064](https://github.com/CocoaPods/CocoaPods/issues/8064)

* Silence warnings in headers for Pods with `inhibit_warnings => true`  
  [Guillaume Algis](https://github.com/guillaumealgis)
  [#6401](https://github.com/CocoaPods/CocoaPods/pull/6401)

* When resolving a locked dependency, source the spec from the locked
  specs repository.  
  [Samuel Giddins](https://github.com/segiddins)

* Slightly improve resolution speed for Podfiles that contain multiple targets
  with the same dependencies.  
  [Samuel Giddins](https://github.com/segiddins)
  
##### Bug Fixes

* Don't generate unencrypted source warnings for localhost.  
  [Paul Beusterien](https://github.com/paulb777)
  [#8156](https://github.com/CocoaPods/CocoaPods/issues/8156)

* Fix linting when armv7 is included but i386 isn't.  
  [Paul Beusterien](https://github.com/paulb777)
  [#8129](https://github.com/CocoaPods/CocoaPods/issues/8129)

* Provide an installation option to disable usage of input/output paths.  
  [Dimitris Koutsogiorgas](https://github.com/dnkoutso)
  [#8073](https://github.com/CocoaPods/CocoaPods/issues/8073)

* Scope prefix header setting to each test spec.  
  [Dimitris Koutsogiorgas](https://github.com/dnkoutso)
  [#8046](https://github.com/CocoaPods/CocoaPods/pull/8046)

* Don't add incomplete subspec subset targets for extensions.  
  [Paul Beusterien](https://github.com/paulb777)
  [#7850](https://github.com/CocoaPods/CocoaPods/issues/7850)

* Clear out `MACH_O_TYPE` for unit test bundles that use static frameworks.  
  [Dimitris Koutsogiorgas](https://github.com/dnkoutso)
  [#8031](https://github.com/CocoaPods/CocoaPods/issues/8031)

* Fix `weak_frameworks` missing regression.  
  [Dimitris Koutsogiorgas](https://github.com/dnkoutso)
  [#7872](https://github.com/CocoaPods/CocoaPods/issues/7872)

* Fix line spacing for Swift error message.  
  [Dimitris Koutsogiorgas](https://github.com/dnkoutso)
  [#8024](https://github.com/CocoaPods/CocoaPods/pull/8024)

* Improve validation for test_specs on specific platforms  
  [icecrystal23](https://github.com/icecrystal23)
  [#7009](https://github.com/CocoaPods/CocoaPods/issues/7009)

* Fix running `pod outdated` with externally-sourced pods.  
  [Samuel Giddins](https://github.com/segiddins)
  [#8025](https://github.com/CocoaPods/CocoaPods/issues/8025)

* Remove codesign suppression  
  [Jaehong Kang](https://github.com/sinoru)
  [#7606](https://github.com/CocoaPods/CocoaPods/issues/7606)


## 1.6.0.beta.1 (2018-08-16)

##### Enhancements

* Every test spec will have its own xctest bundle.  
  [Dimitris Koutsogiorgas](https://github.com/dnkoutso)
  [Jenn Kaplan](https://github.com/jkap)
  [#7908](https://github.com/CocoaPods/CocoaPods/pull/7908)

* Generate a separate app host per pod.  
  [Samuel Giddins](https://github.com/segiddins)
  [Dimitris Koutsogiorgas](https://github.com/dnkoutso)
  [#8005](https://github.com/CocoaPods/CocoaPods/pull/8005)

* Add default launch screen storyboard to test app hosts.  
  [Dimitris Koutsogiorgas](https://github.com/dnkoutso)
  [#7971](https://github.com/CocoaPods/CocoaPods/pull/7971)

* Always display downloader error message.  
  [Dimitris Koutsogiorgas](https://github.com/dnkoutso)
  [#7625](https://github.com/CocoaPods/CocoaPods/issues/7625)

* Warn instead of error when linting if `public_header_files` or
  `private_header_files` do not match any files.  
  [Eric Amorde](https://github.com/amorde)
  [#7427](https://github.com/CocoaPods/CocoaPods/issues/7427)

* Add `--platforms` parameter to `pod spec lint` and `pod lib lint` to specify
  which platforms to lint.  
  [Eric Amorde](https://github.com/amorde)
  [#7783](https://github.com/CocoaPods/CocoaPods/issues/7783)

* Warn if the `git://` protocol is used as the source of a pod.  
  [Dimitris Koutsogiorgas](https://github.com/dnkoutso)
  [#7705](https://github.com/CocoaPods/CocoaPods/issues/7705)

* Remove all xcode project state from target objects,
  improving project generation performance.  
  [Dimitris Koutsogiorgas](https://github.com/dnkoutso)
  [#7610](https://github.com/CocoaPods/CocoaPods/pull/7610)

* Improve performance of Pods project generation by skipping native targets
  for which dependent targets have already been added.
  [Jacek Suliga](https://github.com/jmkk)

* Refactor build settings generation to perform much better on large projects.  
  [Samuel Giddins](https://github.com/segiddins)

* Make sure the temporary directory used to download a pod is removed,
  even if an error is raised.  
  [augustorsouza](https://github.com/augustorsouza)

* Avoid unlocking sources on every `pod install` when there are no
  plugin post-install hooks for performance reasons.  
  [Samuel Giddins](https://github.com/segiddins)

* Change shell script relative paths to use `${PODS_ROOT}` instead of 
  `${SRCROOT}/Pods`.  
  [Whirlwind](https://github.com/Whirlwind)
  [#7878](https://github.com/CocoaPods/CocoaPods/pull/7878)

* Set the path of the Pods group in the user project.  
  [Whirlwind](https://github.com/Whirlwind)
  [#7886](https://github.com/CocoaPods/CocoaPods/pull/7886)
  [#6194](https://github.com/CocoaPods/CocoaPods/issues/6194)

* Add a `--deployment` flag to `pod install` that errors if there are any
  changes to the Podfile or Lockfile.  
  [Samuel Giddins](https://github.com/segiddins)
  
* Add `--use-modular-headers` flag to the `pod spec lint`, `pod lib lint`,
  and `pod repo push` commands.  
  [Eric Amorde](https://github.com/amorde)
  [#7683](https://github.com/CocoaPods/CocoaPods/issues/7683)

##### Bug Fixes

* Scope embedded pods to their host targets by their configuration.  
  [Dimitris Koutsogiorgas](https://github.com/dnkoutso)
  [#8011](https://github.com/CocoaPods/CocoaPods/issues/8011)

* Set the `SWIFT_VERSION` on resource bundle targets that contain compiled
  sources and use Swift.  
  [Dimitris Koutsogiorgas](https://github.com/dnkoutso)
  [#7950](https://github.com/CocoaPods/CocoaPods/issues/7950)

* Do not ignore `--no-overwrite` parameter if a commit message is specified.  
  [Dimitris Koutsogiorgas](https://github.com/dnkoutso)
  [#7926](https://github.com/CocoaPods/CocoaPods/issues/7926)
  
* Generate `-ObjC` in `OTHER_LDFLAGS` for apps with static frameworks.  
  [Paul Beusterien](https://github.com/paulb777)
  [#7946](https://github.com/CocoaPods/CocoaPods/pull/7946)

* Do not display that a source was changed if it uses different casing.  
  [Dimitris Koutsogiorgas](https://github.com/dnkoutso)
  [#7883](https://github.com/CocoaPods/CocoaPods/pull/7883)
  
* Set `CURRENT_PROJECT_VERSION` for generated app host targets.  
  [Dimitris Koutsogiorgas](https://github.com/dnkoutso)
  [#7825](https://github.com/CocoaPods/CocoaPods/pull/7825)

* Properly follow symlinks within macOS universal frameworks.  
  [Dimitris Koutsogiorgas](https://github.com/dnkoutso)
  [#7587](https://github.com/CocoaPods/CocoaPods/issues/7587)
  
* Validator adds a Swift file if any of the pod targets use Swift.  
  [Dimitris Koutsogiorgas](https://github.com/dnkoutso)
  [#7738](https://github.com/CocoaPods/CocoaPods/issues/7738)

* Fix `INFOPLIST_FILE` being overridden when set in a podspec's `pod_target_xcconfig`.  
  [Eric Amorde](https://github.com/amorde)
  [#7530](https://github.com/CocoaPods/CocoaPods/issues/7530)

* Raise an error if user target `SWIFT_VERSION` is missing.  
  [Dimitris Koutsogiorgas](https://github.com/dnkoutso)
  [#7770](https://github.com/CocoaPods/CocoaPods/issues/7770)

* Fix the umbrella header import path when `header_dir` is specified in the
  podspec and building a static library with modular headers enabled.  
  [chuganzy](https://github.com/chuganzy)
  [#7724](https://github.com/CocoaPods/CocoaPods/pull/7724)

* Do not symlink headers that belong to test specs.  
  [Dimitris Koutsogiorgas](https://github.com/dnkoutso)
  [#7762](https://github.com/CocoaPods/CocoaPods/pull/7762)

* Do not build pod target if it only contains script phases.  
  [Dimitris Koutsogiorgas](https://github.com/dnkoutso)
  [#7746](https://github.com/CocoaPods/CocoaPods/issues/7746)

* Do not try to integrate uncreated test native targets.  
  [Dimitris Koutsogiorgas](https://github.com/dnkoutso)
  [#7394](https://github.com/CocoaPods/CocoaPods/issues/7394)

* Attempt to parse `SWIFT_VERSION` from xcconfig during target inspection.  
  [Dimitris Koutsogiorgas](https://github.com/dnkoutso)
  [#7731](https://github.com/CocoaPods/CocoaPods/issues/7731)

* Do not crash when creating build settings for a missing user build configuration.  
  [Dimitris Koutsogiorgas](https://github.com/dnkoutso)
  [#7698](https://github.com/CocoaPods/CocoaPods/pull/7698)

* Do not overwrite App host info plist when using multiple test specs.  
  [Dimitris Koutsogiorgas](https://github.com/dnkoutso)
  [#7695](https://github.com/CocoaPods/CocoaPods/pull/7695)

* Do not include test dependencies' input and output paths.  
  [Dimitris Koutsogiorgas](https://github.com/dnkoutso)
  [#7688](https://github.com/CocoaPods/CocoaPods/pull/7688)

* Skip test file accessors for `uses_swift?` and `should_build?` methods.  
  [Dimitris Koutsogiorgas](https://github.com/dnkoutso)
  [#7671](https://github.com/CocoaPods/CocoaPods/pull/7671)

* When integrating a vendored framework while building pods as static
  libraries, public headers will be found via `FRAMEWORK_SEARCH_PATHS`
  instead of via the sandbox headers store.  
  [Samuel Giddins](https://github.com/segiddins)

* Improve performance of grouping pods by configuration.  
  [Samuel Giddins](https://github.com/segiddins)

* Stop linking frameworks to static libraries to avoid warnings with the new build system.  
  [Samuel Giddins](https://github.com/segiddins)
  [#7570](https://github.com/CocoaPods/CocoaPods/pull/7570)

* Allow `EXPANDED_CODE_SIGN_IDENTITY` to be unset.  
  [Keith Smiley](https://github.com/keith)
  [#7708](https://github.com/CocoaPods/CocoaPods/issues/7708)

* Running `pod install` with static library modules no longer causes pods to
  be recompiled.  
  [Samuel Giddins](https://github.com/segiddins)

* A pod built as a static library linked into multiple targets will only build
  as a module when all of the targets it is linked into have opted into it.  
  [Samuel Giddins](https://github.com/segiddins)

* Use `CP_HOME_DIR` as the base for all default directories.  
  [mcfedr](https://github.com/mcfedr)
  [#7917](https://github.com/CocoaPods/CocoaPods/pull/7917)
  
* Exclude 32-bit architectures from Pod targets when the deployment target is
  iOS 11.0 or higher.  
  [Eric Amorde](https://github.com/amorde)
  [#7148](https://github.com/CocoaPods/CocoaPods/issues/7148)

* Fail gracefully when the analyzer has dependencies to fetch, but has been
  told not to fetch them.  
  [Samuel Giddins](https://github.com/segiddins)

* Don't generate framework or resource scripts if they will not be used.  
  [Eric Amorde](https://github.com/amorde)

* Fix a crash when loading the `macho` gem in certain environments.  
  [Eric Amorde](https://github.com/amorde)
  [#7867](https://github.com/CocoaPods/CocoaPods/issues/7867)


## 1.5.3 (2018-05-25)

##### Enhancements

* None.  

##### Bug Fixes

* Fix compatibility with RubyGems 2.7.7.  
  [Samuel Giddins](https://github.com/segiddins)
  [#7765](https://github.com/CocoaPods/CocoaPods/issues/7765)
  [#7766](https://github.com/CocoaPods/CocoaPods/issues/7766)
  [#7763](https://github.com/CocoaPods/CocoaPods/issues/7763)


## 1.5.2 (2018-05-09)

##### Enhancements

* None.  

##### Bug Fixes

* None.  


## 1.5.1 (2018-05-07)

##### Enhancements

* Improve performance of the dependency resolver by removing duplicates for dependency nodes.
  [Jacek Suliga](https://github.com/jmkk)

##### Bug Fixes

* Do not include test dependencies input and output paths.  
  [Dimitris Koutsogiorgas](https://github.com/dnkoutso)
  [#7688](https://github.com/CocoaPods/CocoaPods/pull/7688)

* Remove [system] declaration attribute from generated module maps.  
  [Dimitris Koutsogiorgas](https://github.com/dnkoutso)
  [#7589](https://github.com/CocoaPods/CocoaPods/issues/7589)

* Properly namespace Info.plist names during target installation.  
  [Dimitris Koutsogiorgas](https://github.com/dnkoutso)
  [#7611](https://github.com/CocoaPods/CocoaPods/pull/7611)

* Always generate FRAMEWORK_SEARCH_PATHS for vendored_frameworks.  
  [Paul Beusterien](https://github.com/paulb777)
  [#7591](https://github.com/CocoaPods/CocoaPods/issues/7591)

* Fix modular header access to header_dir's.  
  [Paul Beusterien](https://github.com/paulb777)
  [#7597](https://github.com/CocoaPods/CocoaPods/issues/7597)

* Fix static framework dependent target double linking without `use_frameworks`.  
  [Paul Beusterien](https://github.com/paulb777)
  [#7592](https://github.com/CocoaPods/CocoaPods/issues/7592)

* Make modular header private header access consistent with frameworks and static libraries.  
  [Paul Beusterien](https://github.com/paulb777)
  [#7596](https://github.com/CocoaPods/CocoaPods/issues/7596)

* Inhibit warnings for all dependencies during validation except for the one being validated.  
  [Dimitris Koutsogiorgas](https://github.com/dnkoutso)
  [#7434](https://github.com/CocoaPods/CocoaPods/issues/7434)

* Prevent duplicated targets from being stripped out from the framework search paths.  
  [Liquidsoul](https://github.com/liquidsoul)
  [#7644](https://github.com/CocoaPods/CocoaPods/pull/7644)

* Fix `assetcatalog_generated_info.plist` path in copy resources phase.  
  [Maxime Le Moine](https://github.com/MaximeLM)
  [#7590](https://github.com/CocoaPods/CocoaPods/issues/7590)

## 1.5.0 (2018-04-04)

##### Enhancements

* None.  

##### Bug Fixes

* Escape double quotes for module map contents  
  [Dimitris Koutsogiorgas](https://github.com/dnkoutso)
  [#7549](https://github.com/CocoaPods/CocoaPods/pull/7549)

* Fix building Swift static library test specs.  
  [Samuel Giddins](https://github.com/segiddins)

* Swift static libraries can be used in targets whose search paths are inherited.  
  [Samuel Giddins](https://github.com/segiddins)

## 1.5.0.beta.1 (2018-03-23)

##### Enhancements

* Add `--exclude-pods` option to `pod update` to allow excluding specific pods from update  
  [Oleksandr Kruk](https://github.com/0mega)
  [#7334](https://github.com/CocoaPods/CocoaPods/issues/7334)

* Add support for mixed Objective-C and Swift static frameworks  
  [Paul Beusterien](https://github.com/paulb777)
  [#7213](https://github.com/CocoaPods/CocoaPods/issues/7213)

* Improve `pod install` performance for pods with exact file paths rather than glob patterns  
  [Muhammed Yavuz Nuzumlalı](https://github.com/manuyavuz)
  [#7473](https://github.com/CocoaPods/CocoaPods/pull/7473)

* Display a message when a pods source has changed during installation  
  [Dimitris Koutsogiorgas](https://github.com/dnkoutso)
  [#7464](https://github.com/CocoaPods/CocoaPods/pull/7464)

* Add support for modular header search paths, include "legacy" support.  
  [Dimitris Koutsogiorgas](https://github.com/dnkoutso)
  [#7412](https://github.com/CocoaPods/CocoaPods/pull/7412)

* Set direct and transitive dependency header search paths for pod targets  
  [Dimitris Koutsogiorgas](https://github.com/dnkoutso)
  [#7116](https://github.com/CocoaPods/CocoaPods/pull/7116)

* Log target names missing host for libraries  
  [Keith Smiley](https://github.com/keith)
  [#7346](https://github.com/CocoaPods/CocoaPods/pull/7346)

* Add a `--no-overwrite` flag to `pod repo push` to disable overwriting
  existing specs that have already been pushed.  
  [Samuel Giddins](https://github.com/segiddins)

* Store which specs repo a pod comes from in the lockfile.  
  [Samuel Giddins](https://github.com/segiddins)

* Add `set -u` to the copy frameworks and copy resources scripts.  
  [Keith Smiley](https://github.com/keith)
  [#7180](https://github.com/CocoaPods/CocoaPods/pull/7180)

* Allow integrating into static library targets without attempting to copy 
  resources or embed frameworks unless `UNLOCALIZED_RESOURCES_FOLDER_PATH` 
  or `FRAMEWORKS_FOLDER_PATH` is set.  
  [Samuel Giddins](https://github.com/segiddins)

* Change color scheme of `pod outdated` from red-yellow-green to red-blue-green to be more colorblind friendly  
  [iv-mexx](https://github.com/iv-mexx)  
  [#7372](https://github.com/CocoaPods/CocoaPods/issues/7372)  

* Add support for integrating swift pods as static libraries.  
  [Danielle Tomlinson](https://github.com/dantoml)
  [Samuel Giddins](https://github.com/segiddins)
  [#6899](https://github.com/CocoaPods/CocoaPods/issues/6899)

* Document format of POD_NAMES in pod update  
  [mrh-is](https://github.com/mrh-is)

* Update validator to stream output as xcodebuild runs  
  [abbeycode](https://github.com/abbeycode)
  [#7040](https://github.com/CocoaPods/CocoaPods/issues/7040)
  
##### Bug Fixes

* Create a generic Info.plist file for test targets  
  Use xcode default `PRODUCT_MODULE_NAME` for generated test targets  
  [Paul Zabelin](https://github.com/paulz)
  [#7506](https://github.com/CocoaPods/CocoaPods/issues/7506)
  
* Prevent `xcassets` compilation from stomping over the apps `xcassets`  
  [Dimitris Koutsogiorgas](https://github.com/dnkoutso)
  [#7003](https://github.com/CocoaPods/CocoaPods/issues/7003)

* Fix script phase output path for `.xcasset` resources  
  [Dimitris Koutsogiorgas](https://github.com/dnkoutso)
  [#7511](https://github.com/CocoaPods/CocoaPods/issues/7511)

* Fix `PRODUCT_MODULE_NAME` for generated test targets  
  [Dimitris Koutsogiorgas](https://github.com/dnkoutso)
  [#7507](https://github.com/CocoaPods/CocoaPods/issues/7507)

* Ensure `SWIFT_VERSION` is set for test only pod targets during validation  
  [Dimitris Koutsogiorgas](https://github.com/dnkoutso)
  [#7498](https://github.com/CocoaPods/CocoaPods/issues/7498)

* Fix iOS test native target signing settings  
  [Dimitris Koutsogiorgas](https://github.com/dnkoutso)
  [#7504](https://github.com/CocoaPods/CocoaPods/pull/7504)

* Clear input/output paths if they exceed an arbitrary limit  
  [Dimitris Koutsogiorgas](https://github.com/dnkoutso)
  [#7362](https://github.com/CocoaPods/CocoaPods/issues/7362)

* Warn instead of throwing an exception when a development pod specifies an invalid license file path  
  [Eric Amorde](https://github.com/amorde)
  [#7377](https://github.com/CocoaPods/CocoaPods/issues/7377)

* Better static frameworks transitive dependency error checking  
  [Paul Beusterien](https://github.com/paulb777)
  [#7352](https://github.com/CocoaPods/CocoaPods/issues/7352)

* Always update input/output paths even if they are empty  
  [Dimitris Koutsogiorgas](https://github.com/dnkoutso)
  [#7368](https://github.com/CocoaPods/CocoaPods/pull/7368)

* Unique all available pre-release versions when displaying  
  [Samuel Giddins](https://github.com/segiddins)
  [#7353](https://github.com/CocoaPods/CocoaPods/pull/7353)

* Do not attempt compilation for pods with no sources and skipping import validation  
  [Dimitris Koutsogiorgas](https://github.com/dnkoutso)
  [#7336](https://github.com/CocoaPods/CocoaPods/issues/7336)

* Avoid adding copy resources and frameworks script phases when those phases
  would not copy anything.  
  [Keith Smiley](https://github.com/keith)
  [Samuel Giddins](https://github.com/segiddins)

* Speed up `pod install` times by up to 50% for very large project.  
  [Samuel Giddins](https://github.com/segiddins)

* Avoid dependency resolution conflicts when a pod depends upon a local pod.  
  [Samuel Giddins](https://github.com/segiddins)

* Fix legacy header search paths that broke due to #7116 and #7412.  
  [Dimitris Koutsogiorgas](https://github.com/dnkoutso)
  [#7445](https://github.com/CocoaPods/CocoaPods/pull/7445)

* Stop adding header search paths that do not contain any headers.  
  [Samuel Giddins](https://github.com/segiddins)

* Do not warn when http source uses `file:///` URI scheme  
  [Dimitris Koutsogiorgas](https://github.com/dnkoutso)
  [#7460](https://github.com/CocoaPods/CocoaPods/issues/7460)

* Remove bogus `PROVISIONING_PROFILE_SPECIFIER` value from Pods project.  
  [Ruenzuo](https://github.com/Ruenzuo)
  [#6964](https://github.com/CocoaPods/CocoaPods/issues/6964)

* Fix returning absolute paths from glob, fixes issue with static framework and public headers.  
  [Morgan McKenzie](https://github.com/rmtmckenzie)
  [#7463](https://github.com/CocoaPods/CocoaPods/issues/7463)

* Improve messages when integrating Swift pods as static libraries.  
  [Marcelo Fabri](https://github.com/marcelofabri)
  [#7495](https://github.com/CocoaPods/CocoaPods/issues/7495)

## 1.4.0 (2018-01-18)

##### Enhancements

* Show warning when Pod source uses unencrypted HTTP  
  [KrauseFx](https://github.com/KrauseFx)
  [#7293](https://github.com/CocoaPods/CocoaPods/issues/7293)

##### Bug Fixes

* Do not include test spec resources and framework paths of dependent targets into test scripts  
  [Dimitris Koutsogiorgas](https://github.com/dnkoutso)
  [#7318](https://github.com/CocoaPods/CocoaPods/pull/7318)

* Restore `development_pod_targets` public method in installer  
  [Dimitris Koutsogiorgas](https://github.com/dnkoutso)
  [#7292](https://github.com/CocoaPods/CocoaPods/pull/7292)

* Fix resolution when multiple sources provide the same pods, and there are 
  (potential) dependencies between the sources.  
  [Samuel Giddins](https://github.com/segiddins)
  [#7031](https://github.com/CocoaPods/CocoaPods/issues/7031)

* Ensure that externally-sourced (e.g. local & git) pods are allowed to resolve
  to prerelease versions.  
  [segiddins](https://github.com/segiddins)

## 1.4.0.rc.1 (2017-12-16)

##### Enhancements

* Integrate `swift_version` DSL support into pod targets  
  [Dimitris Koutsogiorgas](https://github.com/dnkoutso)
  [#7134](https://github.com/CocoaPods/CocoaPods/issues/7134)

* Add color indication to output of `pod outdated`  
  [iv-mexx](https://github.com/iv-mexx)
  [#7204](https://github.com/CocoaPods/CocoaPods/pull/7204)

* Set syntax of podspecs from development pods to Ruby when appropriate  
  [Eric Amorde](https://github.com/amorde)
  [#7278](https://github.com/CocoaPods/CocoaPods/pull/7278)

* Add support for editing the podspec, license, README, license, and docs of local development pods  
  [Eric Amorde](https://github.com/amorde)
  [#7093](https://github.com/CocoaPods/CocoaPods/pull/7093)

* Show warning when SDK provider tries to push a version with an unencrypted HTTP source  
  [KrauseFx](https://github.com/KrauseFx)
  [#7250](https://github.com/CocoaPods/CocoaPods/pull/7250)

##### Bug Fixes

* Deduplicate output path file names for resources and frameworks  
  [Eric Amorde](https://github.com/amorde)
  [#7259](https://github.com/CocoaPods/CocoaPods/issues/7259)

* Allow installation of a pod with its own Swift version on multiple targets  
  [Dimitris Koutsogiorgas](https://github.com/dnkoutso)
  [#7261](https://github.com/CocoaPods/CocoaPods/pull/7261)

* Quote framework names in OTHER_LDFLAGS  
  [Tyler Stromberg](https://github.com/AquaGeek)
  [#7185](https://github.com/CocoaPods/CocoaPods/issues/7185)

* Fix static framework archive regression from #7187  
  [Paul Beusterien](https://github.com/paulb777)
  [#7225](https://github.com/CocoaPods/CocoaPods/issues/7225)

* Install resource bundles and embed frameworks for every test target's configuration  
  [Nickolay Tarbayev](https://github.com/tarbayev)
  [#7012](https://github.com/CocoaPods/CocoaPods/issues/7012)

* Set `SWIFT_VERSION` to test native targets during validation  
  [Dimitris Koutsogiorgas](https://github.com/dnkoutso)
  [#7216](https://github.com/CocoaPods/CocoaPods/pull/7216)

* Add copied resources' paths to "Copy Pods Resources" output file list  
  [igor-makarov](https://github.com/igor-makarov)
  [#6936](https://github.com/CocoaPods/CocoaPods/issues/6936)

* Do not link system frameworks of test specs to library targets  
  [Dimitris Koutsogiorgas](https://github.com/dnkoutso)
  [#7205](https://github.com/CocoaPods/CocoaPods/pull/7205)

* Be more lenient when stripping frameworks and dSYMs for non fat binaries  
  [Dimitris Koutsogiorgas](https://github.com/dnkoutso)
  [#7196](https://github.com/CocoaPods/CocoaPods/issues/7196)
  [#5854](https://github.com/CocoaPods/CocoaPods/issues/5854)

* Do not display script phases warnings multiple times per platform  
  [Dimitris Koutsogiorgas](https://github.com/dnkoutso)
  [#7193](https://github.com/CocoaPods/CocoaPods/pull/7193)

* Fix unnecessary whole project recompilation with static frameworks  
  [Vladimir Gorbenko](https://github.com/volodg)
  [#7187](https://github.com/CocoaPods/CocoaPods/issues/7187)

* Prevent passing empty string to git when running `pod repo update --silent`  
  [Jon Sorrells](https://github.com/jonsorrells)
  [#7176](https://github.com/CocoaPods/CocoaPods/issues/7176)

* Do not propagate test spec frameworks and libraries into pod target xcconfig  
  [Dimitris Koutsogiorgas](https://github.com/dnkoutso)
  [#7172](https://github.com/CocoaPods/CocoaPods/issues/7172)

* Set language to Swift for test native targets if any dependencies use Swift  
  [Dimitris Koutsogiorgas](https://github.com/dnkoutso)
  [#7170](https://github.com/CocoaPods/CocoaPods/issues/7170)
  
* Prevent multiple script phases from stripping vendored dSYM  
  [Dimitris Koutsogiorgas](https://github.com/dnkoutso)
  [#7166](https://github.com/CocoaPods/CocoaPods/pull/7166)

* Static library headers should all be `Project` in Xcode header build phase  
  [Paul Beusterien](https://github.com/paulb777)
  [#4496](https://github.com/CocoaPods/CocoaPods/issues/4496)

* Fix archiving apps with static frameworks  
  [Paul Beusterien](https://github.com/paulb777)
  [#7158](https://github.com/CocoaPods/CocoaPods/issues/7158)

## 1.4.0.beta.2 (2017-10-24)

##### Enhancements

* Integrate execution position for shell script phases  
  [Dimitris Koutsogiorgas](https://github.com/dnkoutso)
  [#7101](https://github.com/CocoaPods/CocoaPods/pull/7101)

* Add support to integrate script phases from podspecs  
  [Dimitris Koutsogiorgas](https://github.com/dnkoutso)
  [#7092](https://github.com/CocoaPods/CocoaPods/pull/7092)

* Add support for preventing pch file generation with the skip_pch podspec attribute  
  [Paul Beusterien](https://github.com/paulb777)
  [#7044](https://github.com/CocoaPods/CocoaPods/pull/7044)

* Add app host support for test specs  
  [Dimitris Koutsogiorgas](https://github.com/dnkoutso)
  [#6953](https://github.com/CocoaPods/CocoaPods/issues/6953)

* Add support for resources in source static library frameworks  
  [Paul Beusterien](https://github.com/paulb777)
  [#7100](https://github.com/CocoaPods/CocoaPods/pull/7100)

##### Bug Fixes

* Copy .swiftmodule into static_frameworks to enable access to Swift static frameworks  
  [Paul Beusterien](https://github.com/paulb777)
  [#7140](https://github.com/CocoaPods/CocoaPods/issues/7140)

* Fix docs for prefix header paths  
  [Dimitris Koutsogiorgas](https://github.com/dnkoutso)
  [#7149](https://github.com/CocoaPods/CocoaPods/pull/7149)

* Fix integration `prefix_header_file` with test specs  
  [Dimitris Koutsogiorgas](https://github.com/dnkoutso)
  [#7147](https://github.com/CocoaPods/CocoaPods/pull/7147)

* Set the default Swift version to 3.2 during validation  
  [Victor Hugo Barros](https://github.com/heyzooi)
  [Dimitris Koutsogiorgas](https://github.com/dnkoutso)
  [#7136](https://github.com/CocoaPods/CocoaPods/pull/7136)

* Better warning message for which Swift version was used during validation  
  [Dimitris Koutsogiorgas](https://github.com/dnkoutso)
  [#7121](https://github.com/CocoaPods/CocoaPods/issues/7121)

* Fix static_framework Swift pod dependencies and implement pod access to dependent vendored_framework modules  
  [Paul Beusterien](https://github.com/paulb777)
  [#7117](https://github.com/CocoaPods/CocoaPods/issues/7117)

* Strip vendored dSYMs during embed script phase  
  [Dimitris Koutsogiorgas](https://github.com/dnkoutso)
  [#7111](https://github.com/CocoaPods/CocoaPods/issues/7111)

* Warn when a pod that was added or changed includes script phases  
  [Dimitris Koutsogiorgas](https://github.com/dnkoutso)
  [#7110](https://github.com/CocoaPods/CocoaPods/pull/7110)

* Build pod targets with script phases and integrate them properly  
  [Dimitris Koutsogiorgas](https://github.com/dnkoutso)
  [#7104](https://github.com/CocoaPods/CocoaPods/pull/7104)

* Do not set a `CODE_SIGN_IDENTITY` for macOS app hosts or xctest bundles  
  [Dimitris Koutsogiorgas](https://github.com/dnkoutso)
  [#7103](https://github.com/CocoaPods/CocoaPods/pull/7103)

* Fix framework and resources paths caching  
  [Dimitris Koutsogiorgas](https://github.com/dnkoutso)
  [#7068](https://github.com/CocoaPods/CocoaPods/pull/7068)

* Build subspecs in static frameworks without error  
  [Paul Beusterien](https://github.com/paulb777)
  [#7058](https://github.com/CocoaPods/CocoaPods/pull/7058)

* Ensure `SYMROOT` is properly set for all user configurations  
  [Dimitris Koutsogiorgas](https://github.com/dnkoutso)
  [#7081](https://github.com/CocoaPods/CocoaPods/issues/7081)

## 1.4.0.beta.1 (2017-09-24)

##### Enhancements

* Do not force include the master spec repo if plugins provide sources  
  [Eric Amorde](https://github.com/amorde)
  [#7033](https://github.com/CocoaPods/CocoaPods/pull/7033)

* Add custom shell script integration from Podfile  
  [Dimitris Koutsogiorgas](https://github.com/dnkoutso)
  [#6820](https://github.com/CocoaPods/CocoaPods/pull/6820)

* Show full requirement trees when a version conflict is encountered during 
  dependency resolution.  
  [Samuel Giddins](https://github.com/segiddins)

* Add support for source static library frameworks  
  [Paul Beusterien](https://github.com/paulb777)
  [#6811](https://github.com/CocoaPods/CocoaPods/pull/6811)

* Add Private Header support to static frameworks  
  [Paul Beusterien](https://github.com/paulb777)
  [#6969](https://github.com/CocoaPods/CocoaPods/pull/6969)

* For source static frameworks, include frameworks from dependent targets and libraries in OTHER_LDFLAGS  
  [Paul Beusterien](https://github.com/paulb777)
  [#6988](https://github.com/CocoaPods/CocoaPods/pull/6988)

##### Bug Fixes

* Deduplicate test specs correctly from pod variants and targets  
  [Dimitris Koutsogiorgas](https://github.com/dnkoutso)
  [#7036](https://github.com/CocoaPods/CocoaPods/pull/7036)

* Do not merge `pod_target_xcconfig` from test specs into non test xcconfigs  
  [Dimitris Koutsogiorgas](https://github.com/dnkoutso)
  [#7037](https://github.com/CocoaPods/CocoaPods/pull/7037)

* Wrap `$PODS_CONFIGURATION_BUILD_DIR` and `$PODS_BUILD_DIR` with curlies  
  [Dimitris Koutsogiorgas](https://github.com/dnkoutso)
  [#7048](https://github.com/CocoaPods/CocoaPods/pull/7048)

* Fix common paths sometimes calculating incorrectly  
  [amorde](https://github.com/amorde)
  [#7028](https://github.com/CocoaPods/CocoaPods/pull/7028)

* Do not code sign OSX targets for testing bundles  
  [Justin Martin](https://github.com/justinseanmartin)
  [#7027](https://github.com/CocoaPods/CocoaPods/pull/7027)

* Ensure a unique ID is generated for each resource bundle  
  [Justin Martin](https://github.com/justinseanmartin)
  [#7015](https://github.com/CocoaPods/CocoaPods/pull/7015)

* Do not include settings from file accessors of test specs into aggregate xcconfigs  
  [Dimitris Koutsogiorgas](https://github.com/dnkoutso)
  [#7019](https://github.com/CocoaPods/CocoaPods/pull/7019)

* Use the resolver to identify which pod targets are test only  
  [Dimitris Koutsogiorgas](https://github.com/dnkoutso)
  [Justin Martin](https://github.com/justinseanmartin)
  [#7014](https://github.com/CocoaPods/CocoaPods/pull/7014)

* Perform code signing on xctest bundles in the Pods project generated by a test spec  
  [Justin Martin](https://github.com/justinseanmartin)
  [#7013](https://github.com/CocoaPods/CocoaPods/pull/7013)

* Exclude test resource and framework paths from aggregate targets  
  [Dimitris Koutsogiorgas](https://github.com/dnkoutso)
  [#7000](https://github.com/CocoaPods/CocoaPods/pull/7000)

* Wrap platform warning message with quotes  
  [Dimitris Koutsogiorgas](https://github.com/dnkoutso)
  [#6968](https://github.com/CocoaPods/CocoaPods/pull/6968)

* Wire dependencies for pod targets not part of any aggregate target  
  [Dimitris Koutsogiorgas](https://github.com/dnkoutso)
  [#6948](https://github.com/CocoaPods/CocoaPods/pull/6948)

* Fix validation warnings when using --swift-version  
  [Danielle Tomlinson](https://github.com/dantoml)
  [#6971](https://github.com/CocoaPods/CocoaPods/pull/6971)

* Fix xcconfig boolean merging when substrings include yes or no  
  [Paul Beusterien](https://github.com/paulb777)
  [#6997](https://github.com/CocoaPods/CocoaPods/pull/6997)

* Filter out subset dependent targets from FRAMEWORK_SEARCH_PATHS  
  [Paul Beusterien](https://github.com/paulb777)
  [#7002](https://github.com/CocoaPods/CocoaPods/pull/7002)

* Propagate HEADER_SEARCH_PATHS settings from search paths  
  [Paul Beusterien](https://github.com/paulb777)
  [#7006](https://github.com/CocoaPods/CocoaPods/pull/7006)

## 1.3.1 (2017-08-02)

##### Enhancements

* None.

##### Bug Fixes

* Do not use `--delete` when copying resources to app target folder  
  [Dimitris Koutsogiorgas](https://github.com/dnkoutso)
  [#6927](https://github.com/CocoaPods/CocoaPods/issues/6927)

## 1.3.0 (2017-08-02)

##### Enhancements

* None.  

##### Bug Fixes

* Ensure transitive dependencies are linked to test targets  
  [Dimitris Koutsogiorgas](https://github.com/dnkoutso)
  [#6917](https://github.com/CocoaPods/CocoaPods/pull/6917)

* Properly install pod targets with test specs within subspecs  
  [Dimitris Koutsogiorgas](https://github.com/dnkoutso)
  [#6915](https://github.com/CocoaPods/CocoaPods/pull/6915)

* Add `--skip-tests` support `push` to push command  
  [Dimitris Koutsogiorgas](https://github.com/dnkoutso)
  [#6893](https://github.com/CocoaPods/CocoaPods/pull/6893)

## 1.3.0.rc.1 (2017-07-27)

##### Enhancements

* None.  

##### Bug Fixes

* Cache result of resource and framework paths  
  [Dimitris Koutsogiorgas](https://github.com/dnkoutso)
  [#6893](https://github.com/CocoaPods/CocoaPods/pull/6893)

* Ensure source urls are set when spec has subspecs with dependencies  
  [Dimitris Koutsogiorgas](https://github.com/dnkoutso)
  [#6888](https://github.com/CocoaPods/CocoaPods/pull/6888)

## 1.3.0.beta.3 (2017-07-19)

##### Enhancements

* Protect rsync tmp files from being deleted if two targets sync at the same time  
  [Justin Martin](https://github.com/justinseanmartin)
  [#6873](https://github.com/CocoaPods/CocoaPods/pull/6873)

* Include test schemes within library schemes  
  [Dimitris Koutsogiorgas](https://github.com/dnkoutso)
  [#6765](https://github.com/CocoaPods/CocoaPods/issues/6765)

* Truncate extra groups in Development Pods when they are parents of all files  
  [Eric Amorde](https://github.com/amorde)
  [#6814](https://github.com/CocoaPods/CocoaPods/pull/6814)

* Do not re-write generated files that have not changed  
  [Dimitris Koutsogiorgas](https://github.com/dnkoutso)
  [dingjingpisces2015](https://github.com/dingjingpisces2015)
  [#6825](https://github.com/CocoaPods/CocoaPods/pull/6825)

##### Bug Fixes

* Set the test xcconfig file to resource bundles used only by tests  
  [Dimitris Koutsogiorgas](https://github.com/dnkoutso)
  [#6886](https://github.com/CocoaPods/CocoaPods/pull/6886)

* Integrate test targets to embed frameworks and resources  
  [Dimitris Koutsogiorgas](https://github.com/dnkoutso)
  [#6828](https://github.com/CocoaPods/CocoaPods/pull/6828)

* Ensure resource bundle and test dependencies are set for test native targets  
  [Dimitris Koutsogiorgas](https://github.com/dnkoutso)
  [#6829](https://github.com/CocoaPods/CocoaPods/pull/6829)

* Provide a better error message when references are missing for non-source files
  [David Airapetyan](https://github.com/davidair)
  [#4887](https://github.com/CocoaPods/CocoaPods/issues/4887)

* Select unique module_name(s) across host target's and embedded targets' pod targets  
  [Anand Biligiri](https://github.com/abiligiri)
  [#6711](https://github.com/CocoaPods/CocoaPods/issues/6711)

## 1.3.0.beta.2 (2017-06-22)

##### Enhancements
* Add inputs and outputs for resources script phase  
  [Dimitris Koutsogiorgas](https://github.com/dnkoutso)
  [#6806](https://github.com/CocoaPods/CocoaPods/pull/6806)

* Simplify logic around framework input and output paths  
  [Dimitris Koutsogiorgas](https://github.com/dnkoutso)
  [#6803](https://github.com/CocoaPods/CocoaPods/pull/6803)

* Add inputs and outputs to check manifest lock and embed framework script phases  
  [Dimitris Koutsogiorgas](https://github.com/dnkoutso)
  [#6797](https://github.com/CocoaPods/CocoaPods/issues/6797)

##### Bug Fixes

* Remove 0.34 migration for a small boost in `pod install` time  
  [Dimitris Koutsogiorgas](https://github.com/dnkoutso)
  [#6783](hhttps://github.com/CocoaPods/CocoaPods/pull/6783)

* Use a cache when figuring out if a pod target is test only  
  [Dimitris Koutsogiorgas](https://github.com/dnkoutso)
  [#6787](https://github.com/CocoaPods/CocoaPods/pull/6787)

## 1.3.0.beta.1 (2017-06-06)

##### Enhancements

* Add validator support to run test specs during lint  
  [Dimitris Koutsogiorgas](https://github.com/dnkoutso)
  [#6753](https://github.com/CocoaPods/CocoaPods/pull/6753)

* Fix to include proper runtime search paths for test native targets  
  [Dimitris Koutsogiorgas](https://github.com/dnkoutso)
  [#6727](https://github.com/CocoaPods/CocoaPods/pull/6727)

* Aggregate targets should not include pod targets only used by tests  
  [Dimitris Koutsogiorgas](https://github.com/dnkoutso)
  [#6726](https://github.com/CocoaPods/CocoaPods/pull/6726)

* Add support for test target creation in the pods project generator  
  [Dimitris Koutsogiorgas](https://github.com/dnkoutso)
  [#6703](https://github.com/CocoaPods/CocoaPods/pull/6703) 

* Copy dSYM for vendored frameworks.  
  [Dimitris Koutsogiorgas](https://github.com/dnkoutso)
  [#1698](https://github.com/CocoaPods/CocoaPods/issues/1698) 

* Prevents need for .swift-version file in Objective-C pods  
  [Austin Emmons](https://github.com/atreat)
  [#6742](https://github.com/CocoaPods/CocoaPods/issues/6742) 

* Add a ipc command `podfile_json` converts a Podfile to JSON  
  [Dacaiguoguo](https://github.com/dacaiguoguogmail)
  [#6779](https://github.com/CocoaPods/CocoaPods/pull/6779)

##### Bug Fixes

* Link `swiftSwiftOnoneSupport` for test xcconfigs  
  [Dimitris Koutsogiorgas](https://github.com/dnkoutso)
  [#6769](https://github.com/CocoaPods/CocoaPods/pull/6769)

* Do not double add search paths to test xcconfig from parent  
  [Dimitris Koutsogiorgas](https://github.com/dnkoutso)
  [#6768](https://github.com/CocoaPods/CocoaPods/pull/6768)

* Ensure product name for tests is not overridden by custom build settings  
  [Dimitris Koutsogiorgas](https://github.com/dnkoutso)
  [#6766](https://github.com/CocoaPods/CocoaPods/pull/6766)

* Do not use the same product name for test targets  
  [Dimitris Koutsogiorgas](https://github.com/dnkoutso)
  [#6762](https://github.com/CocoaPods/CocoaPods/pull/6762)

* Use unique temp folder during lint for parallel execution    
  [Dimitris Koutsogiorgas](https://github.com/dnkoutso)
  [#5117](https://github.com/CocoaPods/CocoaPods/issues/5117)

* Stop adding `$(inherited)` for every static library linked  
  [Dimitris Koutsogiorgas](https://github.com/dnkoutso)
  [#6756](https://github.com/CocoaPods/CocoaPods/pull/6756)

* Settings for dependent targets should include the parent target for test xcconfigs  
  [Dimitris Koutsogiorgas](https://github.com/dnkoutso)
  [#6755](https://github.com/CocoaPods/CocoaPods/pull/6755)

* Only check for valid Swift version for pod targets that use Swift  
  [Dimitris Koutsogiorgas](https://github.com/dnkoutso)
  [#6733](https://github.com/CocoaPods/CocoaPods/pull/6733) 

* Fix pod install error from 1.2.1 when working with static lib-only projects.  
  [Ben Asher](https://github.com/benasher44)
  [#6673](https://github.com/CocoaPods/CocoaPods/issues/6673)

* Use `git!` when executing `push` command in order to raise informative and set exit code.  
  [Dimitris Koutsogiorgas](https://github.com/dnkoutso)
  [#6700](https://github.com/CocoaPods/CocoaPods/pull/6700) 

* Make copy resources echoes always return true to work around issue where Xcode stops handling build script output greater than ~440 characters (rdar://30607704).  
  [postmechanical](https://github.com/postmechanical)
  [#6595](https://github.com/CocoaPods/CocoaPods/issues/6595)

* Inherit pod defined values for `SWIFT_ACTIVE_COMPILATION_CONDITIONS`.    
  [Louis D'hauwe](https://github.com/louisdh)
  [#6629](https://github.com/CocoaPods/CocoaPods/pull/6629)
  
* Delete extraneous files in rsync destination.  
  [jgavris](https://github.com/jgavris)
  [#6694](https://github.com/CocoaPods/CocoaPods/pull/6694)
  
## 1.2.1 (2017-04-11)

##### Enhancements

* None.  

##### Bug Fixes

* No master specs cloning when not needed for `pod lib lint`.  
  [Alfredo Delli Bovi](https://github.com/adellibovi)
  [#6154](https://github.com/CocoaPods/CocoaPods/issues/6154)


## 1.2.1.rc.1 (2017-04-05)

##### Enhancements

* None.  

##### Bug Fixes

* Fix generating `LD_RUNPATH_SEARCH_PATHS` without `use_frameworks!` but consuming a vendored dynamic artifact.  
  [Dimitris Koutsogiorgas](https://github.com/dnkoutso)
  [#6596](https://github.com/CocoaPods/CocoaPods/issues/6596)

* Fix building with static lib subprojects (previously only supported framework subprojects).  
  [Ben Asher](https://github.com/benasher44)
  [#5830](https://github.com/CocoaPods/CocoaPods/issues/5830)
  [#6306](https://github.com/CocoaPods/CocoaPods/issues/6306)

* Fix regression from #6457 to ensure a correct error message is given when a spec is not found.  
  [Dimitris Koutsogiorgas](https://github.com/dnkoutso)
  [#6457](https://github.com/CocoaPods/CocoaPods/issues/6457)

* Provide a better error message if a podspec is found but cannot be parsed.  
  [Dimitris Koutsogiorgas](https://github.com/dnkoutso)
  [#6457](https://github.com/CocoaPods/CocoaPods/issues/6457)

* Only share pod target xcscheme if present during validation.  
  [Dimitris Koutsogiorgas](https://github.com/dnkoutso)
  [#6558](https://github.com/CocoaPods/CocoaPods/pull/6558)

* Properly compile storyboard for watch device family.  
  [Dimitris Koutsogiorgas](https://github.com/dnkoutso)
  [#6516](https://github.com/CocoaPods/CocoaPods/issues/6516)

* Support git progress for `pod repo update` and `pod install --repo-update`  
  [Alfredo Delli Bovi](https://github.com/adellibovi)
  [#6525](https://github.com/CocoaPods/CocoaPods/issues/6525)

* Return new exit code (31) when spec not found  
  [Alfredo Delli Bovi](https://github.com/adellibovi)
  [#6033](https://github.com/CocoaPods/CocoaPods/issues/6033)

* Provide better error message when spec not found  
  [Alfredo Delli Bovi](https://github.com/adellibovi)
  [#6033](https://github.com/CocoaPods/CocoaPods/issues/6033)


## 1.2.1.beta.1 (2017-03-08)

##### Enhancements

* Use red text when pod installation fails 
  [Dimitris Koutsogiorgas](https://github.com/dnkoutso)
  [#6534](https://github.com/CocoaPods/CocoaPods/issues/6534)
  
* Provide installation option to disable multiple pod sources warnings.  
  [Dimitris Koutsogiorgas](https://github.com/dnkoutso)
  [#6497](https://github.com/CocoaPods/CocoaPods/pull/6497)

* Use the colored2 gem instead of colored.  
  [Orta Therox](https://github.com/orta)
  [xcodeproj#463](https://github.com/CocoaPods/Xcodeproj/pull/463)

* Cache results of dynamic_binary?  
  [Ken Wigginton](https://github.com/hailstorm350)
  [#6434](https://github.com/CocoaPods/CocoaPods/pull/6434)

* Created `NOMENCLATURE.md` to keep a glossary of the most common terms used in cocoapods.
  [Rob Contreras](https://github.com/robcontreras)
  [#2379](https://github.com/CocoaPods/CocoaPods/pull/2379)

##### Bug Fixes

* Ensure Core Data models get added to the compile sources phase for header generation.  
  [Ben Asher](https://github.com/benasher44)
  [#6259](https://github.com/CocoaPods/CocoaPods/issues/6259)

* Do not crash when attempting to install pod with no supported targets.  
  [Dimitris Koutsogiorgas](https://github.com/dnkoutso)
  [#6465](https://github.com/CocoaPods/CocoaPods/issues/6465)

* Correctly handle `OTHER_LDFLAGS` for targets with inherit search paths and source pods.  
  [Justin Martin](https://github.com/justinseanmartin)
  [Dimitris Koutsogiorgas](https://github.com/dnkoutso)
  [#6481](https://github.com/CocoaPods/CocoaPods/pull/6481)

* Uses `${PODS_PODFILE_DIR_PATH}` for generated manifest lock script phase.  
  [Dimitris Koutsogiorgas](https://github.com/dnkoutso)
  [#5499](https://github.com/CocoaPods/CocoaPods/issues/5499)

* Do not generate `UIRequiredDeviceCapabilities` for `tvOS` Info.plists.  
  [Dimitris Koutsogiorgas](https://github.com/dnkoutso)
  [#6193](https://github.com/CocoaPods/CocoaPods/issues/6193)

* Fix integration with vendored static frameworks and libraries.  
  [Dimitris Koutsogiorgas](https://github.com/dnkoutso)
  [#6477](https://github.com/CocoaPods/CocoaPods/pull/6477)

* Use `${SRCROOT}` rather than `${PODS_ROOT}` in the generated manifest lock script phase.  
  [Dimitris Koutsogiorgas](https://github.com/dnkoutso)
  [#5499](https://github.com/CocoaPods/CocoaPods/issues/5499)
  
* Fix build phase resource references to point at PBXVariantGroups where relevant.  
  [Wes Campaigne](https://github.com/Westacular)
  [Dimitris Koutsogiorgas](https://github.com/dnkoutso)
  [#6373](https://github.com/CocoaPods/CocoaPods/issues/6373)

* Correctly set runtime search paths for OSX unit test bundles when using frameworks.  
  [Dimitris Koutsogiorgas](https://github.com/dnkoutso)
  [#6435](https://github.com/CocoaPods/CocoaPods/pull/6435)
  
* Add `--skip-import-validation` to skip linking a pod during lint.  
  [Samuel Giddins](https://github.com/segiddins)
  [Dimitris Koutsogiorgas](https://github.com/dnkoutso)
  [#5670](https://github.com/CocoaPods/CocoaPods/issues/5670)

* Updated the colored2 gem (previous version removed from rubygems.org).  
  [Ben Asher](https://github.com/benasher44)
  [#6533](https://github.com/CocoaPods/CocoaPods/pull/6533)

## 1.2.0 (2017-01-28)

##### Enhancements

* None.  

##### Bug Fixes

* Do not link static frameworks to targets that use `inherit! search_paths`.  
  [Dimitris Koutsogiorgas](https://github.com/dnkoutso)
  [#6065](https://github.com/CocoaPods/CocoaPods/issues/6065)


## 1.2.0.rc.1 (2017-01-13)

##### Enhancements

* Show git progress when downloading the CocoaPods Specs repo.  
  [Danielle Tomlinson](https://github.com/dantoml)
  [#5937](https://github.com/CocoaPods/CocoaPods/issues/5937)

* Move Installer target verification into the Xcode namespace 
  [Danielle Tomlinson](https://github.com/DanToml)
  [#5607](https://github.com/CocoaPods/CocoaPods/pull/5607)

##### Bug Fixes

* None.  


## 1.2.0.beta.3 (2016-12-28)

##### Enhancements

* `pod repo push` now accepts the `--swift-version` argument.  
  [Dimitris Koutsogiorgas](https://github.com/dnkoutso)
  [#6217](https://github.com/CocoaPods/CocoaPods/issues/6217)

* Output Swift targets when multiple versions of Swift are detected.  
  [Justin Martin](https://github.com/justinseanmartin) & [Dimitris Koutsogiorgas](https://github.com/dnkoutso)
  [#6191](https://github.com/CocoaPods/CocoaPods/issues/6191)

* [update] adding --sources to specify to only update pods from a repo  
  [Mark Schall](https://github.com/maschall)
  [#5809](https://github.com/CocoaPods/CocoaPods/pull/5809)

* Add aggregated search paths targets to vendored build settings  
  [Chris Ortman](https://github.com/chrisortman)
  [Johannes Plunien](https://github.com/plu)
  [#5512](https://github.com/CocoaPods/CocoaPods/issues/5512)

* Use fetch and reset rather than a pull when updating specs repos.  
  [Danielle Tomlinson](https://github.com/dantoml)
  [#6206](https://github.com/CocoaPods/CocoaPods/pull/6206)

##### Bug Fixes

* Fix default LD_RUNPATH_SEARCH_PATHS for host targets.  
  [Dimitris Koutsogiorgas](https://github.com/dnkoutso)
  [#6006](https://github.com/CocoaPods/CocoaPods/issues/6006)

* Fix codesigning issues when targets have spaces.   
  [Sam Gammon](https://github.com/sgammon)
  [#6153](https://github.com/CocoaPods/CocoaPods/issues/6153)

* Raise an exception if unable to find a reference for a path and handle symlink references.  
  [Dimitris Koutsogiorgas](https://github.com/dnkoutso)
  [#5427](https://github.com/CocoaPods/CocoaPods/issues/5427)

* Re-escaped backslashes in embed_frameworks generator  
  [Harlan Haskins](https://github.com/harlanhaskins)
  [#6121](https://github.com/CocoaPods/CocoaPods/issues/6121)

* Escape spaces in CONFIGURATION_BUILD_DIR when creating header folders symlink  
  [Dmitry Obukhov](https://github.com/stel)
  [#6146](https://github.com/CocoaPods/CocoaPods/pull/6146)

* Fail gracefully when downloading a podspec in `pod spec lint` fails.  
  [Samuel Giddins](https://github.com/segiddins)

* Remove the `const_missing` hack for `Pod::SourcesManager`.  
  [Samuel Giddins](https://github.com/segiddins)

* Fixed code signing issue causing lint failure on macOS.  
  [Paul Cantrell](https://github.com/pcantrell)
  [#5645](https://github.com/CocoaPods/CocoaPods/issues/5645)

* Raise an exception when using a git version prior to 1.8.5.  
  [Danielle Tomlinson](https://github.com/dantoml)
  [#6078](https://github.com/CocoaPods/CocoaPods/issues/6078)

* Fix framework support for frameworks in sub-projects.  
  [Ben Asher](https://github.com/benasher44)
  [#6123](https://github.com/CocoaPods/CocoaPods/issues/6123)

* Remove errors that prevent host/extension target mismatches, which Xcode will warn about.
  [Ben Asher](https://github.com/benasher44)
  [#6173](https://github.com/CocoaPods/CocoaPods/issues/6173)


## 1.2.0.beta.1 (2016-10-28)

##### Enhancements

* Generate `PODS_TARGET_SRCROOT` build setting for each pod target.  
  [Dimitris Koutsogiorgas](https://github.com/dnkoutso)
  [#5375](https://github.com/CocoaPods/CocoaPods/issues/5375)

* Add support for running CocoaPods on Linux.  
  [Samuel Giddins](https://github.com/segiddins)

* Use native Ruby ASCII plist parsing and serialization, removing dependencies
  on FFI, Xcode, and macOS.  
  [Samuel Giddins](https://github.com/segiddins)

* Run codesigning in parallel in the embed frameworks build phase when
 `COCOAPODS_PARALLEL_CODE_SIGN` is set to `true`.  
  [Ben Asher](https://github.com/benasher44)
  [#6088](https://github.com/CocoaPods/CocoaPods/pull/6088)

##### Bug Fixes

* Add target-device tvOS in copy_resources generator.  
  [Konrad Feiler](https://github.com/Bersaelor)
  [#6052](https://github.com/CocoaPods/CocoaPods/issues/6052)

* Read the correct `SWIFT_VERSION` when generating target XCConfigs.  
  [Ben Asher](https://github.com/benasher44)
  [#6067](https://github.com/CocoaPods/CocoaPods/issues/6067)

* Don't explicitly set `ALWAYS_EMBED_SWIFT_STANDARD_LIBRARIES` to NO.  
  [Ben Asher](https://github.com/benasher44)
  [#6064](https://github.com/CocoaPods/CocoaPods/issues/6064)

* Redefine FOUNDATION_EXPORT for C-only pods in umbrella header.  
  [Chris Ballinger](https://github.com/chrisballinger)
  [#6024](https://github.com/CocoaPods/CocoaPods/issues/6024)


## 1.1.1 (2016-10-20)

##### Enhancements

* None.  

##### Bug Fixes

* Strip newlines from .swift-version files.  
  [Danielle Tomlinson](https://github.com/dantoml)
  [#6059](https://github.com/CocoaPods/CocoaPods/pull/6059)


## 1.1.0 (2016-10-19)

##### Enhancements

* Use host target for frameworks of XPC services.  
  [Ingmar Stein](https://github.com/IngmarStein)
  [#6029](https://github.com/CocoaPods/CocoaPods/pull/6029)

* Use Swift 3.0 by default during validation.  
  [Danielle Tomlinson](https://github.com/dantoml)
  [#6042](https://github.com/CocoaPods/CocoaPods/pull/6042)

* Exit with non-zero exit status if pod repo update fails  
  [Uku Loskit](https://github.com/UkuLoskit)
  [#6037](https://github.com/CocoaPods/CocoaPods/issues/6037)

* The validator has an API for accessing which version of Swift was used.  
  [Orta Therox](https://github.com/orta)
  [#6049](https://github.com/CocoaPods/CocoaPods/pull/6049)

##### Bug Fixes

* None.  

* Redefine FOUNDATION_EXPORT for C-only pods in umbrella header.  
  [Chris Ballinger](https://github.com/chrisballinger)
  [#6024](https://github.com/CocoaPods/CocoaPods/issues/6024)

## 1.1.0.rc.3 (2016-10-11)

##### Enhancements

* Cache result of inhibit_warnings and include_in_build_config to speed up pod install.  
  [Dimitris Koutsogiorgas](https://github.com/dnkoutso)
  [#5934](https://github.com/CocoaPods/CocoaPods/pull/5934)

* Tell users about the .swift-version file on validation failures.  
  [Danielle Tomlinson](https://github.com/dantoml)
  [#5951](https://github.com/CocoaPods/CocoaPods/pull/5951)

* Improve performance of PathList.read_file_system  
  [Heath Borders](https://github.com/hborders)
  [#5890](https://github.com/CocoaPods/CocoaPods/issues/5890)

* Cache result of uses_swift and should_build to speed up pod install.  
  [Dimitris Koutsogiorgas](https://github.com/dnkoutso)
  [#5837](https://github.com/CocoaPods/CocoaPods/pull/5837)

* Remove uses of `cd` in generated scripts  
  [Ben Asher](https://github.com/benasher44)
  [#5959](https://github.com/CocoaPods/CocoaPods/pull/5959)

* Error with helpful message when integrating a pod into targets that have mismatched Swift versions.  
  [Ben Asher](https://github.com/benasher44)
  [#5984](https://github.com/CocoaPods/CocoaPods/pull/5984)

* Allow users to share pods between Objective-C and Swift targets.  
  [Danielle Tomlinson](https://github.com/dantoml)
  [#5984](https://github.com/CocoaPods/CocoaPods/pull/5984)

* Allow setting the linting Swift version via `--swift-version=VERSION`  
  [Danielle Tomlinson](https://github.com/dantoml)
  [#5989](https://github.com/CocoaPods/CocoaPods/pull/5989)

* Greenify pod install success message  
  [Stephen Hayes](https://github.com/schayes04)
  [#5713](https://github.com/CocoaPods/CocoaPods/issues/5713)

* Update EMBEDDED_CONTENT_CONTAINS_SWIFT flag behaviour based on xcode version.  
  [codymoorhouse](https://github.com/codymoorhouse)
  [#5732](https://github.com/CocoaPods/CocoaPods/issues/5732)

##### Bug Fixes

* Remove special handling for messages apps  
  [Ben Asher](https://github.com/benasher44)
  [#5860](https://github.com/CocoaPods/CocoaPods/issues/5860)

* Ensure messages apps have an embed frameworks build phase  
  [Ben Asher](https://github.com/benasher44)
  [#5860](https://github.com/CocoaPods/CocoaPods/issues/5860)

* Fix linting of private pods when using libraries.  
  [Stefan Pühringer](https://github.com/b-ray)
  [#5891](https://github.com/CocoaPods/CocoaPods/issues/5891)


## 1.1.0.rc.2 (2016-09-13)

##### Enhancements

* Use the SWIFT_VERSION when linting pods. To lint with Swift 3.0
  add a Swift Version file. `echo "3.0" >> .swift-version`.   
  [Danielle Tomlinson](https://github.com/dantoml)
  [#5841](https://github.com/CocoaPods/CocoaPods/pull/5841)

##### Bug Fixes

* Correctly pass Pod:VERSION in `pod lib create`.  
  [Danielle Tomlinson](https://github.com/dantoml)
  [#5840](https://github.com/CocoaPods/CocoaPods/issues/5840)


## 1.1.0.rc.1 (2016-09-10)

##### Enhancements

*  

##### Bug Fixes

* Wrap generated import headers with __OBJC__ to fix C only pods.   
  [Dimitris Koutsogiorgas](https://github.com/dnkoutso)
  [#5291](https://github.com/CocoaPods/CocoaPods/issues/5291)

* Prevent crash when generating acknowledgements when license type is not specified.  
  [Marcelo Fabri](https://github.com/marcelofabri)
  [#5826](https://github.com/CocoaPods/CocoaPods/issues/5826)

* Pass full path to App.xcworkspace for spec validation, and use `git -C` for `pod repo push` git ops.  
  [Ben Asher](https://github.com/benasher44)
  [#5805](https://github.com/CocoaPods/CocoaPods/issues/5805)


## 1.1.0.beta.2 (2016-09-03)

##### Enhancements

* Remove references to the pre-1.0 Migrator.  
  [Danielle Tomlinson](https://github.com/dantoml)
  [#5635](https://github.com/CocoaPods/CocoaPods/pull/5635)  

* Improve performance of dependency resolution.
  [yanzhiwei147](https://github.com/yanzhiwei147)
  [#5510](https://github.com/CocoaPods/CocoaPods/pull/5510)

* Add support for building Messages applications.  
  [Ben Asher](https://github.com/benasher44)
  [#5726](https://github.com/CocoaPods/CocoaPods/pull/5726)

* Improved messaging when missing host targets for embedded targets.
  Improved support for framework-only projects.  
  [Ben Asher](https://github.com/benasher44)
  [#5733](https://github.com/CocoaPods/CocoaPods/pull/5733)

* Set ALWAYS_EMBED_SWIFT_STANDARD_LIBRARIES when appropriate.  
  [Ben Asher](https://github.com/benasher44)
  [#5732](https://github.com/CocoaPods/CocoaPods/pull/5732)

* Verify that embedded target platform and swift version matches the host.  
  [Ben Asher](https://github.com/benasher44)
  [#5747](https://github.com/CocoaPods/CocoaPods/pull/5747)

* Pass the version of CocoaPods to `pod lib create`'s configure script.  
  [orta](https://github.com/orta)
  [#5787](https://github.com/CocoaPods/CocoaPods/pull/5787)

* Improve host target detection for embedded targets
  in sub-projects.  
  [Ben Asher](https://github.com/benasher44)
  [#5622](https://github.com/CocoaPods/CocoaPods/issues/5622)

##### Bug Fixes

* Hash scope suffixes if they are over 50 characters to prevent file paths from being too long.  
  [Danielle Tomlinson](https://github.com/dantoml)
  [#5491](https://github.com/CocoaPods/CocoaPods/issues/5491)

* Fix codesigning identity on watchOS and tvOS targets.    
  [Danielle Tomlinson](https://github.com/dantoml)
  [#5686](https://github.com/CocoaPods/CocoaPods/issues/5686)

* Fix SWIFT_VERSION not being read when only defined at the project level.    
  [Ben Asher](https://github.com/benasher44)
  [#5700](https://github.com/CocoaPods/CocoaPods/issues/5700) and [#5737](https://github.com/CocoaPods/CocoaPods/issues/5737)

* Fix analyzer checking the compatibility of an embedded target with a host that has not been added the Podfile.  
  [Ben Asher](https://github.com/benasher44)
  [#5783](https://github.com/CocoaPods/CocoaPods/issues/5783)

## 1.1.0.beta.1 (2016-07-11)

##### Enhancements

* Move Pods Project generation to an `Xcode` Namespace.  
  [Daniel Tomlinson](https://github.com/dantoml)
  [#5480](https://github.com/CocoaPods/CocoaPods/pull/5480)

* Add the ability to inhibit swift warnings.  
  [Peter Ryszkiewicz](https://github.com/pRizz)
  [#5414](https://github.com/CocoaPods/CocoaPods/pull/5414)

* Use `git ls-remote` to skip full clones for branch dependencies.  
  [Juan Civile](https://github.com/champo)
  [#5376](https://github.com/CocoaPods/CocoaPods/issues/5376)

* [repo/push] --use-json to convert podspecs to JSON format when pushing.  
  [Mark Schall](https://github.com/maschall)
  [#5568](https://github.com/CocoaPods/CocoaPods/pull/5568)

* Set 'Allow app extension API only' for Messages extensions.  
  [Boris Bügling](https://github.com/neonichu)
  [#5558](https://github.com/CocoaPods/CocoaPods/issues/5558)

* Accept `pod repo push` with URL instead of only repo name.  
  [Mark Schall](https://github.com/maschall)
  [#5572](https://github.com/CocoaPods/CocoaPods/pull/5572)

* [Installer] Set the SWIFT_VERSION for CocoaPods generated targets.  
  [Danielle Tomlinson](https://github.com/DanToml)
  [#5540](https://github.com/CocoaPods/CocoaPods/pull/5540)

* Print message when skipping user project integration.  
  [Danielle Tomlinson](https://github.com/dantoml)
  [#5517](https://github.com/CocoaPods/CocoaPods/issues/5517)

* Show GitHub Issues that could be related to exceptions.  
  [Orta Therox](https://github.com/orta)
  [#4817](https://github.com/CocoaPods/CocoaPods/issues/4817)

* Improve handling of app extensions, watch os 1 extensions
  and framework targets.  
  [Ben Asher](https://github.com/benasher44)
  [#4203](https://github.com/CocoaPods/CocoaPods/issues/4203)

* Add a license type to generated acknowledgements file in plist.  
  [Naoto Kaneko](https://github.com/naoty)
  [#5436](https://github.com/CocoaPods/CocoaPods/pull/5436)

##### Bug Fixes

* Fix local pod platform conflict error message.  
  [Muhammed Yavuz Nuzumlalı](https://github.com/manuyavuz)
  [#5052](https://github.com/CocoaPods/CocoaPods/issues/5052)

* Avoid use of `activesupport` version 5 to stay compatible with macOS system
  Ruby.  
  [Boris Bügling](https://github.com/neonichu)
  [#5602](https://github.com/CocoaPods/CocoaPods/issues/5602)

* Fix installing pods with `use_frameworks` when deduplication is disabled.  
  [Samuel Giddins](https://github.com/segiddins)
  [#5481](https://github.com/CocoaPods/CocoaPods/issues/5481)

* Running `pod setup --silent` will now properly silence git output while
  updating the repository.  
  [Samuel Giddins](https://github.com/segiddins)

* Fix linting pods that depend upon `XCTest`.  
  [Samuel Giddins](https://github.com/segiddins)
  [#5321](https://github.com/CocoaPods/CocoaPods/issues/5321)

* Use `require` instead of `autoload` to solve an issue with loading
  `fourflusher`.  
  [Boris Bügling](https://github.com/neonichu)
  [#5445](https://github.com/CocoaPods/CocoaPods/issues/5445)

* Resolve cyclic dependencies when creating pod targets.  
  [Juan Civile](https://github.com/champo)
  [#5362](https://github.com/CocoaPods/CocoaPods/issues/5362)

* Fix embedding frameworks in UI Testing bundles.  
  [Daniel Tomlinson](https://github.com/dantoml)
  [#5250](https://github.com/CocoaPods/CocoaPods/issues/5250)

* Ensure attempting to print a path in the error report doesn't itself error.  
  [Samuel Giddins](https://github.com/)
  [#5541](https://github.com/CocoaPods/CocoaPods/issues/5541)

* Fix linting with Xcode 8.  
  [Boris Bügling](https://github.com/neonichu)
  [#5529](https://github.com/CocoaPods/CocoaPods/issues/5529)

* Fix linting with Xcode 8 by disabling it entirely.  
  [Boris Bügling](https://github.com/neonichu)
  [#5528](https://github.com/CocoaPods/CocoaPods/issues/5528)

* Error during install when there are duplicate library names.  
  [Daniel Tomlinson](https://github.com/dantoml)
  [#4014](https://github.com/CocoaPods/CocoaPods/issues/4014)

* Make the `Check Pods Manifest.lock` script write errors to STDERR and improve
  POSIX shell compatibility.  
  [Simon Warta](https://github.com/webmaster128)
  [#5595](https://github.com/CocoaPods/CocoaPods/pull/5595)


## 1.0.1 (2016-06-02)

##### Enhancements

* None.

##### Bug Fixes

* Symlink the header folders in the framework bundle's root directory
  by a new shell script build phase if `header_mappings_dir` is used
  with frameworks.  
  [Marius Rackwitz](https://github.com/mrackwitz)
  [#5313](https://github.com/CocoaPods/CocoaPods/issues/5313)

* Removed emojis in Build Phases names — as it seems that some third party tools have trouble with them.  
  [Olivier Halligon](https://github.com/AliSoftware)
  [#5382](https://github.com/CocoaPods/CocoaPods/pull/5382)

* Ensure `Set` is defined before using it.  
  [Samuel Giddins](https://github.com/segiddins)
  [#5287](https://github.com/CocoaPods/CocoaPods/issues/5287)

* Add --target-device to ibtool invocation for XIBs
  [Juan Civile](https://github.com/champo)
  [#5282](https://github.com/CocoaPods/CocoaPods/issues/5282)

* Fix error when executables cannot be found.
  [Jan Berkel](https://github.com/jberkel)
  [#5319](https://github.com/CocoaPods/CocoaPods/pull/5319)

* Avoid removing all files when root directory contains unicode characters.  
  [Marc Boquet](https://github.com/marcboquet)
  [#5294](https://github.com/CocoaPods/CocoaPods/issues/5294)

* Guarding from crash if pod lib create has a + character in the name.  
  [William Entriken](https://github.com/fulldecent)
  [CocoaPods/pod-template#69](https://github.com/CocoaPods/pod-template/issues/69)

* Use target product types to determine whether a target is a test target when
  running `pod init`.  
  [Samuel Giddins](https://github.com/segiddins)
  [#5378](https://github.com/CocoaPods/CocoaPods/issues/5378)


## 1.0.0 (2016-05-10)

##### Enhancements

* Validate that resource bundles declared in the podspec contain resources.  
  [Samuel Giddins](https://github.com/segiddins)
  [#5218](https://github.com/CocoaPods/CocoaPods/issues/5218)

* Improvements to the error messaging around missing dependencies.  
  [Orta Therox](https://github.com/orta)
  [#5260](https://github.com/CocoaPods/CocoaPods/issues/5260)

* Make sharing schemes for development pods an installation option
  (`share_schemes_for_development_pods`) and disable sharing schemes
  by default.  
  [Samuel Giddins](https://github.com/segiddins)

##### Bug Fixes

* Fix search paths inheritance when there are transitive dependencies.  
  [Samuel Giddins](https://github.com/segiddins)
  [#5264](https://github.com/CocoaPods/CocoaPods/issues/5264)


## 1.0.0.rc.2 (2016-05-04)

##### Enhancements

* None.  

##### Bug Fixes

* Handle when an abstract target has no declared platform without crashing.  
  [Samuel Giddins](https://github.com/segiddins)
  [#5236](https://github.com/CocoaPods/CocoaPods/issues/5236)

* Don't recurse into child directories to find podspecs when running
  `pod spec lint`.  
  [Samuel Giddins](https://github.com/segiddins)
  [#5244](https://github.com/CocoaPods/CocoaPods/issues/5244)


## 1.0.0.rc.1 (2016-04-30)

##### Enhancements

* The `pod init` command now uses target inheritance for test targets
  in the generated Podfile.  
  [Orta Therox](https://github.com/orta)
  [#4714](https://github.com/CocoaPods/CocoaPods/issues/4714)

* Support customized build directories by letting user xcconfig definitions
  rely on the new overridable alias build variable `PODS_BUILD_DIR`.  
  [Marius Rackwitz](https://github.com/mrackwitz)
  [#5217](https://github.com/CocoaPods/CocoaPods/issues/5217)

##### Bug Fixes

* Fix for `pod repo push --help` throwing an error.  
  [Boris Bügling](https://github.com/neonichu)
  [#5214](https://github.com/CocoaPods/CocoaPods/pull/5214)

* The warning for not having utf-8 set as the default encoding for a
  terminal now properly respects the `--no-ansi` argument.  
  [Joshua Kalpin](https://github.com/Kapin)
  [#5199](https://github.com/CocoaPods/CocoaPods/pull/5199)


## 1.0.0.beta.8 (2016-04-15)

##### Enhancements

* None.  

##### Bug Fixes

* Headers from vendored frameworks no longer end up in the `HEADER_SEARCH_PATH`
  when using frameworks. They are now assumed to be already present as modular
  headers in the framework itself.  
  [Mark Spanbroek](https://github.com/markspanbroek)
  [#5146](https://github.com/CocoaPods/CocoaPods/pull/5146)

* Access to the `Pod::SourcesManager` constant has been restored, though its use
  is considered deprecated and subject to removal at any time. Migrate to use
  `Pod::Config.instance.sources_manager` in some manner as soon as possible.  
  [Samuel Giddins](https://github.com/segiddins)

* Running `pod repo update --silent` will now properly silence git output while
  updating the repository.  
  [Samuel Giddins](https://github.com/segiddins)


## 1.0.0.beta.7 (2016-04-15)

##### Enhancements

* When an unknown build configuration is mentioned in the Podfile, CocoaPods
  will suggest the build configurations found in the user project.  
  [Samuel Giddins](https://github.com/segiddins)
  [#5113](https://github.com/CocoaPods/CocoaPods/issues/5113)

* Improved the error message when a matching spec cannot be found,
  mentioning that now `pod repo update` is not implicit when running `pod
  install`.  
  [Orta Therox](https://github.com/orta)
  [#5135](https://github.com/CocoaPods/CocoaPods/issues/5135)

* Add support for sharded specs directories.  
  [Samuel Giddins](https://github.com/segiddins)
  [#5002](https://github.com/CocoaPods/CocoaPods/issues/5002)

* Pass the build setting `OTHER_CODE_SIGN_FLAGS` to codesign for the generated
  embed frameworks build phase's script, as Xcode does when signing natively.  
  [Václav Slavík](https://github.com/vslavik)
  [#5087](https://github.com/CocoaPods/CocoaPods/pull/5087)

##### Bug Fixes

* Sort files from `Dir.glob` explicitly to produce same result on case sensitive
  file system as result on case insensitive file system.  
  [Soutaro Matsumoto](https://github.com/soutaro)

* Fix build path for resource bundles.  
  [Marius Rackwitz](https://github.com/mrackwitz)
  [#5034](https://github.com/CocoaPods/CocoaPods/issues/5034)

* Rely on `TARGET_BUILD_DIR` instead of `CONFIGURATION_BUILD_DIR` in the
  generated embed resources build phase's script, so that UI test targets can
  be run.  
  [seaders](https://github.com/seaders)
  [#5133](https://github.com/CocoaPods/CocoaPods/issues/5133)

* Ensure that a `CFBundleVersion` is set for resource bundles' Info.plist
  files.  
  [Samuel Giddins](https://github.com/segiddins)
  [#4897](https://github.com/CocoaPods/CocoaPods/issues/4897)


## 1.0.0.beta.6 (2016-03-15)

##### Breaking

* Running `pod install` doesn't imply an automatic spec repo update.  
  The old behavior can be achieved by passing in the option `--repo-update`
  or running `pod repo update`.  
  [Marius Rackwitz](https://github.com/mrackwitz)
  [#5004](https://github.com/CocoaPods/CocoaPods/issues/5004)

* Remove the configuration variable `skip_repo_update` as the default behavior
  varies now between `pod install` and `pod (update|outdated)`.  
  [Marius Rackwitz](https://github.com/mrackwitz)
  [#5017](https://github.com/CocoaPods/CocoaPods/issues/5017)

##### Enhancements

* The master specs repo will no longer perform 'no-op' git fetches. This should
  help to reduce the load on GitHub's servers.  
  [Daniel Tomlinson](https://github.com/DanielTomlinson)
  [#5005](https://github.com/CocoaPods/CocoaPods/issues/5005)
  [#4989](https://github.com/CocoaPods/CocoaPods/issues/4989)

* The specs repos will no longer support shallow clones to reduce CPU load
  on git servers. Pre-existing shallow clones of the `master` repo will
  automatically be upgraded to deep clones when the repo is updated.  
  [Samuel Giddins](https://github.com/segiddins)
  [#5016](https://github.com/CocoaPods/CocoaPods/issues/5016)

* The validator will check that all `public_header_files` and
  `private_header_files` are also present in `source_files`.  
  [Samuel Giddins](https://github.com/segiddins)
  [#4936](https://github.com/CocoaPods/CocoaPods/issues/4936)

##### Bug Fixes

* The master specs repository can no longer be added via `pod repo add`, but
  instead must be done via `pod setup`.  
  [Samuel Giddins](https://github.com/segiddins)

* Print a friendly error message when the platform for a target cannot be
  inferred.  
  [Samuel Giddins](https://github.com/segiddins)
  [#4790](https://github.com/CocoaPods/CocoaPods/issues/4790)

* Rely on `TARGET_BUILD_DIR` instead of `CONFIGURATION_BUILD_DIR` in the
  generated embed frameworks build phase's script, so that UI test targets can
  be run.  
  [Marius Rackwitz](https://github.com/mrackwitz)
  [#5022](https://github.com/CocoaPods/CocoaPods/issues/5022)

* Fix build paths for resources bundles.  
  [Marius Rackwitz](https://github.com/mrackwitz)
  [#5028](https://github.com/CocoaPods/CocoaPods/pull/5028)

* Validate that a Podfile does not declare the same target twice.  
  [Samuel Giddins](https://github.com/segiddins)
  [#5029](https://github.com/CocoaPods/CocoaPods/issues/5029)


## 1.0.0.beta.5 (2016-03-08)

##### Breaking

* Development pods will no longer be implicitly unlocked. This makes CocoaPods respect
  constraints related to dependencies of development pods in the lockfile.

  If you change the constraints of a dependency of your development pod and want to
  override the locked version, you will have to use
  `pod update ${DEPENDENCY_NAME}` manually.  
  [Muhammed Yavuz Nuzumlalı](https://github.com/manuyavuz)
  [#4211](https://github.com/CocoaPods/CocoaPods/issues/4211)
  [#4577](https://github.com/CocoaPods/CocoaPods/issues/4577)
  [#4580](https://github.com/CocoaPods/CocoaPods/issues/4580)

##### Enhancements

* Add the :package: emoji in front of CocoaPods Script Build Phases
  to quickly and visually differentiate them from other phases.  
  [Olivier Halligon](https://github.com/AliSoftware)
  [#4985](https://github.com/CocoaPods/CocoaPods/issues/4985)

* Enable syntax highlighting on the Podfile in the generated
  `Pods.xcodeproj`.  
  [Samuel Giddins](https://github.com/segiddins)
  [#4962](https://github.com/CocoaPods/CocoaPods/issues/4962)

##### Bug Fixes

* Fixes paths passed for resources bundles in the copy resources script.  
  [Marius Rackwitz](https://github.com/mrackwitz)
  [#4954](https://github.com/CocoaPods/CocoaPods/pull/4954)

* Fix saying the `master` specs repo exists when it has not been set up.  
  [Samuel Giddins](https://github.com/segiddins)
  [#4955](https://github.com/CocoaPods/CocoaPods/issues/4955)

* Move `${TARGET_DEVICE_ARGS}` out of the quotations for `--sdk` in the
  `Copy Pods Resources` build phase.  
  [seaders](https://github.com/seaders) [#4940](https://github.com/CocoaPods/CocoaPods/issues/4940)

* Handle when `$PATH` isn't set.  
  [Samuel Giddins](https://github.com/segiddins)

* Module maps that are set per-platform will be installed for the correct
  platform.  
  [Samuel Giddins](https://github.com/segiddins)
  [#4968](https://github.com/CocoaPods/CocoaPods/issues/4968)


## 1.0.0.beta.4 (2016-02-24)

##### Enhancements

* Allow deduplication to take effect even when the same pod is used with
  different sets of subspecs across different platforms.
  This changes the general naming scheme scoped pod targets. They are
  suffixed now on base of what makes them different among others for the
  same root spec instead of being prefixed by the dependent target.  
  [Marius Rackwitz](https://github.com/mrackwitz)
  [#4146](https://github.com/CocoaPods/CocoaPods/pull/4146)

* Pass `COCOAPODS_VERSION` as environment variable when invoking the
  `prepare_command`.  
  [Marius Rackwitz](https://github.com/mrackwitz)
  [#4933](https://github.com/CocoaPods/CocoaPods/pull/4933)

##### Bug Fixes

* Pods are built by default in another scoping level of the build products
  directory identified by their name to prevent name clashes among
  dependencies.  
  [Marius Rackwitz](https://github.com/mrackwitz)
  [#4146](https://github.com/CocoaPods/CocoaPods/pull/4146)

* Fix mixed integrations where static libraries are used along frameworks
  from different target definitions in one Podfile.  
  [Marius Rackwitz](https://github.com/mrackwitz)
  [#4146](https://github.com/CocoaPods/CocoaPods/pull/4146)

* Pass target device arguments to `ibtool` in the copy resources script, fixing
  compilation of storyboards when targeting versions of iOS prior to iOS 8.  
  [seaders](https://github.com/seaders)
  [#4913](https://github.com/CocoaPods/CocoaPods/issues/4913)

* Fix `pod repo lint` when passed a path argument.  
  [Boris Bügling](https://github.com/neonichu)
  [#4883](https://github.com/CocoaPods/CocoaPods/issues/4883)


## 1.0.0.beta.3 (2016-02-03)

##### Breaking

* Rename the `xcodeproj` Podfile directive to `project`.  
  [Marius Rackwitz](https://github.com/mrackwitz)
  [Core#298](https://github.com/CocoaPods/Core/issues/298)

##### Enhancements

* None.  

##### Bug Fixes

* Don't try to embed project headers into frameworks.  
  [Marius Rackwitz](https://github.com/mrackwitz)
  [#4819](https://github.com/CocoaPods/CocoaPods/issues/4819)

* Fix a crash in the analyzer when target deduplication is deactivated.  
  [Marius Rackwitz](https://github.com/mrackwitz)
  [#4751](https://github.com/CocoaPods/CocoaPods/issues/4751)

* Handle CoreData mapping models with recursive resource globs.  
  [Eric Firestone](https://github.com/efirestone)
  [#4809](https://github.com/CocoaPods/CocoaPods/pull/4809)

* Generate valid xcconfig when target name includes spaces.  
  [Dimitris Koutsogiorgas](https://github.com/dnkoutso)
  [#4783](https://github.com/CocoaPods/CocoaPods/issues/4783)

* Properly add resource files to resources build phase.  
  [Eric Firestone](https://github.com/efirestone)
  [#4762](https://github.com/CocoaPods/CocoaPods/issues/4762)

* Fix suggestion of sudo when it actually isn't needed.  
  [Marcel Jackwerth](https://github.com/sirlantis)

* Set the `TARGET_DEVICE_FAMILY` to support both iPhone and iPad for iOS
  resource bundle targets.  
  [Andy Rifken](https://github.com/arifken)

* Share user schemes of `Pods.xcodeproj` after generating deterministic UUIDS.  
  [Samuel Giddins](https://github.com/segiddins)

* Only attempt to `import` a framework during linting if the pod has source
  files, and is thus being built by CocoaPods.  
  [Samuel Giddins](https://github.com/segiddins)
  [#4823](https://github.com/CocoaPods/CocoaPods/issues/4823)

* Determine whether an external source needs to be fetched when updating a
  dependency regardless of subspec names.  
  [Samuel Giddins](https://github.com/segiddins)
  [#4821](https://github.com/CocoaPods/CocoaPods/issues/4821)


## 1.0.0.beta.2 (2016-01-05)

##### Enhancements

* Present a friendly error suggesting running `pod install` when there are
  missing local podspecs when running `pod outdated`.  
  [Samuel Giddins](https://github.com/segiddins)
  [#4716](https://github.com/CocoaPods/CocoaPods/issues/4716)

* Don't warn about setting base config when identical to current config.  
  [Jed Lewison](https://github.com/jedlewison)
  [#4722](https://github.com/CocoaPods/CocoaPods/issues/4722)

* Add `user_targets` method to the `UmbrellaTargetDescription` in the
  post-install hooks context.  
  [Samuel Giddins](https://github.com/segiddins)

##### Bug Fixes

* Always fetch a `:podspec` dependency's podspec when it is missing in the
  `Pods` directory.  
  [Samuel Giddins](https://github.com/segiddins)
  [#4717](https://github.com/CocoaPods/CocoaPods/issues/4717)

* The `Info.plist` file will now be generated properly for resource bundles,
  setting the proper `CFBundlePackageType` and omitting the `CFBundleExecutable`
  key.  
  [Samuel Giddins](https://github.com/segiddins)
  [Xcodeproj#259](https://github.com/CocoaPods/Xcodeproj/issues/259)

* Fix crash when deintegrating due to major version change and there are
  multiple root-level Xcode projects.  
  [Samuel Giddins](https://github.com/segiddins)

* Ensure the `sandbox_root` attribute is set on the pre-install hooks context.  
  [Samuel Giddins](https://github.com/segiddins)


## 1.0.0.beta.1 (2015-12-30)

##### Breaking

* The `link_with` Podfile DSL method has been removed in favor of target
  inheritance.  
  [Samuel Giddins](https://github.com/segiddins)

* The `:exclusive => true` Podfile DSL target option has been removed in favor
  of the `inherit! :search_paths` directive.  
  [Samuel Giddins](https://github.com/segiddins)

* The specification of `:head` dependencies has been removed.  
  [Samuel Giddins](https://github.com/segiddins)
  [#4673](https://github.com/CocoaPods/CocoaPods/issues/4673)

* The deprecated `:local` dependency option has been removed in favor of the
  equivalent `:path` option.  
  [Samuel Giddins](https://github.com/segiddins)

* The deprecated `dependency` method in the Podfile DSL has been removed in
  favor of the equivalent `pod` method.  
  [Samuel Giddins](https://github.com/segiddins)

* The deprecated `preferred_dependency` method in the Specification DSL has been
  removed in favor of the equivalent `default_subspecs` method.  
  [Samuel Giddins](https://github.com/segiddins)

* The `docset_url` Specification attribute has been removed.  
  [Samuel Giddins](https://github.com/segiddins)
  [Core#284](https://github.com/CocoaPods/Core/issues/284)

* Build configuration names are no longer set as pre-processor defines, but
  rather `POD_CONFIGURATION_$CONFIGURATION_NAME` is defined in order to lessen
  conflicts with pod code.  
  [#4143](https://github.com/CocoaPods/CocoaPods/issues/4143)

##### Highlighted Enhancements That Need Testing

* The Podfile DSL has been cleaned up, with the removal of confusing options and
  the introduction of abstract targets, search paths-only inheritance, the
  specification of installation options, and the removal of head dependencies.  
  [Samuel Giddins](https://github.com/segiddins)
  [#840](https://github.com/CocoaPods/CocoaPods/issues/840)

##### Enhancements

* Add the ability to add a custom commit message when pushing a spec.
  [Bart Jacobs](https://github.com/bartjacobs)
  [#4583](https://github.com/CocoaPods/CocoaPods/issues/4583)

* Added support for `pod env` to print the pod environment without having to crash.  
  [Hemal Shah](https://github.com/hemal)
  [#3660](https://github.com/CocoaPods/CocoaPods/issues/3660)

* Add support for specifying :source with a pod dependency.  
  [Eric Firestone](https://github.com/efirestone)
  [#4486](https://github.com/CocoaPods/CocoaPods/pull/4486)

* Ask user to run `pod install` when a resource not found during in copy resources script.  
  [Muhammed Yavuz Nuzumlalı](https://github.com/manuyavuz)

* Add support to track `.def` sources.
* Add support to track `.def` files as headers.
  [Dimitris Koutsogiorgas](https://github.com/dnkoutso)
  [#338](https://github.com/CocoaPods/Xcodeproj/pull/338)

* `Pod::Installer::PostInstallHooksContext` now offers access to the `sandbox`
  object.  
  [Marcelo Fabri](https://github.com/marcelofabri)
  [#4487](https://github.com/CocoaPods/CocoaPods/pull/4487)

* Improve sorting algorithm for `pod search`.  
  [Muhammed Yavuz Nuzumlalı](https://github.com/manuyavuz)
  [cocoapods-search#12](https://github.com/CocoaPods/cocoapods-search/issues/12)

* Improve `pod search` performance while using _`--full`_ flag.  
  [Muhammed Yavuz Nuzumlalı](https://github.com/manuyavuz)
  [cocoapods-search#8](https://github.com/CocoaPods/cocoapods-search/issues/8)

* Improve message when there is no spec in repos for dependency set in Podfile.  
  [Muhammed Yavuz Nuzumlalı](https://github.com/manuyavuz)
  [#4430](https://github.com/CocoaPods/CocoaPods/issues/4430)

* Reduce the number of times the user's Xcode project is opened, speeding up
  installation.  
  [Samuel Giddins](https://github.com/segiddins)
  [#4374](https://github.com/CocoaPods/CocoaPods/issues/4374)

* Improving the performance of Pod::Installer::Analyzer#generate_pod_targets  
  [Daniel Ribeiro](https://github.com/danielribeiro)
  [#4399](https://github.com/CocoaPods/CocoaPods/pull/4399)

* Framework pods that have a `header_mappings_dirs` set will now produce
  frameworks with headers that respect the nesting.  
  [Samuel Giddins](https://github.com/segiddins)

* The validator will now ensure that pods with a `header_mappings_dirs` have all
  of their headers inside that directory.  
  [Samuel Giddins](https://github.com/segiddins)

* Pods will be validated with the `-Wincomplete-umbrella` compiler flag to
  ensure module maps are valid.  
  [Samuel Giddins](https://github.com/segiddins)
  [#3428](https://github.com/CocoaPods/CocoaPods/issues/3428)

* The validator will now attempt to build an app that imports the pod.  
  [Samuel Giddins](https://github.com/segiddins)
  [#2095](https://github.com/CocoaPods/CocoaPods/issues/2095)
  [#2134](https://github.com/CocoaPods/CocoaPods/issues/2134)

* The `Info.plist` file's `CFBundleIdentifier` is now set via the
  `PRODUCT_BUNDLE_IDENTIFIER` build setting, consistent with Xcode 7.  
  [Samuel Giddins](https://github.com/segiddins)
  [#4426](https://github.com/CocoaPods/CocoaPods/issues/4426)

* Externally-sourced pods will now have their specifications quickly linted.  
  [Samuel Giddins](https://github.com/segiddins)

* Set the deployment target on pods to be that which is defined in the
  podspec.  
  [Samuel Giddins](https://github.com/segiddins)
  [#4354](https://github.com/CocoaPods/CocoaPods/issues/3454)

* Set a deployment target for resource bundle targets.  
  [Samuel Giddins](https://github.com/segiddins)
  [#3347](https://github.com/CocoaPods/CocoaPods/issues/3347)

* Targets that are no longer integrated with CocoaPods will be properly
  de-integrated when installation occurs.  
  [Samuel Giddins](https://github.com/segiddins)

* Targets that are integrated will be ensured that they have all
  CocoaPods-related settings and phases properly installed.  
  [Samuel Giddins](https://github.com/segiddins)

* Total de-integration will happen whenever the major version of CocoaPods
  changes, ensuring backwards-incompatible changes are properly applied.  
  [Samuel Giddins](https://github.com/segiddins)

* The Podfile now allows specifying installation options via the `install!`
  directive.  
  [Samuel Giddins](https://github.com/segiddins)
  [Core#151](https://github.com/CocoaPods/Core/issues/151)

* The Podfile now allows marking targets as `abstract` and specifying the pod
  inheritance mode via the `inherit!` directive.  
  [Samuel Giddins](https://github.com/segiddins)
  [#1249](https://github.com/CocoaPods/CocoaPods/issues/1249)
  [#1626](https://github.com/CocoaPods/CocoaPods/issues/1626)
  [#4001](https://github.com/CocoaPods/CocoaPods/issues/4001)

##### Bug Fixes

* Fix compiling of localized resources.
  [Eric Firestone](https://github.com/efirestone)
  [#1653](https://github.com/CocoaPods/CocoaPods/issues/1653)

* Fix compiling of asset catalog files inside resource bundles.  
  [Muhammed Yavuz Nuzumlalı](https://github.com/manuyavuz)
  [#4501](https://github.com/CocoaPods/CocoaPods/issues/4501)

* Prevent installer to be run from inside sandbox directory.  
  [Muhammed Yavuz Nuzumlalı](https://github.com/manuyavuz)

* Improve repo lint error message when no repo found with given name.  
  [Muhammed Yavuz Nuzumlalı](https://github.com/manuyavuz)
  [#4142](https://github.com/CocoaPods/CocoaPods/issues/4142)

* Fix a crash in dependency resolution when running Ruby 2.3.  
  [Samuel Giddins](https://github.com/segiddins)
  [#4345](https://github.com/CocoaPods/CocoaPods/issues/4345)

* Fix handling of localized files in Pods installed as frameworks.  
  [Tim Bodeit](https://github.com/timbodeit)
  [#2597](https://github.com/CocoaPods/CocoaPods/issues/2597)

* Only include native targets when generating the Podfile in `pod init`.  
  [Samuel Giddins](https://github.com/segiddins)
  [#2169](https://github.com/CocoaPods/CocoaPods/issues/2169)

* Ensure that generated `Info.plist` files have a `CFBundleShortVersionString`
  that is precisely three dot-separated numbers.  
  [Samuel Giddins](https://github.com/segiddins)
  [#4421](https://github.com/CocoaPods/CocoaPods/issues/4421)

* Set the `APPLICATION_EXTENSION_API_ONLY` build setting if integrating with a
  tvOS extension target, or a target that has the setting set to `YES`.  
  [Samuel Giddins](https://github.com/segiddins)
  [#3644](https://github.com/CocoaPods/CocoaPods/issues/3644)
  [#4393](https://github.com/CocoaPods/CocoaPods/issues/4393)

* Only the root directory of externally-sourced pods will be searched for
  podspecs.  
  [Samuel Giddins](https://github.com/segiddins)
  [#3683](https://github.com/CocoaPods/CocoaPods/issues/3683)

* Remove the library name's extension when adding it in the "linker flags" build
  setting to support dynamic libraries.  
  [Andrea Cremaschi](https://github.com/andreacremaschi)
  [#4468](https://github.com/CocoaPods/CocoaPods/issues/4468)

* Specifying relative subspec names to the linter is now supported.  
  [Samuel Giddins](https://github.com/segiddins)
  [#1917](https://github.com/CocoaPods/CocoaPods/issues/1917)

* Headers used to build a pod will no longer be duplicated for frameworks.  
  [Samuel Giddins](https://github.com/segiddins)
  [#4420](https://github.com/CocoaPods/CocoaPods/issues/4420)

* The `UIRequiredDeviceCapabilities` key is now specified in the `Info.plist`
  file for tvOS pods built as frameworks.  
  [Samuel Giddins](https://github.com/segiddins)
  [#4514](https://github.com/CocoaPods/CocoaPods/issues/4514)

* Fix Swift code completion for Development Pods by using `realpath` for
  symlinked source files.  
  [Boris Bügling](https://github.com/neonichu)
  [#3777](https://github.com/CocoaPods/CocoaPods/issues/3777)

* Avoid the duplicate UUID warning when a Pod is installed for multiple
  platforms.  
  [Samuel Giddins](https://github.com/segiddins)
  [#4521](https://github.com/CocoaPods/CocoaPods/issues/4521)

* Changing the name of a target in a Podfile will no longer cause warnings about
  being unable to set the base configuration XCConfig.  
  [Samuel Giddins](https://github.com/segiddins)

* Ensure that linking multiple times against the same framework does not trigger
  the duplicate module name check for frameworks.  
  [Boris Bügling](https://github.com/neonichu)
  [Samuel Giddins](https://github.com/segiddins)
  [#4550](https://github.com/CocoaPods/CocoaPods/issues/4550)

* Fix lint in Xcode 7.2, it requires `-destination`.  
  [Boris Bügling](https://github.com/neonichu)
  [#4652](https://github.com/CocoaPods/CocoaPods/pull/4652)

* Empty podfiles / target blocks no longer break the user's Xcode project.  
  [Samuel Giddins](https://github.com/segiddins)
  [#3617](https://github.com/CocoaPods/CocoaPods/issues/3617)

* The pre-processor define for `DEBUG` will be set for all debug-based build
  configurations when building pods.  
  [Samuel Giddins](https://github.com/segiddins)
  [#4148](https://github.com/CocoaPods/CocoaPods/issues/4148)


## 0.39.0 (2015-10-09)

##### Enhancements

* Podfile-specified options are passed to plugins as hashes that treat string
  and symbol keys identically.  
  [Samuel Giddins](https://github.com/segiddins)
  [#3354](https://github.com/CocoaPods/CocoaPods/issues/3354)

##### Bug Fixes

* Only link dynamic vendored frameworks and libraries of pod dependencies.  
  [Kevin Coleman](https://github.com/kcoleman731)
  [#4336](https://github.com/CocoaPods/CocoaPods/issues/4336)


## 0.39.0.rc.1 (2015-10-05)

##### Enhancements

* Support for adding dependency target vendored libraries and frameworks to build settings.  
  [Kevin Coleman](https://github.com/kcoleman731)
  [#4278](https://github.com/CocoaPods/CocoaPods/pull/4278)

* Always link the aggregate target as static to the user project.  
  [Marius Rackwitz](https://github.com/mrackwitz)
  [#4137](https://github.com/CocoaPods/CocoaPods/pull/4137)


## 0.39.0.beta.5 (2015-10-01)

##### Breaking

* Activesupport 4 is now required, breaking compatibility with applications
  locked to `3.x.y`.  

##### Enhancements

* The `EMBEDDED_CONTENT_CONTAINS_SWIFT` build setting will now be set when
  appropriate.  
  [Samuel Giddins](https://github.com/segiddins)

* The embed frameworks script will no longer manually copy over the Swift
  runtime libraries on Xcode 7 and later.  
  [Samuel Giddins](https://github.com/segiddins)
  [earltedly](https://github.com/segiddins)
  [DJ Tarazona](https://github.com/djtarazona)
  [#4188](https://github.com/CocoaPods/CocoaPods/issues/4188)

* A post-install summary of the pods installed is now printed.  
  [Samuel Giddins](https://github.com/segiddins)
  [#4124](https://github.com/CocoaPods/CocoaPods/issues/4124)

##### Bug Fixes

* Give a meaningful message for the case where there is no available stable
  version for a pod, and there is no explicit version requirement.  
  [Muhammed Yavuz Nuzumlalı](https://github.com/manuyavuz)
  [#4197](https://github.com/CocoaPods/CocoaPods/issues/4197)

* Use `watchsimulator` when validating pods with the watchOS platform.  
  [Thomas Kollbach](https://github.com/toto)
  [#4130](https://github.com/CocoaPods/CocoaPods/issues/4130)

* C or C++ preprocessor output files with `.i` extension now have their compiler
  flags set correctly.  
  [Andrea Aresu](https://github.com/aaresu/)

* Remove SDKROOT relative search path as it isn't needed anymore since XCTest.  
  [Boris Bügling](https://github.com/neonichu)
  [#4219](https://github.com/CocoaPods/CocoaPods/issues/4219)

* Podfile generated by `pod init` now specifies iOS 8.0 as the default platform
  and includes `use_frameworks!` for Swift projects.  
  [Jamie Evans](https://github.com/JamieREvans)

* Support for the new `tvos` platform.  
  [Boris Bügling](https://github.com/neonichu)
  [#4152](https://github.com/CocoaPods/CocoaPods/pull/4152)

* Either generate just one pod target or generate it once for each target
  definition.  
  [Marius Rackwitz](https://github.com/mrackwitz)
  [#4034](https://github.com/CocoaPods/CocoaPods/issues/4034)

* Stop setting `DYLIB_CURRENT_VERSION`, `CURRENT_PROJECT_VERSION`, and
  `DYLIB_COMPATIBILITY_VERSION` for pods integrated as dynamic frameworks.  
  [Samuel Giddins](https://github.com/segiddins)
  [#4083](https://github.com/CocoaPods/CocoaPods/issues/4083)

* The headers folders paths for static library pods will be unset, fixing
  validation when archives are uploaded to iTunes Connect.  
  [Boris Bügling](https://github.com/neonichu)
  [Samuel Giddins](https://github.com/segiddins)
  [#4119](https://github.com/CocoaPods/CocoaPods/issues/4119)

* Don't require the `platform` attribute for targets without any declared pods
  when running `pod install --no-integrate`.  
  [Sylvain Guillopé](https://github.com/sguillope)
  [#3151](https://github.com/CocoaPods/CocoaPods/issues/3151)

* Gracefully handle exception if creating the repos directory fails due to a
  system error like a permission issue.  
  [Sylvain Guillopé](https://github.com/sguillope)
  [#4177](https://github.com/CocoaPods/CocoaPods/issues/4177)

## 0.39.0.beta.4 (2015-09-02)

##### Bug Fixes

* Using vendored frameworks without a `Headers` directory will no longer cause a
  crash.  
  [Samuel Giddins](https://github.com/segiddins)
  [#3967](https://github.com/CocoaPods/CocoaPods/issues/3967)

* Computing the set of transitive dependencies for a pod target,
  even if the target is scoped, will no longer smash the stack.  
  [Samuel Giddins](https://github.com/segiddins)
  [#4092](https://github.com/CocoaPods/CocoaPods/issues/4092)

* Take into account a specification's `exclude_files` when constructing resource
  bundles.  
  [Samuel Giddins](https://github.com/segiddins)
  [#4065](https://github.com/CocoaPods/CocoaPods/issues/4065)

* Fix resolving to platform-compatible versions of transitive dependencies.  
  [Samuel Giddins](https://github.com/segiddins)
  [#4084](https://github.com/CocoaPods/CocoaPods/issues/4084)


## 0.39.0.beta.3 (2015-08-28)

##### Bug Fixes

* This release fixes a file permissions error when using the RubyGem.  
  [Samuel Giddins](https://github.com/segiddins)


## 0.39.0.beta.2 (2015-08-27)

##### Bug Fixes

* Ensure all gem files are readable.  
  [Samuel Giddins](https://github.com/segiddins)
  [#4085](https://github.com/CocoaPods/CocoaPods/issues/4085)


## 0.39.0.beta.1 (2015-08-26)

##### Breaking

* The `HEADER_SEARCH_PATHS` will no longer be constructed recursively.  
  [Samuel Giddins](https://github.com/segiddins)
  [twoboxen](https://github.com/twoboxen)
  [#1437](https://github.com/CocoaPods/CocoaPods/issues/1437)
  [#3760](https://github.com/CocoaPods/CocoaPods/issues/3760)

##### Enhancements

* Collapse the namespaced public and private pod xcconfig into one single
  xcconfig file.  
  [Marius Rackwitz](https://github.com/mrackwitz)
  [#3916](https://github.com/CocoaPods/CocoaPods/pull/3916)

* Add `--sources` option to `push` command.  
  [Dimitris Koutsogiorgas](https://github.com/dnkoutso)
  [#3912](https://github.com/CocoaPods/CocoaPods/issues/3912)

* Implicitly unlock all local dependencies when installing.  
  [Samuel Giddins](https://github.com/segiddins)
  [#3764](https://github.com/CocoaPods/CocoaPods/issues/3764)

* The resolver error message when a conflict occurred due to platform deployment
  target mismatches will now explain that.  
  [Samuel Giddins](https://github.com/segiddins)
  [#3926](https://github.com/CocoaPods/CocoaPods/issues/3926)

* Add `:source_provider` hook to allow plugins to provide sources.  
  [Eric Amorde](https://github.com/amorde)
  [#3190](https://github.com/CocoaPods/CocoaPods/issues/3190)
  [#3792](https://github.com/CocoaPods/CocoaPods/pull/3792)

* Remove embed frameworks build phase from target types, where it is not required.  
  [Marius Rackwitz](https://github.com/mrackwitz)
  [#3905](https://github.com/CocoaPods/CocoaPods/issues/3905)
  [#4028](https://github.com/CocoaPods/CocoaPods/pull/4028)

* Add a `--private` option to `pod spec lint`, `pod lib lint`, and
  `pod repo push` that will ignore warnings that only apply to public
  specifications and sources.  
  [Samuel Giddins](https://github.com/segiddins)
  [Core#190](https://github.com/CocoaPods/Core/issues/190)
  [#2682](https://github.com/CocoaPods/CocoaPods/issues/2682)

* Add support for dynamic `vendored_frameworks` and `vendored_libraries`.  
  [Samuel Giddins](https://github.com/segiddins)
  [#1993](https://github.com/CocoaPods/CocoaPods/issues/1993)

##### Bug Fixes

* Build settings specified in `pod_target_xcconfig` of a spec are also for
  library targets only applied to the pod target.  
  [Marius Rackwitz](https://github.com/mrackwitz)
  [#3906](https://github.com/CocoaPods/CocoaPods/issues/3906)

* Use APPLICATION_EXTENSION_API_ONLY for watchOS 2 extensions.  
  [Boris Bügling](https://github.com/neonichu)
  [#3920](https://github.com/CocoaPods/CocoaPods/pull/3920)

* Prevent copying resources to installation directory when `SKIP_INSTALL` is enabled.  
  [Dominique d'Argent](https://github.com/nubbel)
  [#3971](https://github.com/CocoaPods/CocoaPods/pull/3971)

* Embed frameworks into app and watch extensions.  
  [Boris Bügling](https://github.com/neonichu)
  [#4004](https://github.com/CocoaPods/CocoaPods/pull/4004)

* Fix missing `$(inherited)` for generated xcconfig `LIBRARY_SEARCH_PATHS`
  and `HEADER_SEARCH_PATHS` build settings.  
  [Tyler Fox](https://github.com/smileyborg)
  [#3908](https://github.com/CocoaPods/CocoaPods/issues/3908)

* Fix source locking/unlocking.  
  [Samuel Giddins](https://github.com/segiddins)
  [#4059](https://github.com/CocoaPods/CocoaPods/issues/4059)

* Include the `-ObjC` linker flag when static `vendored_frameworks` are present.  
  [Samuel Giddins](https://github.com/segiddins)
  [#3870](https://github.com/CocoaPods/CocoaPods/issues/3870)
  [#3992](https://github.com/CocoaPods/CocoaPods/issues/3992)


## 0.38.2 (2015-07-25)

##### Bug Fixes

* Fix generation of xcconfig files that specify both `-iquote` and `-isystem`
  headers.  
  [Russ Bishop](https://github.com/russbishop)
  [#3893](https://github.com/CocoaPods/CocoaPods/issues/3893)

* Pods integrated as static libraries can no longer be imported as
  modules, as that change had unexpected side-effects.  
  [Boris Bügling](https://github.com/neonichu)
  [#3898](https://github.com/CocoaPods/CocoaPods/pull/3898)
  [#3879](https://github.com/CocoaPods/CocoaPods/issues/3879)
  [#3888](https://github.com/CocoaPods/CocoaPods/issues/3888)
  [#3886](https://github.com/CocoaPods/CocoaPods/issues/3886)
  [#3889](https://github.com/CocoaPods/CocoaPods/issues/3889)
  [#3884](https://github.com/CocoaPods/CocoaPods/issues/3884)

* Source file locking now happens after plugin and podfile post-install hooks
  have run.  
  [Samuel Giddins](https://github.com/segiddins)
  [#3529](https://github.com/CocoaPods/CocoaPods/issues/3529)

* Only set project, dylib, and compatibility versions to valid, three integer
  values.  
  [Samuel Giddins](https://github.com/segiddins)
  [#3887](https://github.com/CocoaPods/CocoaPods/issues/3887)


## 0.38.1 (2015-07-23)

##### Enhancements

* Set project, dylib, and compatibility versions when building pods as
  frameworks.  
  [Marius Rackwitz](https://github.com/mrackwitz)

* Pods integrated as static libraries can now be imported as modules.  
  [Tomas Linhart](https://github.com/TomasLinhart)
  [#3874](https://github.com/CocoaPods/CocoaPods/issues/3874)

##### Bug Fixes

* Ensure the aggregate `.xcconfig` file only has the settings for the
  appropriate build configuration.  
  [Samuel Giddins](https://github.com/segiddins)
  [#3842](https://github.com/CocoaPods/CocoaPods/issues/3842)

* Show the correct error when `pod spec lint` finds multiple podspecs, and at
  least one of them fails linting.  
  [Samuel Giddins](https://github.com/segiddins)
  [#3869](https://github.com/CocoaPods/CocoaPods/issues/3869)

* Set header search paths properly on the user target when `vendored_libraries`
  Pods are used while integrating Pods as frameworks.  
  [Jonathan MacMillan](https://github.com/perotinus)
  [#3857](https://github.com/CocoaPods/CocoaPods/issues/3857)

* Only link public headers in the sandbox for Pods that are not being built
  into dynamic frameworks, when integrating Pods as frameworks.  
  [Jonathan MacMillan](https://github.com/perotinus)
  [#3867](https://github.com/CocoaPods/CocoaPods/issues/3867)

* Don't lock resource files, only source files.  
  [Mason Glidden](https://github.com/mglidden)
  [#3557](https://github.com/CocoaPods/CocoaPods/issues/3557)

* Fix copying frameworks when integrating with today extensions.  
  [Samuel Giddins](https://github.com/segiddins)
  [#3819](https://github.com/CocoaPods/CocoaPods/issues/3819)


## 0.38.0 (2015-07-18)

##### Enhancements

* Improve the message shown when trying to use Swift Pods without frameworks.
  Now it includes the offending Pods so that the user can take action to remove
  the Pods, if they don’t want to move to frameworks yet.  
  [Eloy Durán](https://github.com/alloy)
  [#3830](https://github.com/CocoaPods/CocoaPods/pull/3830)

##### Bug Fixes

* Properly merge the `user_target_xcconfig`s of multiple subspecs.  
  [Samuel Giddins](https://github.com/segiddins)
  [#3813](https://github.com/CocoaPods/CocoaPods/issues/3813)


## 0.38.0.beta.2 (2015-07-05)

##### Enhancements

* The resolver will now take supported platform deployment targets into account
  when resolving dependencies.  
  [Samuel Giddins](https://github.com/segiddins)
  [#2443](https://github.com/CocoaPods/CocoaPods/issues/2443)

* `Pods.xcodeproj` will now be written with deterministic UUIDs, vastly reducing
  project churn and merge conflicts.  This behavior can be disabled via the new
  `COCOAPODS_DISABLE_DETERMINISTIC_UUIDS` environment variable.  
  [Samuel Giddins](https://github.com/segiddins)

* [`cocoapods-stats`](https://github.com/CocoaPods/cocoapods-stats)
  is now a default plugin.  
  [Samuel Giddins](https://github.com/segiddins)

##### Bug Fixes

* Ensure that the `prepare_command` is run even when skipping the download
  cache.  
  [Samuel Giddins](https://github.com/segiddins)
  [#3674](https://github.com/CocoaPods/CocoaPods/issues/3674)

* Public headers inside a directory named `framework` should be linked in the
  sandbox.  
  [Vincent Isambart](https://github.com/vincentisambart)
  [#3751](https://github.com/CocoaPods/CocoaPods/issues/3751)

* Properly support targets with spaces in their name in the embed frameworks
  script.  
  [Samuel Giddins](https://github.com/segiddins)
  [#3754](https://github.com/CocoaPods/CocoaPods/issues/3754)

* Don't add the `-ObjC` linker flag if it's unnecessary.  
  [Samuel Giddins](https://github.com/segiddins)
  [#3537](https://github.com/CocoaPods/CocoaPods/issues/3537)

* Ensure that no duplicate framework or target dependencies are created.  
  [Samuel Giddins](https://github.com/segiddins)
  [#3763](https://github.com/CocoaPods/CocoaPods/issues/3763)


## 0.38.0.beta.1 (2015-06-26)

##### Highlighted Enhancement That Needs Testing

* De-duplicate Pod Targets: CocoaPods now recognizes when a dependency is used
  multiple times across different user targets, but needs to be built only once.
  The targets in `Pods.xcodeproj` need to be duplicated when one of the following
  applies:
  * They are used on different platforms.
  * They are used with differents sets of subspecs.
  * They have any dependency which needs to be duplicated.

  You can opt-out of this behavior installation-wise, by setting the following
  option in your ``~/.cocoapods/config.yaml`:
  ```yaml
  deduplicate_targets: false
  ```

  [Marius Rackwitz](https://github.com/mrackwitz)
  [#3550](https://github.com/CocoaPods/CocoaPods/issues/3550)

##### Breaking

* The CocoaPods environment header has been removed.  
  [Samuel Giddins](https://github.com/segiddins)
  [#2390](https://github.com/CocoaPods/CocoaPods/issues/2390)

* The `Installer` is passed directly to the `pre_install` and `post_install`
  hooks defined in the Podfile, instead of the previously used
  `Hooks::InstallerRepresentation`.  
  [Marius Rackwitz](https://github.com/mrackwitz)
  [#3648](https://github.com/CocoaPods/CocoaPods/issues/3648)

* Deprecate the `xcconfig` attribute in the Podspec DSL, which is replaced by
  the new attributes `pod_target_xcconfig` and `user_target_xcconfig`.  
  [Marius Rackwitz](https://github.com/mrackwitz)
  [CocoaPods#3465](https://github.com/CocoaPods/CocoaPods/issues/3465)

##### Enhancements

* The notice about a new version being available will now include our
  recommendation of using the latest stable version.  
  [Hugo Tunius](https://github.com/k0nserv)
  [#3667](https://github.com/CocoaPods/CocoaPods/pull/3667)

* New commands `pod cache list` and `pod cache clean` allows you to see the
  contents of the cache and clean it.  
  [Olivier Halligon](https://github.com/AliSoftware)
  [#3508](https://github.com/CocoaPods/CocoaPods/issues/3508)

* The download cache will automatically be reset when changing CocoaPods
  versions.  
  [Samuel Giddins](https://github.com/segiddins)
  [#3542](https://github.com/CocoaPods/CocoaPods/issues/3542)

* Supports running pre-install hooks in plugins. This happens before the resolver
  does its work, and offers easy access to the sandbox, podfile and lockfile via a
  `PreInstallHooksContext` object. This also renames the post-install hooks from `HooksContext`
  to `PostInstallHooksContext`.  
  [Orta Therox](https://github.com/orta)
  [#3540](https://github.com/CocoaPods/cocoapods/issues/3409)

* Allow passing additional arguments to `pod lib create`, which then get passed
  as-is to the `configure` scripts.  
  [Samuel Giddins](https://github.com/segiddins)
  [#2160](https://github.com/CocoaPods/CocoaPods/issues/2160)

* Use `-analyzer-disable-all-checks` to disable static analyzer for
  pods with `inhibit_warnings` enabled (requires Xcode >= 6.1).  
  [Dieter Komendera](https://github.com/kommen)
  [#2402](https://github.com/CocoaPods/CocoaPods/issues/2402)

* Cache globbing in `PathList` to speed up `pod install`.  
  [Vincent Isambart](https://github.com/vincentisambart)
  [#3699](https://github.com/CocoaPods/CocoaPods/pull/3699)

* CocoaPods will validate your podfile and try to identify problems
  and conflicts in how you've specified the dependencies.  
  [Hugo Tunius](https://github.com/k0nserv)
  [#995](https://github.com/CocoaPods/CocoaPods/issues/995)

* `pod update` will now accept root pod names, even when only subspecs are
  installed.  
  [Samuel Giddins](https://github.com/segiddins)
  [#3689](https://github.com/CocoaPods/CocoaPods/issues/3689)

* Support for the new `watchos` platform.  
  [Boris Bügling](https://github.com/neonichu)
  [#3681](https://github.com/CocoaPods/CocoaPods/pull/3681)

##### Bug Fixes

* Added recursive support to the public headers of vendored frameworks
  that are automatically linked in the sandbox. This fixes and issue
  for framework header directories that contain sub-directories.  
  [Todd Casey](https://github.com/vhariable)
  [#3161](https://github.com/CocoaPods/CocoaPods/issues/3161)

* Public headers of vendored frameworks are now automatically linked in
  the sandbox. That allows transitive inclusion of headers from other pods.  
  [Vincent Isambart](https://github.com/vincentisambart)
  [#3161](https://github.com/CocoaPods/CocoaPods/issues/3161)

* Fixes an issue that prevented static libraries from building. `OTHER_LIBTOOLFLAGS`
  is no longer set to the value of `OTHER_LDFLAGS`. If you want to create a static
  library that includes all dependencies for (internal/external) distribution then
  you should use a tool like `cocoapods-packager`.  
  [Michael Moscardini](https://github.com/themackworth)
  [#2747](https://github.com/CocoaPods/CocoaPods/issues/2747)
  [#2704](https://github.com/CocoaPods/CocoaPods/issues/2704)

* The embed frameworks script will now properly filter out symlinks to the
  directories that are filtered, which fixes an issue when submitting to the
  Mac App Store.  
  [Samuel Giddins](https://github.com/segiddins)

* The error report template is now more robust against missing executables.  
  [Samuel Giddins](https://github.com/segiddins)
  [#3719](https://github.com/CocoaPods/CocoaPods/issues/3719)

* Attempting to specify a `git` source where a Podspec for the requested pod is
  not found will have a more helpful error message.  
  [Samuel Giddins](https://github.com/segiddins)

* `pod outdated` will now accept the `--no-repo-update` and `--no-integrate`
  options.  
  [Samuel Giddins](https://github.com/segiddins)

* Fixes an issue which prevented using a custom `CONFIGURATION_BUILD_DIR` when
  integrating CocoaPods via dynamic frameworks.  
  [Tim Rosenblatt](https://github.com/timrosenblatt)
  [#3675](https://github.com/CocoaPods/CocoaPods/pull/3675)

* Pods frameworks in codesigned Mac apps are now signed.  
  [Nikolaj Schumacher](https://github.com/nschum)
  [#3646](https://github.com/CocoaPods/CocoaPods/issues/3646)


## 0.37.2 (2015-05-27)

##### Enhancements

* Schemes of development pods will now be shared.  
  [Boris Bügling](https://github.com/neonichu)
  [#3600](https://github.com/CocoaPods/CocoaPods/issues/3600)

* Recognizes incomplete cache when the original download of a pod was
  interrupted.  
  [Marius Rackwitz](https://github.com/mrackwitz)
  [#3561](https://github.com/CocoaPods/CocoaPods/issues/3561)

* Allow opting out of pod source locking, meaning `pod try` yields editable
  projects.  
  [Samuel Giddins](https://github.com/segiddins)
  [cocoapods-try#31](https://github.com/CocoaPods/cocoapods-try/issues/31)

##### Bug Fixes

* `pod repo push` will now find and push JSON podspecs.  
  [#3494](https://github.com/CocoaPods/CocoaPods/issues/3494)
  [Kyle Fuller](https://github.com/kylef)

* Flush stdin/stderr and wait a bit in `executable`.  
  [Boris Bügling](https://github.com/neonichu)
  [#3500](https://github.com/CocoaPods/CocoaPods/issues/3500)

## 0.37.1 (2015-05-06)

##### Bug Fixes

* [Cache] Fixes a bug that caused that a pod, which was cached once is not updated
  correctly when needed e.g. for `pod spec lint`.  
  [Marius Rackwitz](https://github.com/mrackwitz)
  [#3498](https://github.com/CocoaPods/CocoaPods/issues/3498)

* Only add the "Embed Pods Frameworks" script for application and unit test targets.  
  [Marius Rackwitz](https://github.com/mrackwitz)
  [#3440](https://github.com/CocoaPods/CocoaPods/issues/3440)

* C++ source files with `.cc`, `.cxx` and `.c++` extensions now have their
  compiler flags set correctly.  
  [Chongyu Zhu](https://github.com/lembacon)
  [Kyle Fuller](https://github.com/kylef)

* Handle broken symlinks when installing a Pod.  
  [Daniel Barden](https://github.com/dbarden)
  [#3515](https://github.com/cocoapods/cocoapods/issues/3515)

* Just remove write permissions from files, so executables are unaffected.  
  [Mason Glidden](https://github.com/mglidden)
  [#3501](https://github.com/CocoaPods/CocoaPods/issues/3501)

* Always copy the generated `Podfile.lock` to `Pods/Manifest.lock` so they are
  guaranteed to match, character-by-character, after installation.  
  [Samuel Giddins](https://github.com/segiddins)
  [#3502](https://github.com/CocoaPods/CocoaPods/issues/3502)

* Don't generate an umbrella header when a custom module map is specified. This
  avoids an incomplete module map warning.  
  [Samuel Giddins](https://github.com/segiddins)

* Actually allow skipping the download cache by downloading directly to the
  download target when requested.  
  [Samuel Giddins](https://github.com/segiddins)


## 0.37.0 (2015-05-03)

For more details, see 📝 [CocoaPods 0.37](https://blog.cocoapods.org/CocoaPods-0.37/) on our blog.

##### Bug Fixes

* Print the UTF-8 warning to STDERR.  
  [Matt Holgate](https://github.com/mjholgate)


## 0.37.0.rc.2 (2015-04-30)

##### Bug Fixes

* Handle caching specs that have subspecs with higher minimum deployment targets
  without deleting needed source files.  
  [Samuel Giddins](https://github.com/segiddins)
  [#3471](https://github.com/CocoaPods/CocoaPods/issues/3471)

* Automatically detect JSON podspecs in `pod lib lint`.  
  [Samuel Giddins](https://github.com/segiddins)
  [#3477](https://github.com/CocoaPods/CocoaPods/issues/3477)


## 0.37.0.rc.1 (2015-04-27)

[Core](https://github.com/CocoaPods/Core/compare/0.37.0.beta.1...0.37.0.rc.1)
[Xcodeproj](https://github.com/CocoaPods/Xcodeproj/compare/0.24.0...0.24.1)

##### Enhancements

* Add environment variable `COCOAPODS_SKIP_UPDATE_MESSAGE` to disable new
  version message.  
  [Andrea Mazzini](https://github.com/andreamazz)
  [#3364](https://github.com/CocoaPods/CocoaPods/issues/3364)

* Use user project's object version for pods project.  
  [Boris Bügling](https://github.com/neonichu)
  [#253](https://github.com/CocoaPods/Xcodeproj/issues/253)

##### Bug Fixes

* Adding `$(inherited)` to `FRAMEWORK_SEARCH_PATHS` build setting in xcconfig for aggregate.  
  [Tomohiro Kumagai](https://github.com/EZ-NET)
  [#3429](https://github.com/CocoaPods/CocoaPods/pull/3429)

* Don't crash when the downloader can't find an appropriate podspec in a `git`
  pod.  
  [Samuel Giddins](https://github.com/segiddins)
  [#3433](https://github.com/CocoaPods/CocoaPods/issues/3433)

* Automatically lock Pod source files after installing.  
  [Mason Glidden](https://github.com/mglidden)
  [#1154](https://github.com/CocoaPods/CocoaPods/issues/1154)

* Handle subprocesses leaking STDOUT/STDERR pipes by more strictly managing
  process lifetime and not allowing I/O to block completion of the task.  
  [Samuel Giddins](https://github.com/segiddins)
  [#3101](https://github.com/CocoaPods/CocoaPods/issues/3101)

* Do not create pod target if `source_files` only contains headers.  
  [Boris Bügling](https://github.com/neonichu)
  [#3106](https://github.com/CocoaPods/CocoaPods/issues/3106)

* Run a pod's `prepare_command` (if it has one) before it is cleaned in the
  download cache.  
  [Marius Rackwitz](https://github.com/mrackwitz)
  [Samuel Giddins](https://github.com/segiddins)
  [#3436](https://github.com/CocoaPods/CocoaPods/issues/3436)

* Don't set the `-fno-objc-arc` compiler flags for files for which the flag
  makes no sense.  
  [Samuel Giddins](https://github.com/segiddins)
  [#2559](https://github.com/CocoaPods/CocoaPods/issues/2559)

* Also apply a pod's configuration to any resource targets defined by the pod.  
  [Tom Adriaenssen](https://github.com/inferis)
  [#3463](https://github.com/CocoaPods/CocoaPods/issues/3463)


## 0.37.0.beta.1 (2015-04-18)

##### Enhancements

* Allow the specification of custom module map files.  
  [Samuel Giddins](https://github.com/segiddins)
  [Marius Rackwitz](https://github.com/mrackwitz)
  [#3145](https://github.com/CocoaPods/CocoaPods/issues/3145)

* Show the source URI for local Pod specification repositories in
  `pod repo list`.  
  [Kyle Fuller](https://github.com/kylef)

* Only show a warning when there is a minimum deployment target mismatch
  between target and spec, instead of throwing a hard error.  
  [Samuel Giddins](https://github.com/segiddins)
  [#1241](https://github.com/CocoaPods/CocoaPods/issues/1241)

* Add download caching for pods, which speeds up `pod install` and linting,
  potentially by several orders of magnitude.  
  [Samuel Giddins](https://github.com/segiddins)
  [#2863](https://github.com/CocoaPods/CocoaPods/issues/2863)
  [#3172](https://github.com/CocoaPods/CocoaPods/issues/3172)

* Add a `--fail-fast` option to both `pod spec lint` and `pod lib lint` that
  causes the linter to exit as soon as a single subspec or platform fails
  linting.  
  [Marius Rackwitz](https://github.com/mrackwitz)

* Naïvely prevent base xcconfig warnings for targets that have custom
  config files set.  
  [Chris Brauchli](https://github.com/cbrauchli)
  [#2633](https://github.com/CocoaPods/CocoaPods/issues/2633)

* Ensure private headers are declared as such in a framework's generated module
  map.  
  [Samuel Giddins](https://github.com/segiddins)
  [#2974](https://github.com/CocoaPods/CocoaPods/issues/2974)

##### Bug Fixes

* Do not pass code-sign arguments to xcodebuild when linting OS X targets.  
  [Boris Bügling](https://github.com/neonichu)
  [#3310](https://github.com/CocoaPods/CocoaPods/issues/3310)

* Fixes an issue showing the URL to remote resources in `pod repo list`.  
  [Kyle Fuller](https://github.com/kylef)

* Fixes a problem with code signing when integrating CocoaPods
  into a Today Widget extension.  
  [Christian Sampaio](https://github.com/chrisfsampaio)
  [#3390](https://github.com/CocoaPods/CocoaPods/pull/3390)


## 0.36.4 (2015-04-16)

##### Bug Fixes

* Fixes various problems with Pods that use xcasset bundles. Pods that
  use xcassets can now be used with the `pod :path` option.  
  [Kyle Fuller](https://github.com/kylef)
  [#1549](https://github.com/CocoaPods/CocoaPods/issues/1549)
  [#3384](https://github.com/CocoaPods/CocoaPods/pull/3383)
  [#3358](https://github.com/CocoaPods/CocoaPods/pull/3358)


## 0.36.3 (2015-03-31)

##### Bug Fixes

* Fix using the downloader.  
  [Samuel Giddins](https://github.com/segiddins)
  [#3344](https://github.com/CocoaPods/CocoaPods/issues/3344)
  [#3345](https://github.com/CocoaPods/CocoaPods/issues/3345)


## 0.36.2 (2015-03-31)

[Core](https://github.com/CocoaPods/Core/compare/0.36.1...0.36.2)

##### Bug Fixes

* Unique resources passed to the script generator.  
  [Diego Torres](https://github.com/dtorres)
  [#3315](https://github.com/CocoaPods/CocoaPods/issues/3315)
  [#3327](https://github.com/CocoaPods/CocoaPods/issues/3327)

* Update the `Manifest.lock` when migrating local podspecs to JSON. This fixes
  running `pod install` after upgrading to `0.36`.  
  [Samuel Giddins](https://github.com/segiddins)
  [#3292](https://github.com/CocoaPods/CocoaPods/issues/3292)
  [#3299](https://github.com/CocoaPods/CocoaPods/issues/3299)


## 0.36.1 (2015-03-27)

[Xcodeproj](https://github.com/CocoaPods/Xcodeproj/compare/0.23.0...0.23.1)

##### Bug Fixes

* Workarounds(✻) for the resource script's handling of `.xcasset` files.  
  [sodas](https://github.com/sodastsai)
  [Tony Li](https://github.com/crazytonyli)
  [Chongyu Zhu](https://github.com/lembacon)
  [#3247](https://github.com/CocoaPods/CocoaPods/issues/3247)
  [#3303](https://github.com/CocoaPods/CocoaPods/issues/3303)

* Fix the sanitization of configuration names in the generated target
  environment header.  
  [Samuel Giddins](https://github.com/segiddins)
  [#3301](https://github.com/CocoaPods/CocoaPods/issues/3301)

> _(✻) Note: these fixes are only temporary to avoid overriding the user project's `xcassets`.
  We are aware that these workarounds are "too greedy" and thus user projects having different
  `xcassets` for different targets will still have issues; we ([@AliSoftware](https://github.com/AliSoftware))
  are working on a deeper fix ([#3263](https://github.com/CocoaPods/CocoaPods/issues/3263)) for the next release._

## 0.36.0 (2015-03-11)

[Xcodeproj](https://github.com/CocoaPods/Xcodeproj/compare/0.22.0...0.23.0)

For more details, see 📝 [CocoaPods 0.36](https://blog.cocoapods.org/CocoaPods-0.36/) on our blog.

##### Enhancements

* Allows Swift pods to have a deployment target under iOS 8.0 if they use
  XCTest.  
  [Samuel Giddins](https://github.com/segiddins)
  [#3225](https://github.com/CocoaPods/CocoaPods/issues/3225)

##### Bug Fixes

* Include Swift-specific build settings on target creation, i.e. disable optimizations
  for debug configuration.
  [Marius Rackwitz](https://github.com/mrackwitz)
  [#3238](https://github.com/CocoaPods/CocoaPods/issues/3238)

* Only copy explicitly specified xcasset files into the bundle of the integrated target.  
  [Marius Rackwitz](https://github.com/mrackwitz)
  [#3219](https://github.com/CocoaPods/CocoaPods/issues/3219)

* Correctly filter Xcode warnings about the use of dynamic frameworks.  
  [Boris Bügling](https://github.com/neonichu)

* Fixes warnings, when the aggregate target doesn't contain any pod target, which is build,
  because `PODS_FRAMEWORK_BUILD_PATH` was added to `FRAMEWORK_SEARCH_PATHS`, but never created.  
  [Marius Rackwitz](https://github.com/mrackwitz)
  [#3217](https://github.com/CocoaPods/CocoaPods/issues/3217)

* Allows the usage of `:head` dependencies even when the most recent published
  version was a pre-release.  
  [Samuel Giddins](https://github.com/segiddins)
  [#3212](https://github.com/CocoaPods/CocoaPods/issues/3212)

* Limit the check for transitive static binaries to those which are directly linked to the user target.  
  [Boris Bügling](https://github.com/neonichu)
  [#3194](https://github.com/CocoaPods/CocoaPods/issues/3194)

* Lint to prevent dynamic libraries and frameworks from passing with iOS 7.  
  [Boris Bügling](https://github.com/neonichu)
  [#3193](https://github.com/CocoaPods/CocoaPods/issues/3193)

* Shows an informative error message when there is no base specification found
  for a `:head` dependency.  
  [Samuel Giddins](https://github.com/segiddins)
  [#3230](https://github.com/CocoaPods/CocoaPods/issues/3230)

* Fix the `OTHER_SWIFT_FLAGS` generated, so it inherits previous definitions.  
  [Daniel Thorpe](https://github.com/danthorpe)
  [#2983](https://github.com/CocoaPods/CocoaPods/issues/2983)


## 0.36.0.rc.1 (2015-02-24)

##### Enhancements

* Set the `APPLICATION_EXTENSION_API_ONLY` build setting if integrating with a watch extension target.  
  [Boris Bügling](https://github.com/neonichu)
  [#3153](https://github.com/CocoaPods/CocoaPods/issues/3153)

* Build for iOS simulator only during validation. This allows validation without having
  provisioning profiles set up.  
  [Boris Bügling](https://github.com/neonichu)
  [#3083](https://github.com/CocoaPods/CocoaPods/issues/3083)
  [Swift#13](https://github.com/CocoaPods/swift/issues/13)

* Explicitly inform the user to close existing project when switching to
  a workspace for the first time.  
  [Kyle Fuller](https://github.com/kylef)
  [#2996](https://github.com/CocoaPods/CocoaPods/issues/2996)

* Automatically detect conflicts between framework names.  
  [Samuel Giddins](https://github.com/segiddins)
  [#2943](https://github.com/CocoaPods/CocoaPods/issues/2943)

* Use the proper `TMPDIR` for the CocoaPods process, instead of blindly using
  `/tmp`.  
  [Samuel Giddins](https://github.com/segiddins)

* Let lint fail for Swift pods supporting deployment targets below iOS 8.0.  
  [Boris Bügling](https://github.com/neonichu)
  [#2963](https://github.com/CocoaPods/CocoaPods/issues/2963)

* Reject installation if a static library is used as a transitive dependency
  while integrating Pods as frameworks.  
  [Samuel Giddins](https://github.com/segiddins)
  [#2926](https://github.com/CocoaPods/CocoaPods/issues/2926)

* Do not copy Swift standard libraries multiple times.  
  [Boris Bügling](https://github.com/neonichu)
  [#3131](https://github.com/CocoaPods/CocoaPods/issues/3131)

* Check for Xcode License Agreement before running commands.  
  [Xavi Matos](https://github.com/CalQL8ed-K-OS)
  [#3002](https://github.com/CocoaPods/CocoaPods/issues/3002)

* `pod update PODNAME` will update pods in a case-insensitive manner.  
  [Samuel Giddins](https://github.com/segiddins)
  [#2992](https://github.com/CocoaPods/CocoaPods/issues/2992)

* Allow specifying repo names to `pod {spec,lib} lint --sources`.  
  [Samuel Giddins](https://github.com/segiddins)
  [#2685](https://github.com/CocoaPods/CocoaPods/issues/2685)

* Require explicit use of `use_frameworks!` for Pods written in Swift.  
  [Boris Bügling](https://github.com/neonichu)
  [#3029](https://github.com/CocoaPods/CocoaPods/issues/3029)

* Lint as framework automatically. If needed, `--use-libraries` option
  allows linting as a static library.  
  [Boris Bügling](https://github.com/neonichu)
  [#2912](https://github.com/CocoaPods/CocoaPods/issues/2912)

* Adding Xcode Legacy build location support for default Pods.xcodeproj.
  It defaults to `${SRCROOT}/../build` but can be changed in a `post_install`
  hook by using the `Project#symroot=` writer.  
  [Sam Marshall](https://github.com/samdmarshall)

##### Bug Fixes

* Set `SKIP_INSTALL=YES` for all generated targets to avoid producing
  *Generic Xcode Archives* on Archive.  
  [Marius Rackwitz](https://github.com/mrackwitz)
  [#3188](https://github.com/CocoaPods/CocoaPods/issues/3188)

* Added support for .tpp C++ header files in specs (previously were getting
  filtered out and symlinks wouldn't get created in the Pods/Headers folder.)  
  [Honza Dvorsky](https://github.com/czechboy0)
  [#3129](https://github.com/CocoaPods/CocoaPods/pull/3129)

* Fixed installation for app-extension targets which had no dependencies
  configured in the Podfile.  
  [Boris Bügling](https://github.com/neonichu)
  [#3102](https://github.com/CocoaPods/CocoaPods/issues/3102)

* Correct escaping of resource bundles in 'Copy Pods Resources' script.  
  [Seán Labastille](https://github.com/flufff42)
  [#3082](https://github.com/CocoaPods/CocoaPods/issues/3082)

* Correctly update sources when calling `pod outdated`, and also respect the
  `--[no-]repo-update` flag.  
  [Samuel Giddins](https://github.com/segiddins)
  [#3137](https://github.com/CocoaPods/CocoaPods/issues/3137)

* Fix the `OTHER_SWIFT_FLAGS` generated, so `#if COCOAPODS` works in Swift.  
  [Samuel Giddins](https://github.com/segiddins)
  [#2983](https://github.com/CocoaPods/CocoaPods/issues/2983)

* Output a properly-formed `Podfile` when running `pod init` with a target that
  contains a `'` in its name.  
  [Samuel Giddins](https://github.com/segiddins)
  [#3136](https://github.com/CocoaPods/CocoaPods/issues/3136)

* Remove the stored lockfile checkout source when switching to a development
  pod.  
  [Samuel Giddins](https://github.com/segiddins)
  [#3141](https://github.com/CocoaPods/CocoaPods/issues/3141)

* Migrate local Ruby podspecs to JSON, allowing updating those pods to work.  
  [Samuel Giddins](https://github.com/segiddins)
  [#3038](https://github.com/CocoaPods/CocoaPods/issues/3038)

* Removing grep color markup in the embed frameworks script.  
  [Adriano Bonat](https://github.com/tanob)
  [#3117](https://github.com/CocoaPods/CocoaPods/issues/3117)

* Fixes an issue where `pod ipc list` and `pod ipc podfile` was returning an
  error.  
  [Kyle Fuller](https://github.com/kylef)
  [#3134](https://github.com/CocoaPods/CocoaPods/issues/3134)

* Fixes an issue with spaces in the path to the user's developer tools.  
  [Boris Bügling](https://github.com/neonichu)
  [#3181](https://github.com/CocoaPods/CocoaPods/issues/3181)


## 0.36.0.beta.2 (2015-01-28)

[Xcodeproj](https://github.com/CocoaPods/Xcodeproj/compare/0.21.0...0.21.2)

##### Breaking

* Changes the default spec repositories used from all configured spec
  repositories, to the master spec repository when no spec repositories
  are explicitly configured in a Podfile.  
  [Kyle Fuller](https://github.com/kylef)
  [#2946](https://github.com/CocoaPods/CocoaPods/issues/2946)

##### Enhancements

* Set the APPLICATION_EXTENSION_API_ONLY build setting if integrating with an app extension target.  
  [Boris Bügling](https://github.com/neonichu)
  [#2980](https://github.com/CocoaPods/CocoaPods/issues/2980)

* Xcodebuild warnings will now be reported as `warning` during linting
  instead of `note`.  
  [Hugo Tunius](https://github.com/K0nserv)

* Copy only the resources required for the current build configuration.  
  [Samuel Giddins](https://github.com/segiddins)
  [#2391](https://github.com/CocoaPods/CocoaPods/issues/2391)

##### Bug Fixes

* Ensure that linting fails if xcodebuild doesn't successfully build your Pod.  
  [Kyle Fuller](https://github.com/kylef)
  [#2981](https://github.com/CocoaPods/CocoaPods/issues/2981)
  [cocoapods-trunk#33](https://github.com/CocoaPods/cocoapods-trunk/issues/33)

* Clone the master spec repository when no spec repositories are explicitly
  defined in the Podfile. This fixes problems using CocoaPods for the first
  time without any explicit spec repositories.  
  [Kyle Fuller](https://github.com/kylef)
  [#2946](https://github.com/CocoaPods/CocoaPods/issues/2946)

* Xcodebuild warnings with the string `error` in them will no longer be
  linted as errors if they are in fact warnings.  
  [Hugo Tunius](https://github.com/K0nserv)
  [#2579](https://github.com/CocoaPods/CocoaPods/issues/2579)

* Any errors which occur during fetching of external podspecs over HTTP
  will now be gracefully handled.  
  [Hugo Tunius](https://github.com/K0nserv)
  [#2823](https://github.com/CocoaPods/CocoaPods/issues/2823)

* When updating spec repositories only update the git sourced repos.  
  [Dustin Clark](https://github.com/clarkda)
  [#2558](https://github.com/CocoaPods/CocoaPods/issues/2558)

* Pods referenced via the `:podspec` option will have their podspecs properly
  parsed in the local directory if the path points to a local file.  
  [Samuel Giddins](https://github.com/segiddins)

* Fix an issue where using Swift frameworks in an Objective-C host application
  causes an error because the Swift frameworks we're not code signed.  
  [Joseph Ross](https://github.com/jrosssavant)
  [#3008](https://github.com/CocoaPods/CocoaPods/issues/3008)


## 0.36.0.beta.1 (2014-12-25)

[CocoaPods](https://github.com/CocoaPods/CocoaPods/compare/0.35.0...0.36.0.beta.1)
• [CocoaPods-Core](https://github.com/CocoaPods/Core/compare/0.35.0...0.36.0.beta.1)
• [Xcodeproj](https://github.com/CocoaPods/Xcodeproj/compare/0.20.2...0.21.0)
• [CLAide](https://github.com/CocoaPods/CLAide/compare/v0.7.0...0.8.0)
• [Molinillo](https://github.com/CocoaPods/Molinillo/compare/0.1.2...0.2.0)
• [cocoapods-downloader](https://github.com/CocoaPods/cocoapods-downloader/compare/0.8.0...0.8.1)
• [cocoapods-try](https://github.com/CocoaPods/cocoapods-try/compare/0.4.2...0.4.3)
• [cocoapods-trunk](https://github.com/CocoaPods/cocoapods-trunk/compare/0.4.1...0.5.0)
• [cocoapods-plugins](https://github.com/CocoaPods/cocoapods-plugins/compare/0.3.2...0.4.0)

##### Highlighted Enhancement That Needs Testing

* Support Frameworks & Swift: CocoaPods now recognizes Swift source files and
  builds dynamic frameworks when necessary. A project can explicitly
  opt-in via `use_frameworks!` in the Podfile, or if any dependency contains
  Swift code, all pods for that target will be integrated as frameworks.

  As a pod author, you can change the module name of the built framework by
  specifying a `module_name` in the podspec. The built frameworks are embedded into
  the host application with a new shell script build phase in the user's
  project allowing configuration-dependent pods.

  [Marius Rackwitz](https://github.com/mrackwitz)
  [#2835](https://github.com/CocoaPods/CocoaPods/issues/2835)

##### Breaking

* Bundle Resources into Frameworks: Previously all resources were compiled and
  copied into the `mainBundle`. Now Pods have to use
  `[NSBundle bundleForClass:<#Class from Pod#>]` to access provided resources
  relative to the bundle.

  [Boris Bügling](https://github.com/neonichu)
  [#2835](https://github.com/CocoaPods/CocoaPods/issues/2730)

* Only the hooks specified by usage of the `plugin` directive of the `Podfile`
  will be run. Additionally, plugins that depend on hooks will have to update to
  specify their 'plugin name' when registering the hooks in order to make it
  possible for those hooks to be run.  
  [Samuel Giddins](https://github.com/segiddins)
  [#2640](https://github.com/CocoaPods/CocoaPods/issues/2640)

##### Enhancements

* Do not generate targets for Pods without sources.  
  [Boris Bügling](https://github.com/neonichu)
  [#2918](https://github.com/CocoaPods/CocoaPods/issues/2918)

* Show the name of the source for each hook that is run in verbose mode.  
  [Samuel Giddins](https://github.com/segiddins)
  [#2639](https://github.com/CocoaPods/CocoaPods/issues/2639)

* Move pods' private headers to `Headers/Private` from `Headers/Build`.
  Since some SCM ignore templates include `build` by default, this makes it
  easier to check in the `Pods/` directory.  
  [Samuel Giddins](https://github.com/segiddins)
  [#2623](https://github.com/CocoaPods/CocoaPods/issues/2623)

* Validate that a specification's `public_header_files` and
  `private_header_files` file patterns only match header files.
  Also, validate that all file patterns, if given, match at least one file.  
  [Samuel Giddins](https://github.com/segiddins)
  [#2914](https://github.com/CocoaPods/CocoaPods/issues/2914)

* Installer changed to organize a development pod's source and resource files
  into subgroups reflecting their organization in the filesystem.  
  [Imre mihaly](https://github.com/imihaly)

##### Bug Fixes

* Fix updating a pod that has subspec dependencies.  
  [Samuel Giddins](https://github.com/segiddins)
  [#2879](https://github.com/CocoaPods/CocoaPods/issues/2879)

* Restore the `#define`s in the environment header when the `--no-integrate`
  installation option is used.  
  [Samuel Giddins](https://github.com/segiddins)
  [#2876](https://github.com/CocoaPods/CocoaPods/issues/2876)

* Fix issues when trying to discover the xcodeproj automatically
  but the current path contains special characters (`[`,`]`,`{`,`}`,`*`,`?`).  
  [Olivier Halligon](https://github.com/AliSoftware)
  [#2852](https://github.com/CocoaPods/CocoaPods/issues/2852)

* Fix linting subspecs that have a higher deployment target than the root
  spec.  
  [Samuel Giddins](https://github.com/segiddins)
  [#1919](https://github.com/CocoaPods/CocoaPods/issues/1919)

* Fix the reading of podspecs that come from the `:git`, `:svn`, `:http`, or
  `:hg` options in your `Podfile` that used context-dependent ruby code, such as
  reading a file to determine the specification version.  
  [Samuel Giddins](https://github.com/segiddins)
  [#2875](https://github.com/CocoaPods/CocoaPods/issues/2875)

* Fix the updating of `:git`, `:svn`, and `:hg` dependencies when updating all
  pods.  
  [Samuel Giddins](https://github.com/CocoaPods/CocoaPods/issues/2859)
  [#2859](https://github.com/CocoaPods/CocoaPods/issues/2859)

* Fix an issue when a user doesn't yet have any spec repositories configured.  
  [Boris Bügling](https://github.com/neonichu)

* Fix an issue updating repositories when another spec repository doesn't
  have a remote.  
  [Kyle Fuller](https://github.com/kylef)
  [#2965](https://github.com/CocoaPods/CocoaPods/issues/2965)


## 0.35.0 (2014-11-19)

[CocoaPods](https://github.com/CocoaPods/CocoaPods/compare/0.34.4...0.35.0)
• [CocoaPods-Core](https://github.com/CocoaPods/Core/compare/0.34.4...0.35.0)
• [Xcodeproj](https://github.com/CocoaPods/Xcodeproj/compare/0.19.4...0.20.2)
• [cocoapods-downloader](https://github.com/CocoaPods/cocoapods-downloader/compare/0.7.2...0.8.0)

For more details, see 📝 [CocoaPods 0.35](https://blog.cocoapods.org/CocoaPods-0.35/) on our blog.

##### Enhancements

* Allow the specification of file patterns for the Podspec's `requires_arc`
  attribute.  
  [Kyle Fuller](https://github.com/kylef)
  [Samuel Giddins](https://github.com/segiddins)
  [#532](https://github.com/CocoaPods/CocoaPods/issues/532)

* From now on, pods installed directly from their repositories will be recorded
  in the `Podfile.lock` file and will be guaranteed to be checked-out using the
  same revision on subsequent installations. Examples of this are when using
  the `:git`, `:svn`, or `:hg` options in your `Podfile`.  
  [Samuel Giddins](https://github.com/segiddins)
  [#1058](https://github.com/CocoaPods/CocoaPods/issues/1058)

##### Bug Fixes

* Fix an output formatting issue with various commands like `pod search`
  and `pod trunk`.
  [Olivier Halligon](https://github.com/AliSoftware)
  [#2603](https://github.com/CocoaPods/CocoaPods/issues/2603)

* Show a helpful error message if the old resolver incorrectly activated a
  pre-release version that now leads to a version conflict.  
  [Samuel Giddins](https://github.com/segiddins)

* Provides a user friendly message when using `pod spec create` with a
  repository that doesn't yet have any commits.  
  [Kyle Fuller](https://github.com/kylef)
  [#2803](https://github.com/CocoaPods/CocoaPods/issues/2803)

* Fixes an issue with integrating into projects where there is a slash in the
  build configuration name.  
  [Kyle Fuller](https://github.com/kylef)
  [#2767](https://github.com/CocoaPods/CocoaPods/issues/2767)

* Pods will use `CLANG_ENABLE_OBJC_ARC = 'YES'` instead of
  `CLANG_ENABLE_OBJC_ARC = 'NO'`. For pods with `requires_arc = false` the
  `-fno-objc-arc` flag will be specified for the all source files.  
  [Hugo Tunius](https://github.com/K0nserv)
  [#2262](https://github.com/CocoaPods/CocoaPods/issues/2262)

* Fixed an issue that Core Data mapping models where not compiled when
  copying resources to main application bundle.  
  [Yan Rabovik](https://github.com/rabovik)

* Fix uninitialized constant Class::YAML crash in some cases.
  [Tim Shadel](https://github.com/timshadel)

##### Enhancements

* `pod search`, `pod spec which`, `pod spec cat` and `pod spec edit`
  now use plain text search by default instead of a regex. Especially
  `pod search UIView+UI` now searches for pods containing exactly `UIView+UI`
  in their name, not trying to interpret the `+` as a regular expression.
  _Note: You can still use a regular expression with the new `--regex` flag that has
  been added to these commands, e.g. `pod search --regex "(NS|UI)Color"`._
  [Olivier Halligon](https://github.com/AliSoftware)
  [Core#188](https://github.com/CocoaPods/Core/issues/188)

* Use `--allow-warnings` rather than `--error-only` for pod spec validation
  [Daniel Tomlinson](https://github.com/DanielTomlinson)
  [#2820](https://github.com/CocoaPods/CocoaPods/issues/2820)

## 0.35.0.rc2 (2014-11-06)

##### Enhancements

* Allow the resolver to fail faster when there are unresolvable conflicts
  involving the Lockfile.  
  [Samuel Giddins](https://github.com/segiddins)

##### Bug Fixes

* Allows pre-release spec versions when a requirement has an external source
  specified.  
  [Samuel Giddins](https://github.com/segiddins)
  [#2768](https://github.com/CocoaPods/CocoaPods/issues/2768)

* We no longer require git version 1.7.5 or greater.  
  [Kyle Fuller](https://github.com/kylef)

* Fix the usage of `:head` pods.  
  [Samuel Giddins](https://github.com/segiddins)
  [#2789](https://github.com/CocoaPods/CocoaPods/issues/2789)

* Show a more informative message when attempting to lint a spec whose
  source could not be downloaded.  
  [Samuel Giddins](https://github.com/segiddins)
  [#2667](https://github.com/CocoaPods/CocoaPods/issues/2667)
  [#2759](https://github.com/CocoaPods/CocoaPods/issues/2759)

## 0.35.0.rc1 (2014-11-02)

##### Highlighted Enhancements That Need Testing

* The `Resolver` has been completely rewritten to use
  [Molinillo](https://github.com/CocoaPods/Molinillo), an iterative dependency
  resolution algorithm that automatically resolves version conflicts.
  The order in which dependencies are declared in the `Podfile` no longer has
  any effect on the resolution process.

  You should ensure that `pod install`, `pod update` and `pod update [NAME]`
  work as expected and install the correct versions of your pods during
  this RC1 release.
  [Samuel Giddins](https://github.com/segiddins)
  [#978](https://github.com/CocoaPods/CocoaPods/issues/978)
  [#2002](https://github.com/CocoaPods/CocoaPods/issues/2002)

##### Breaking

* Support for older versions of Ruby has been dropped and CocoaPods now depends
  on Ruby 2.0.0 or greater. This is due to the release of Xcode 6.0 which has
  dropped support for OS X 10.8, which results in the minimum version of
  Ruby pre-installed on OS X now being 2.0.0.

  If you are using a custom installation of Ruby  older than 2.0.0, you
  will need to update. Or even better, migrate to system Ruby.  
  [Kyle Fuller](https://github.com/kylef)

* Attempts to resolve circular dependencies will now raise an exception.  
  [Samuel Giddins](https://github.com/segiddins)
  [Molinillo#6](https://github.com/CocoaPods/Molinillo/issues/6)

##### Enhancements

* The use of implicit sources has been un-deprecated. By default, all available
  spec-repos will be used. There should only be a need to specify explicit
  sources if you want to specifically _exclude_ certain spec-repos, such as the
  `master` spec-repo, if you want to declare the order of spec look-up
  precedence, or if you want other users of a Podfile to automatically have a
  spec-repo cloned on `pod install`.  
  [Eloy Durán](https://github.com/alloy)

* The `pod push` command has been removed as it has been deprecated in favour of
  `pod repo push` in CocoaPods 0.33.  
  [Fabio Pelosin](https://github.com/fabiopelosin)

* Refactorings in preparation to framework support, which could break usage
  of the Hooks API.  
  [Marius Rackwitz](https://github.com/mrackwitz)
  [#2461](https://github.com/CocoaPods/CocoaPods/issues/2461)

* Implicit dependencies are now locked, so simply running `pod install` will not
  cause them to be updated when they shouldn't be.  
  [Samuel Giddins](https://github.com/segiddins)
  [#2318](https://github.com/CocoaPods/CocoaPods/issues/2318)
  [#2506](https://github.com/CocoaPods/CocoaPods/issues/2506)

* Pre-release versions are only considered in the resolution process when there
  are dependencies that explicitly reference pre-release requirements.  
  [Samuel Giddins](https://github.com/segiddins)
  [#1489](https://github.com/CocoaPods/CocoaPods/issues/1489)

* Only setup the master specs repo if required.  
  [Daniel Tomlinson](https://github.com/DanielTomlinson)
  [#2562](https://github.com/CocoaPods/CocoaPods/issues/2562)

* `Sandbox::FileAccessor` now optionally includes expanded paths of headers of
  vendored frameworks in `public_headers`.  
  [Eloy Durán](https://github.com/alloy)
  [#2722](https://github.com/CocoaPods/CocoaPods/pull/2722)

* Analysis is now halted and the user informed when there are multiple different
  external sources for dependencies with the same root name.
  The user is also now warned when there are duplicate dependencies in the
  Podfile.  
  [Samuel Giddins](https://github.com/segiddins)
  [#2738](https://github.com/CocoaPods/CocoaPods/issues/2738)

* Multiple subspecs that point to the same external dependency will now only
  cause that external source to be fetched once.  
  [Samuel Giddins](https://github.com/segiddins)
  [#2743](https://github.com/CocoaPods/CocoaPods/issues/2743)

##### Bug Fixes

* Fixes an issue in the `XCConfigIntegrator` where not all targets that need
  integration were being integrated, but were getting incorrect warnings about
  the user having specified a custom base configuration.  
  [Eloy Durán](https://github.com/alloy)
  [2752](https://github.com/CocoaPods/CocoaPods/issues/2752)

* Do not try to clone spec-repos in `/`.  
  [Eloy Durán](https://github.com/alloy)
  [#2723](https://github.com/CocoaPods/CocoaPods/issues/2723)

* Improved sanitizing of configuration names which have a numeric prefix.  
  [Steffen Matthischke](https://github.com/HeEAaD)
  [#2700](https://github.com/CocoaPods/CocoaPods/pull/2700)

* Fixes an issues where headers from a podspec with one platform are exposed to
  targets with a different platform. The headers are now only exposed to the
  targets with the same platform.  
  [Michael Melanson](https://github.com/michaelmelanson)
  [Kyle Fuller](https://github.com/kylef)
  [#1249](https://github.com/CocoaPods/CocoaPods/issues/1249)


## 0.34.4 (2014-10-18)

##### Bug Fixes

* Fixes a crash when running `pod outdated`.  
  [Samuel Giddins](https://github.com/segiddins)
  [#2624](https://github.com/CocoaPods/CocoaPods/issues/2624)

* Ensure that external sources (as specified in the `Podfile`) are downloaded
  when their source is missing, even if their specification is present.  
  [Samuel Giddins](https://github.com/segiddins)
  [#2494](https://github.com/CocoaPods/CocoaPods/issues/2494)

* Fixes an issue where running `pod install/update` while the Xcode project
  is open can cause the open project to have build failures until Xcode
  is restarted.  
  [Kyle Fuller](https://github.com/kylef)
  [#2627](https://github.com/CocoaPods/CocoaPods/issues/2627)
  [#2665](https://github.com/CocoaPods/CocoaPods/issues/2665)

* Fixes a crash when using file URLs as a source.  
  [Kurry Tran](https://github.com/kurry)
  [#2683](https://github.com/CocoaPods/CocoaPods/issues/2683)

* Fixes an issue when using pods in static library targets and building with
  Xcode 6 which requires `OTHER_LIBTOOLFLAGS` instead of `OTHER_LDFLAGS`, thus
  basically reverting to the previous Xcode behaviour, for now at least.  
  [Kyle Fuller](https://github.com/kylef)
  [Eloy Durán](https://github.com/alloy)
  [#2666](https://github.com/CocoaPods/CocoaPods/issues/2666)

* Fixes an issue running the resources script when Xcode is installed to a
  directory with a space when compiling xcassets.  
  [Kyle Fuller](https://github.com/kylef)
  [#2684](https://github.com/CocoaPods/CocoaPods/issues/2684)

* Fixes an issue when installing Pods with resources to a target which
  doesn't have any resources.  
  [Kyle Fuller](https://github.com/kylef)
  [#2083](https://github.com/CocoaPods/CocoaPods/issues/2083)

* Ensure that git 1.7.5 or newer is installed when running pod.  
  [Kyle Fuller](https://github.com/kylef)
  [#2651](https://github.com/CocoaPods/CocoaPods/issues/2651)


## 0.34.2 (2014-10-08)

##### Enhancements

* Make the output of `pod outdated` show what running `pod update` will do.
  Takes into account the sources specified in the `Podfile`.  
  [Samuel Giddins](https://github.com/segiddins)
  [#2470](https://github.com/CocoaPods/CocoaPods/issues/2470)

* Allows the use of the `GCC_PREPROCESSOR_DEFINITION` flag `${inherited}`
  without emitting a warning.  
  [Samuel Giddins](https://github.com/segiddins)
  [#2577](https://github.com/CocoaPods/CocoaPods/issues/2577)

* Integration with user project will no longer replace an existing
  base build configuration.  
  [Robert Jones](https://github.com/redshirtrob)
  [#1736](https://github.com/CocoaPods/CocoaPods/issues/1736)

##### Bug Fixes

* Improved sanitizing of configuration names to avoid generating invalid
  preprocessor definitions.  
  [Boris Bügling](https://github.com/neonichu)
  [#2542](https://github.com/CocoaPods/CocoaPods/issues/2542)

* More robust generation of source names from URLs.  
  [Samuel Giddins](https://github.com/segiddins)
  [#2534](https://github.com/CocoaPods/CocoaPods/issues/2534)

* Allow the `Validator` to only use specific sources.
  Allows customizable source for `pod spec lint` and `pod lib lint`,
  with both defaulting to `master`.
  [Samuel Giddins](https://github.com/segiddins)
  [#2543](https://github.com/CocoaPods/CocoaPods/issues/2543)
  [cocoapods-trunk#28](https://github.com/CocoaPods/cocoapods-trunk/issues/28)

* Takes into account the sources specified in `Podfile` running
  `pod outdated`.  
  [Samuel Giddins](https://github.com/segiddins)
  [#2553](https://github.com/CocoaPods/CocoaPods/issues/2553)

* Ensures that the master repo is shallow cloned when added via a Podfile
  `source` directive.  
  [Samuel Giddins](https://github.com/segiddins)
  [#3586](https://github.com/CocoaPods/CocoaPods/issues/2586)

* Ensures that the user project is not saved when there are no
  user targets integrated.  
  [Samuel Giddins](https://github.com/segiddins)
  [#2561](https://github.com/CocoaPods/CocoaPods/issues/2561)
  [#2593](https://github.com/CocoaPods/CocoaPods/issues/2593)

* Fix a crash when running `pod install` with an empty target that inherits a
  pod from a parent target.  
  [Kyle Fuller](https://github.com/kylef)
  [#2591](https://github.com/CocoaPods/CocoaPods/issues/2591)

* Take into account versions of a Pod from all specified sources when
  resolving dependencies.  
  [Thomas Visser](https://github.com/Thomvis)
  [#2556](https://github.com/CocoaPods/CocoaPods/issues/2556)

* Sanitize build configuration names in target environment header macros.  
  [Kra Larivain](https://github.com/olarivain)
  [#2532](https://github.com/CocoaPods/CocoaPods/pull/2532)


## 0.34.1 (2014-09-26)

##### Bug Fixes

* Doesn't take into account the trailing `.git` in repository URLs when
  trying to find a matching specs repo.  
  [Samuel Giddins](https://github.com/segiddins)
  [#2526](https://github.com/CocoaPods/CocoaPods/issues/2526)


## 0.34.0 (2014-09-26)

For more details, see 📝 [CocoaPods 0.34](https://blog.cocoapods.org/CocoaPods-0.34/) on our blog.

##### Breaking

* Add support for loading podspecs from *only* specific spec-repos via
  `sources`. By default, when there are no sources specified in a Podfile all
  source repos will be used. This has always been the case. However, this
  implicit use of sources is now deprecated. Once you specify specific sources,
  **no** repos will be included by default. For example:

        source 'https://github.com/artsy/Specs.git'
        source 'https://github.com/CocoaPods/Specs.git'

  Any source URLs specified that have not yet been added will be cloned before
  resolution begins.  
  [François Benaiteau](https://github.com/netbe)
  [Fabio Pelosin](https://github.com/fabiopelosin)
  [Samuel Giddins](https://github.com/segiddins)
  [#1143](https://github.com/CocoaPods/CocoaPods/pull/1143)
  [Core#19](https://github.com/CocoaPods/Core/pull/19)
  [Core#170](https://github.com/CocoaPods/Core/issues/170)
  [#2515](https://github.com/CocoaPods/CocoaPods/issues/2515)

##### Enhancements

* Added the `pod repo list` command which lists all the repositories.  
  [Luis Ascorbe](https://github.com/lascorbe)
  [#1455](https://github.com/CocoaPods/CocoaPods/issues/1455)

##### Bug Fixes

* Works around an Xcode issue where linting would fail even though `xcodebuild`
  actually succeeds. Xcode.app also doesn't fail when this issue occurs, so it's
  safe for us to do the same.  
  [Kra Larivain](https://github.com/olarivain)
  [Boris Bügling](https://github.com/neonichu)
  [Eloy Durán](https://github.com/alloy)
  [Samuel E. Giddins](https://github.com/segiddins)
  [#2394](https://github.com/CocoaPods/CocoaPods/issues/2394)
  [#2395](https://github.com/CocoaPods/CocoaPods/pull/2395)

* Fixes the detection of JSON podspecs included via `:path`.  
  [laiso](https://github.com/laiso)
  [#2489](https://github.com/CocoaPods/CocoaPods/pull/2489)

* Fixes an issue where `pod install` would crash during Plist building if any
  pod has invalid UTF-8 characters in their title or description.  
  [Ladislav Martincik](https://github.com/martincik)
  [#2482](https://github.com/CocoaPods/CocoaPods/issues/2482)

* Fix crash when the URL of a private GitHub repo is passed to `pod spec
  create` as an argument.  
  [Fabio Pelosin](https://github.com/fabiopelosin)
  [#1543](https://github.com/CocoaPods/CocoaPods/issues/1543)


## 0.34.0.rc2 (2014-09-16)

##### Bug Fixes

* Fixes an issue where `pod lib lint` would crash if a podspec couldn't be
  loaded.  
  [Kyle Fuller](https://github.com/kylef)
  [#2147](https://github.com/CocoaPods/CocoaPods/issues/2147)

* Fixes an issue where `pod init` would not add `source 'master'` to newly
  created Podfiles.  
  [Ash Furrow](https://github.com/AshFurrow)
  [#2473](https://github.com/CocoaPods/CocoaPods/issues/2473)


## 0.34.0.rc1 (2014-09-13)

##### Breaking

* The use of the `$PODS_ROOT` environment variable has been deprecated and
  should not be used. It will be removed in future versions of CocoaPods.  
  [#2449](https://github.com/CocoaPods/CocoaPods/issues/2449)

* Add support for loading podspecs from specific spec-repos _only_, a.k.a. ‘sources’.
  By default, when not specifying any specific sources in your Podfile, the ‘master’
  spec-repo will be used, as was always the case. However, once you specify specific
  sources the ‘master’ spec-repo will **not** be included by default. For example:

        source 'private-spec-repo'
        source 'master'

  [François Benaiteau](https://github.com/netbe)
  [Fabio Pelosin](https://github.com/fabiopelosin)
  [#1143](https://github.com/CocoaPods/CocoaPods/pull/1143)
  [Core#19](https://github.com/CocoaPods/Core/pull/19)

* The `Pods` directory has been reorganized. This might require manual
  intervention in projects where files generated by CocoaPods have manually been
  imported into the user's project (common with the acknowledgements files).  
  [#1055](https://github.com/CocoaPods/CocoaPods/pull/1055)
  [Fabio Pelosin](https://github.com/fabiopelosin)
  [Michele Titolo](https://github.com/mtitolo)

* Plugins are now expected to include the `cocoapods-plugin.rb` file in
  `./lib`.  
  [Fabio Pelosin](https://github.com/fabiopelosin)
  [CLAide#28](https://github.com/CocoaPods/CLAide/pull/28)

* The specification `requires_arc` attribute now defaults to true.  
  [Fabio Pelosin](https://github.com/fabiopelosin)
  [CocoaPods#267](https://github.com/CocoaPods/CocoaPods/issues/267)

##### Enhancements

* Add support to specify dependencies per build configuration:

        pod 'Lookback', :configurations => ['Debug']

  Currently configurations can only be specified per single Pod.  
  [Joachim Bengtsson](https://github.com/nevyn)
  [Eloy Durán](https://github.com/alloy)
  [Fabio Pelosin](https://github.com/fabiopelosin)
  [#1791](https://github.com/CocoaPods/CocoaPods/pull/1791)
  [#1668](https://github.com/CocoaPods/CocoaPods/pull/1668)
  [#731](https://github.com/CocoaPods/CocoaPods/pull/731)

* Improved performance of git downloads using shallow clone.  
  [Marin Usalj](https://github.com/supermarin)
  [Fabio Pelosin](https://github.com/fabiopelosin)
  [cocoapods-downloader#29](https://github.com/CocoaPods/cocoapods-downloader/pull/29)

* Simplify installation: CocoaPods no longer requires the
  compilation of the troublesome native extensions.  
  [Fabio Pelosin](https://github.com/fabiopelosin)
  [Xcodeproj#168](https://github.com/CocoaPods/Xcodeproj/pull/168)
  [Xcodeproj#167](https://github.com/CocoaPods/Xcodeproj/issues/167)

* Add hooks for plugins. Currently only the installer hook is supported.
  A plugin can register itself to be activated after the installation with the
  following syntax:

      Pod::HooksManager.register(:post_install) do |installer_context|
        # implementation
      end

  The `installer_context` is an instance of the `Pod::Installer:HooksContext`
  class which provides the information about the installation.  
  [Fabio Pelosin](https://github.com/fabiopelosin)
  [Core#132](https://github.com/CocoaPods/Core/pull/1755)

* Add a support for migrating the sandbox to new versions of CocoaPods.  
  [Fabio Pelosin](https://github.com/fabiopelosin)

* Display an indication for deprecated Pods in the command line search.  
  [Hugo Tunius](https://github.com/k0nserv)
  [#2180](https://github.com/CocoaPods/CocoaPods/issues/2180)

* Use the CLIntegracon gem for the integration tests.  
  [Marius Rackwitz](https://github.com/mrackwitz)
  [#2371](https://github.com/CocoaPods/CocoaPods/issues/2371)

* Include configurations that a user explicitly specifies, in their Podfile,
  when the `--no-integrate` option is specified.  
  [Eloy Durán](https://github.com/alloy)

* Properly quote the `-isystem` values in the xcconfig files.  
  [Eloy Durán](https://github.com/alloy)

* Remove the installation post install message which presents the CHANGELOG.  
  [Fabio Pelosin](https://github.com/fabiopelosin)
  [Eloy Durán](https://github.com/alloy)

* Add support for user-specified project directories with the
  `--project-directory` option.  
  [Samuel E. Giddins](https://github.com/segiddins)
  [#2183](https://github.com/CocoaPods/CocoaPods/issues/2183)

* Now the `plutil` tool is used when available to produce
  output consistent with Xcode.  
  [Fabio Pelosin](https://github.com/fabiopelosin)

* Indicate the name of the pod whose requirements cannot be satisfied.  
  [Seivan Heidari](https://github.com/seivan)
  [Fabio Pelosin](https://github.com/fabiopelosin)
  [#1938](https://github.com/CocoaPods/CocoaPods/issues/1938)

* Add support for JSON specs to external sources (`:path`, `:git`, etc)
  options.  
  [Kyle Fuller](https://github.com/kylef)
  [#2320](https://github.com/CocoaPods/CocoaPods/issues/2320)

* Generate the workspaces using the same output of Xcode.  
  [Fabio Pelosin](https://github.com/fabiopelosin)


##### Bug Fixes

* Fix `pod repo push` to first check if a Specs directory exists and if so
  push there.  
  [Edward Valentini](edwardvalentini)
  [#2060](https://github.com/CocoaPods/CocoaPods/issues/2060)

* Fix `pod outdated` to not include subspecs.  
  [Ash Furrow](ashfurrow)
  [#2136](https://github.com/CocoaPods/CocoaPods/issues/2136)

* Always evaluate podspecs from the original podspec directory. This fixes
  an issue when depending on a pod via `:path` and that pod's podspec uses
  relative paths.  
  [Kyle Fuller](kylef)
  [pod-template#50](https://github.com/CocoaPods/pod-template/issues/50)

* Fix spec linting to not warn for missing license file in subspecs.  
  [Fabio Pelosin](https://github.com/fabiopelosin)
  [Core#132](https://github.com/CocoaPods/Core/issues/132)

* Fix `pod init` so that it doesn't recurse when checking for Podfiles.  
  [Paddy O'Brien](https://github.com/tapi)
  [#2181](https://github.com/CocoaPods/CocoaPods/issues/2181)

* Fix missing XCTest framework in Xcode 6.  
  [Paul Williamson](squarefrog)
  [#2296](https://github.com/CocoaPods/CocoaPods/issues/2296)

* Support multiple values in `ARCHS`.  
  [Robert Zuber](https://github.com/z00b)
  [#1904](https://github.com/CocoaPods/CocoaPods/issues/1904)

* Fix static analysis in Xcode 6.  
  [Samuel E. Giddins](https://github.com/segiddins)
  [#2402](https://github.com/CocoaPods/CocoaPods/issues/2402)

* Fix an issue where a version of a spec will not be locked when using
  multiple subspecs of a podspec.  
  [Kyle Fuller](https://github.com/kylef)
  [Fabio Pelosin](https://github.com/fabiopelosin)
  [#2135](https://github.com/CocoaPods/CocoaPods/issues/2135)

* Fix an issue using JSON podspecs installed directly from a lib's
  repository.  
  [Kyle Fuller](https://github.com/kylef)
  [#2320](https://github.com/CocoaPods/CocoaPods/issues/2320)

* Support and use quotes in the `OTHER_LDFLAGS` of xcconfigs to avoid
  issues with targets containing a space character in their name.  
  [Fabio Pelosin](https://github.com/fabiopelosin)


## 0.33.1 (2014-05-20)

##### Bug Fixes

* Fix `pod spec lint` for `json` podspecs.  
  [Fabio Pelosin](https://github.com/fabiopelosin)
  [#2157](https://github.com/CocoaPods/CocoaPods/issues/2157)

* Fixed downloader issues related to `json` podspecs.  
  [Fabio Pelosin](https://github.com/fabiopelosin)
  [#2158](https://github.com/CocoaPods/CocoaPods/issues/2158)

* Fixed `--no-ansi` flag in help banners.  
  [Fabio Pelosin](https://github.com/fabiopelosin)
  [#34](https://github.com/CocoaPods/CLAide/issues/34)


## 0.33.0 (2014-05-20)

For more details, see 📝 [CocoaPods 0.33](https://blog.cocoapods.org/CocoaPods-0.33/) on our blog.

##### Breaking

* The deprecated `pre_install` and the `pod_install` hooks of the specification
  class have been removed.  
  [Fabio Pelosin](https://github.com/fabiopelosin)
  [#2151](https://github.com/CocoaPods/CocoaPods/issues/2151)
  [#2153](https://github.com/CocoaPods/CocoaPods/pull/2153)

##### Enhancements

* Added the `cocoapods-trunk` plugin which introduces the `trunk` subcommand.  
  [Fabio Pelosin](https://github.com/fabiopelosin)
  [#2151](https://github.com/CocoaPods/CocoaPods/issues/2151)
  [#2153](https://github.com/CocoaPods/CocoaPods/pull/2153)

* The `pod push` sub-command has been moved to the `pod repo push` sub-command.
  Moreover pushing to the master repo from it has been disabled.  
  [Fabio Pelosin](https://github.com/fabiopelosin)
  [#2151](https://github.com/CocoaPods/CocoaPods/issues/2151)
  [#2153](https://github.com/CocoaPods/CocoaPods/pull/2153)

* Overhauled command line interface. Add support for auto-completion script
  (d). If auto-completion is enabled for your shell you can configure it for
  CocoaPods with the following command:

      rm -f /usr/local/share/zsh/site-functions/_pod
      dpod --completion-script > /usr/local/share/zsh/site-functions/_pod
      exec zsh

  Currently only the Z shell is supported.  
  [Fabio Pelosin](https://github.com/fabiopelosin)
  [CLAide#25](https://github.com/CocoaPods/CLAide/issues/25)
  [CLAide#20](https://github.com/CocoaPods/CLAide/issues/20)
  [CLAide#19](https://github.com/CocoaPods/CLAide/issues/19)
  [CLAide#17](https://github.com/CocoaPods/CLAide/issues/17)
  [CLAide#12](https://github.com/CocoaPods/CLAide/issues/12)

* The `--version` flag is now only supported for the root `pod` command. If
  used in conjunction with the `--verbose` flag the version of the detected
  plugins will be printed as well.  
  [Fabio Pelosin](https://github.com/fabiopelosin)
  [CLAide#13](https://github.com/CocoaPods/CLAide/issues/13)
  [CLAide#14](https://github.com/CocoaPods/CLAide/issues/14)

* The extremely meta `cocoaPods-plugins` is now installed by default providing
  information about the available and the installed plug-ins.  
  [David Grandinetti](https://github.com/dbgrandi)
  [Olivier Halligon](https://github.com/AliSoftware)
  [Fabio Pelosin](https://github.com/fabiopelosin)
  [#2092](https://github.com/CocoaPods/CocoaPods/issues/2092)

* Validate the reachability of `social_media_url`, `documentation_url` and
  `docset_url` in podspecs we while linting a specification.  
  [Kyle Fuller](https://github.com/kylef)
  [#2025](https://github.com/CocoaPods/CocoaPods/issues/2025)

* Print the current version when the repo/lockfile requires a higher version.  
  [Samuel E. Giddins](https://github.com/segiddins)
  [#2049](https://github.com/CocoaPods/CocoaPods/issues/2049)

* Show `help` when running the `pod` command instead of defaulting to `pod
  install`.  
  [Kyle Fuller](https://github.com/kylef)
  [#1771](https://github.com/CocoaPods/CocoaPods/issues/1771)

##### Bug Fixes

* Show the actual executable when external commands fail.  
  [Boris Bügling](https://github.com/neonichu)
  [#2102](https://github.com/CocoaPods/CocoaPods/issues/2102)

* Fixed support for file references in the workspace generated by CocoaPods.  
  [Kyle Fuller](https://github.com/kylef)
  [Fabio Pelosin](https://github.com/fabiopelosin)
  [Xcodeproj#105](https://github.com/CocoaPods/Xcodeproj/pull/150)

* Show a helpful error message when reading version information with merge
  conflict.  
  [Samuel E. Giddins](https://github.com/segiddins)
  [#1853](https://github.com/CocoaPods/CocoaPods/issues/1853)

* Show deprecated specs when invoking `pod outdated`.  
  [Samuel E. Giddins](https://github.com/segiddins)
  [#2003](https://github.com/CocoaPods/CocoaPods/issues/2003)

* Fixes an issue where `pod repo update` may start an un-committed merge.  
  [Kyle Fuller](https://github.com/kylef)
  [#2024](https://github.com/CocoaPods/CocoaPods/issues/2024)

## 0.32.1 (2014-04-15)

##### Bug Fixes

* Fixed the Podfile `default_subspec` attribute in nested subspecs.  
  [Fabio Pelosin](https://github.com/fabiopelosin)
  [#2050](https://github.com/CocoaPods/CocoaPods/issues/2050)

## 0.32.0 (2014-04-15)

[CocoaPods](https://github.com/CocoaPods/CocoaPods/compare/0.31.1...0.32.0)
• [CocoaPods-Core](https://github.com/CocoaPods/Core/compare/0.31.1...0.32.0)

For more details, see 📝 [CocoaPods 0.32](https://blog.cocoapods.org/CocoaPods-0.32/) on our blog.

##### Enhancements

* Allow to update only a list of given pods with `pod update [POD_NAMES...]`.  
  [Marius Rackwitz](https://github.com/mrackwitz)
  [CocoaPods#760](https://github.com/CocoaPods/CocoaPods/issues/760)

* `pod update` prints the previous version of the updated pods.  
  [Andrea Mazzini](https://github.com/andreamazz)
  [#2008](https://github.com/CocoaPods/CocoaPods/issues/2008)

* `pod update` falls back to `pod install` if no Lockfile is present.  
  [Marius Rackwitz](https://github.com/mrackwitz)

* File references in the Pods project for development Pods now are absolute if
  the dependency is specified with an absolute paths.  
  [Samuel Ford](https://github.com/samuelwford)
  [#1042](https://github.com/CocoaPods/CocoaPods/issues/1042)

* Added `deprecated` and `deprecated_in_favor_of` attributes to Specification
  DSL.  
  [Paul Young](https://github.com/paulyoung)
  [Core#87](https://github.com/CocoaPods/Core/pull/87)

* Numerous improvements to the validator and to the linter.
  * Validate the reachability of screenshot URLs in podspecs while linting a
    specification.  
    [Kyle Fuller](https://github.com/kylef)
    [#2010](https://github.com/CocoaPods/CocoaPods/issues/2010)
  * Support HTTP redirects when linting homepage and screenshots.  
    [Boris Bügling](https://github.com/neonichu)
    [#2027](https://github.com/CocoaPods/CocoaPods/pull/2027)
  * The linter now checks `framework` and `library` attributes for invalid
    strings.  
    [Paul Williamson](https://github.com/squarefrog)
    [Fabio Pelosin](fabiopelosin)
    [Core#66](https://github.com/CocoaPods/Core/issues/66)
    [Core#96](https://github.com/CocoaPods/Core/pull/96)
    [Core#105](https://github.com/CocoaPods/Core/issues/105)
  * The Linter will not check for comments anymore.  
    [Fabio Pelosin](https://github.com/fabiopelosin)
    [Core#108](https://github.com/CocoaPods/Core/issues/108)
  * Removed legacy checks from the linter.  
    [Fabio Pelosin](https://github.com/fabiopelosin)
    [Core#108](https://github.com/CocoaPods/Core/issues/108)
  * Added logic to handle subspecs and platform scopes to linter check of
    the `requries_arc` attribute.  
    [Fabio Pelosin](https://github.com/fabiopelosin)
    [CocoaPods#2005](https://github.com/CocoaPods/CocoaPods/issues/2005)
  * The linter no longer considers empty a Specification if it only specifies the
    `resource_bundle` attribute.  
    [Joshua Kalpin](https://github.com/Kapin)
    [#63](https://github.com/CocoaPods/Core/issues/63)
    [#95](https://github.com/CocoaPods/Core/pull/95)

* `pod lib create` is now using the `configure` file instead of the
  `_CONFIGURE.rb` file.  
  [Piet Brauer](https://github.com/pietbrauer)
  [Orta Therox](https://github.com/orta)

* `pod lib create` now disallows any pod name that begins with a `.`  
  [Dustin Clark](https://github.com/clarkda)
  [#2026](https://github.com/CocoaPods/CocoaPods/pull/2026)
  [Core#97](https://github.com/CocoaPods/Core/pull/97)
  [Core#98](https://github.com/CocoaPods/Core/issues/98)

* Prevent the user from using `pod` commands as root.  
  [Kyle Fuller](https://github.com/kylef)
  [#1815](https://github.com/CocoaPods/CocoaPods/issues/1815)

* Dependencies declared with external sources now support HTTP downloads and
  have improved support for all the options supported by the downloader.  
  [Fabio Pelosin](https://github.com/fabiopelosin)

* An informative error message is presented when merge conflict is detected in
  a YAML file.  
  [Luis de la Rosa](https://github.com/luisdelarosa)
  [#69](https://github.com/CocoaPods/Core/issues/69)
  [#100](https://github.com/CocoaPods/Core/pull/100)

##### Bug Fixes

* Fixed the Podfile `default_subspec` attribute in nested subspecs.  
  [Fabio Pelosin](https://github.com/fabiopelosin)
  [#1021](https://github.com/CocoaPods/CocoaPods/issues/1021)

* Warn when including deprecated pods
  [Samuel E. Giddins](https://github.com/segiddins)
  [#2003](https://github.com/CocoaPods/CocoaPods/issues/2003)


## 0.31.1 (2014-04-01)

[CocoaPods](https://github.com/CocoaPods/CocoaPods/compare/0.31.0...0.31.1)
• [CocoaPods-Core](https://github.com/CocoaPods/Core/compare/0.31.0...0.31.1)

##### Minor Enhancements

* The specification now strips the indentation of the `prefix_header` and
  `prepare_command` to aide their declaration as a here document (similarly to
  what it already does with the description).  
  [Fabio Pelosin](https://github.com/fabiopelosin)
  [Core#51](https://github.com/CocoaPods/Core/issues/51)

##### Bug Fixes

* Fix linting for Pods which declare a private repo as the source.  
  [Boris Bügling](https://github.com/neonichu)
  [Core#82](https://github.com/CocoaPods/Core/issues/82)


## 0.31.0 (2014-03-31)

[CocoaPods](https://github.com/CocoaPods/CocoaPods/compare/0.30.0...0.31.0)
• [CocoaPods-Core](https://github.com/CocoaPods/Core/compare/0.30.0...0.31.0)

For more details, see 📝 [CocoaPods 0.31](https://blog.cocoapods.org/CocoaPods-0.31/) on our blog.

##### Enhancements

* Warnings are not promoted to errors anymore to maximise compatibility with
  existing libraries.  
  [Fabio Pelosin](https://github.com/fabiopelosin)
  [#1629](https://github.com/CocoaPods/CocoaPods/issues/1629)

* Include the versions of the Pods to the output of `pod list`.  
  [Stefan Damm](https://github.com/StefanDamm)
  [Robert Zuber](https://github.com/z00b)
  [#1617](https://github.com/CocoaPods/CocoaPods/issues/1617)

* Generated prefix header file will now have unique prefix_header_contents for
  Pods with subspecs.  
  [Luis de la Rosa](https://github.com/luisdelarosa)
  [#1449](https://github.com/CocoaPods/CocoaPods/issues/1449)

* The linter will now check the reachability of the homepage of Podspecs during
  a full lint.  
  [Richard Lee](https://github.com/dlackty)
  [Fabio Pelosin](https://github.com/fabiopelosin)
  [#1704](https://github.com/CocoaPods/CocoaPods/issues/1704)
  [Core#70](https://github.com/CocoaPods/Core/pull/70)

* Improved detection of the last version of a specification in `pod spec`
  subcommands.  
  [Laurent Sansonetti](https://github.com/lrz)
  [#1953](https://github.com/CocoaPods/CocoaPods/pull/1953)

* Display advised settings for Travis CI in the warning related presented when
  the terminal encoding is not set to UTF-8.  
  [Richard Lee](https://github.com/dlackty)
  [#1933](https://github.com/CocoaPods/CocoaPods/issues/1933)
  [#1941](https://github.com/CocoaPods/CocoaPods/pull/1941)

* Unset the `CDPATH` env variable before shelling-out to `prepare_command`.  
  [Marc Boquet](https://github.com/apalancat)
  [#1943](https://github.com/CocoaPods/CocoaPods/pull/1943)

##### Bug Fixes

* Resolve crash related to the I18n deprecation warning.  
  [Eloy Durán](https://github.com/alloy)
  [#1950](https://github.com/CocoaPods/CocoaPods/issues/1950)

* Fix compilation issues related to the native Extension of Xcodeproj.  
  [Eloy Durán](https://github.com/alloy)

* Robustness against user Git configuration and against merge commits in `pod
  repo` subcommands.  
  [Boris Bügling](https://github.com/neonichu)
  [#1949](https://github.com/CocoaPods/CocoaPods/issues/1949)
  [#1978](https://github.com/CocoaPods/CocoaPods/pull/1978)

* Gracefully inform the user if the `:head` option is not supported for a given
  download strategy.  
  [Boris Bügling](https://github.com/neonichu)
  [#1947](https://github.com/CocoaPods/CocoaPods/issues/1947)
  [#1958](https://github.com/CocoaPods/CocoaPods/pull/1958)

* Cleanup a pod directory if error occurs while downloading.  
  [Alex Rothenberg](https://github.com/alexrothenberg)
  [#1842](https://github.com/CocoaPods/CocoaPods/issues/1842)
  [#1960](https://github.com/CocoaPods/CocoaPods/pull/1960)

* No longer warn for Github repositories with OAuth authentication.  
  [Boris Bügling](https://github.com/neonichu)
  [#1928](https://github.com/CocoaPods/CocoaPods/issues/1928)
  [Core#77](https://github.com/CocoaPods/Core/pull/77)

* Fix for when using `s.version` as the `:tag` for a git repository in a
  Podspec.  
  [Joel Parsons](https://github.com/joelparsons)
  [#1721](https://github.com/CocoaPods/CocoaPods/issues/1721)
  [Core#72](https://github.com/CocoaPods/Core/pull/72)

* Improved escaping of paths in Git downloader.  
  [Vladimir Burdukov](https://github.com/chipp)
  [cocoapods-downloader#14](https://github.com/CocoaPods/cocoapods-downloader/pull/14)

* Podspec without explicitly set `requires_arc` attribute no longer passes the
  lint.  
  [Richard Lee](https://github.com/dlackty)
  [#1840](https://github.com/CocoaPods/CocoaPods/issues/1840)
  [Core#71](https://github.com/CocoaPods/Core/pull/71)

* Properly quote headers in the `-isystem` compiler flag of the aggregate
  targets.  
  [Eloy Durán](https://github.com/alloy)
  [#1862](https://github.com/CocoaPods/CocoaPods/issues/1862)
  [#1894](https://github.com/CocoaPods/CocoaPods/pull/1894)

## 0.30.0 (2014-03-29)

[CocoaPods](https://github.com/CocoaPods/CocoaPods/compare/0.29.0...0.30.0)

For more details, see 📝 [CocoaPods 0.30](https://blog.cocoapods.org/CocoaPods-0.30/) on our blog.

###### Enhancements

* Radically reduce first run pod setup bandwidth by creating a shallow clone of
  the ‘master’ repo by default. Use the `--no-shallow` option to perform a full
  clone instead.  
  [Jeff Verkoeyen](https://github.com/jverkoey)
  [#1803](https://github.com/CocoaPods/CocoaPods/pull/1803)

* Improves the error message when searching with an invalid regular expression.  
  [Kyle Fuller](https://github.com/kylef)

* Improves `pod init` to save Xcode project file in Podfile when one was supplied.  
  [Kyle Fuller](https://github.com/kylef)

* Adds functionality to specify a template URL for the `pod lib create` command.  
  [Piet Brauer](https://github.com/pietbrauer)

###### Bug Fixes

* Fixes a bug with `pod repo remove` silently handling permission errors.  
  [Kyle Fuller](https://github.com/kylef)
  [#1778](https://github.com/CocoaPods/CocoaPods/issues/1778)

* `pod push` now properly checks that the repo has changed before attempting
  to commit. This only affected pods with special characters (such as `+`) in
  their names.  
  [Gordon Fontenot](https://github.com/gfontenot)
  [#1739](https://github.com/CocoaPods/CocoaPods/pull/1739)


## 0.29.0 (2013-12-25)

[CocoaPods](https://github.com/CocoaPods/CocoaPods/compare/0.28.0...0.29.0)
• [CocoaPods-core](https://github.com/CocoaPods/Core/compare/0.28.0...0.29.0)
• [cocoapods-downloader](https://github.com/CocoaPods/cocoapods-downloader/compare/0.2.0...0.3.0)

For more details, see 📝 [CocoaPods 0.29](https://blog.cocoapods.org/CocoaPods-0.29/) on our blog.

###### Breaking

* The command `podfile_info` is now a plugin offered by CocoaPods.
  As a result, the command has been removed from CocoaPods.  
  [Joshua Kalpin](https://github.com/Kapin)
  [#1589](https://github.com/CocoaPods/CocoaPods/issues/1589)

* JSON has been adopted as the format to store specifications. As a result
  the `pod ipc spec` command returns a JSON representation and the YAML
  specifications are not supported anymore. JSON specifications adopt the
  `.podspec.json` extension.
  [Fabio Pelosin](https://github.com/fabiopelosin)
  [#1568](https://github.com/CocoaPods/CocoaPods/pull/1568)

###### Enhancements

* Introduced `pod try` the easiest way to test the example project of a pod.  
  [Fabio Pelosin](https://github.com/fabiopelosin)
  [#1568](https://github.com/CocoaPods/CocoaPods/pull/1568)

* Pod headers are now provided to the user target as a system
  header. This means that any warnings in a Pod's code will show
  under its target in Xcode's build navigator, and never under the
  user target.  
  [Swizzlr](https://github.com/swizzlr)
  [#1596](https://github.com/CocoaPods/CocoaPods/pull/1596)

* Support LZMA2 compressed tarballs in the downloader.  
  [Kyle Fuller](https://github.com/kylef)
  [cocoapods-downloader#5](https://github.com/CocoaPods/cocoapods-downloader/pull/5)

* Add Bazaar support for installing directly from a repo.  
  [Fred McCann](https://github.com/fmccann)
  [#1632](https://github.com/CocoaPods/CocoaPods/pull/1632)

* The `pod search <query>` command now supports regular expressions
  for the query parameter when searching using the option `--full`.  
  [Florian Hanke](https://github.com/floere)
  [#1643](https://github.com/CocoaPods/CocoaPods/pull/1643)

* Pod lib lint now accepts multiple podspecs in the same folder.  
  [kra Larivain/OpenTable](https://github.com/opentable)
  [#1635](https://github.com/CocoaPods/CocoaPods/pull/1635)

* The `pod push` command will now silently test the upcoming CocoaPods trunk
  service. The service is only tested when pushing to the master repo and the
  test doesn't affect the normal workflow.  
  [Fabio Pelosin](https://github.com/fabiopelosin)

* The `pod search <query>` command now supports searching on cocoapods.org
  when searching using the option `--web`. Options `--ios` and `--osx` are
  fully supported.
  [Florian Hanke](https://github.com/floere)
  [#1643](https://github.com/CocoaPods/CocoaPods/pull/1682)

* The `pod search <query>` command now supports multiword queries when using
  the `--web` option.
  [Florian Hanke](https://github.com/floere)
  [#1643](https://github.com/CocoaPods/CocoaPods/pull/1682)

###### Bug Fixes

* Fixed a bug which resulted in `pod lib lint` not being able to find the
  headers.  
  [Fabio Pelosin](https://github.com/fabiopelosin)
  [#1566](https://github.com/CocoaPods/CocoaPods/issues/1566)

* Fixed the developer frameworks search paths so that
  `$(SDKROOT)/Developer/Library/Frameworks` is used for iOS and
  `$(DEVELOPER_LIBRARY_DIR)/Frameworks` is used for OS X.  
  [Kevin Wales](https://github.com/kwales)
  [#1562](https://github.com/CocoaPods/CocoaPods/pull/1562)

* When updating the pod repos, repositories with unreachable remotes
  are now ignored. This fixes an issue with certain private repositories.  
  [Joshua Kalpin](https://github.com/Kapin)
  [#1595](https://github.com/CocoaPods/CocoaPods/pull/1595)
  [#1571](https://github.com/CocoaPods/CocoaPods/issues/1571)

* The linter will now display an error if a Pod's name contains whitespace.  
  [Joshua Kalpin](https://github.com/Kapin)
  [Core#39](https://github.com/CocoaPods/Core/pull/39)
  [#1610](https://github.com/CocoaPods/CocoaPods/issues/1610)

* Having the silent flag enabled in the config will no longer cause issues
  with `pod search`. In addition, the flag `--silent` is no longer supported
  for the command.  
  [Joshua Kalpin](https://github.com/Kapin)
  [#1627](https://github.com/CocoaPods/CocoaPods/pull/1627)

* The linter will now display an error if a framework ends with `.framework`
  (i.e. `QuartzCore.framework`).  
  [Joshua Kalpin](https://github.com/Kapin)
  [#1331](https://github.com/CocoaPods/CocoaPods/issues/1336)
  [Core#45](https://github.com/CocoaPods/Core/pull/45)

* The linter will now display an error if a library ends with `.a` or `.dylib`
  (i.e. `z.dylib`). It will also display an error if it begins with `lib`
  (i.e. `libxml`).  
  [Joshua Kalpin](https://github.com/Kapin)
  [Core#44](https://github.com/CocoaPods/Core/issues/44)

* The ARCHS build setting can come back as an array when more than one
  architecture is specified.  
  [Carson McDonald](https://github.com/carsonmcdonald)
  [#1628](https://github.com/CocoaPods/CocoaPods/issues/1628)

* Fixed all issues caused by `/tmp` being a symlink to `/private/tmp`.
  This affected mostly `pod lib lint`, causing it to fail when the
  Pod used `prefix_header_*` or when the pod headers imported headers
  using the namespaced syntax (e.g. `#import <MyPod/Header.h>`).  
  [kra Larivain/OpenTable](https://github.com/opentable)
  [#1514](https://github.com/CocoaPods/CocoaPods/pull/1514)

* Fixed an incorrect path being used in the example app Podfile generated by
  `pod lib create`.
  [Eloy Durán](https://github.com/alloy)
  [cocoapods-try#5](https://github.com/CocoaPods/cocoapods-try/issues/5)


## 0.28.0 (2013-11-14)

[CocoaPods](https://github.com/CocoaPods/CocoaPods/compare/0.27.1...0.28.0)
• [CocoaPods-core](https://github.com/CocoaPods/Core/compare/0.27.1...0.28.0)
• [CLAide](https://github.com/CocoaPods/CLAide/compare/0.3.2...0.4.0)

For more details, see 📝 [CocoaPods 0.28](https://blog.cocoapods.org/CocoaPods-0.28/) on our blog.

###### Enhancements

* CLAide now supports gem plugins. An example CocoaPods plugin can be found at
  [open\_pod\_bay](https://github.com/leshill/open_pod_bay).

  As of yet there are no promises made yet on the APIs, so try to fail as
  gracefully as possible in case a CocoaPods update breaks your usage. In these
  cases, also please let us know what you would need, so we can take this into
  account when we do finalize APIs.

  [Les Hill](https://github.com/leshill)
  [CLAide#1](https://github.com/CocoaPods/CLAide/pull/1)
  [#959](https://github.com/CocoaPods/CocoaPods/issues/959)

###### Bug Fixes

* Compiling `xcassets` with `actool` now uses `UNLOCALIZED_RESOURCES_FOLDER_PATH`
  instead of `PRODUCT_NAME.WRAPPER_EXTENSION` as output directory as it is more
  accurate and allows the project to overwrite `WRAPPER_NAME`.  
  [Marc Knaup](https://github.com/fluidsonic)
  [#1556](https://github.com/CocoaPods/CocoaPods/pull/1556)

* Added a condition to avoid compiling xcassets when `WRAPPER_EXTENSION`
  is undefined, as it would be in the case of static libraries. This prevents
  trying to copy the compiled files to a directory that does not exist.  
  [Noah McCann](https://github.com/nmccann)
  [#1521](https://github.com/CocoaPods/CocoaPods/pull/1521)

* Added additional condition to check if `actool` is available when compiling
  `xcassets`. This prevents build failures of Xcode 5 projects on Travis CI (or
  lower Xcode versions).  
  [Michal Konturek](https://github.com/michalkonturek)
  [#1511](https://github.com/CocoaPods/CocoaPods/pull/1511)

* Added a condition to properly handle universal or mac apps when compiling
  xcassets. This prevents build errors in the xcassets compilation stage
  particularly when using xctool to build.  
  [Ryan Marsh](https://github.com/ryanwmarsh)
  [#1594](https://github.com/CocoaPods/CocoaPods/pull/1594)

* Vendored Libraries now correctly affect whether a podspec is considered empty.  
  [Joshua Kalpin](https://github.com/Kapin)
  [Core#38](https://github.com/CocoaPods/Core/pull/38)

* Vendored Libraries and Vendored Frameworks now have their paths validated correctly.  
  [Joshua Kalpin](https://github.com/Kapin)
  [#1567](https://github.com/CocoaPods/CocoaPods/pull/1567)

* Gists are now correctly accepted with https.  
  [Joshua Kalpin](https://github.com/Kapin)
  [Core#38](https://github.com/CocoaPods/Core/pull/38)

* The `pod push` command is now more specific about the branch it pushes to.  
  [orta](http://orta.github.io)
  [#1561](https://github.com/CocoaPods/CocoaPods/pull/1561)

* Dtrace files are now properly left unflagged when installing, regardless of configuration.  
  [Swizzlr](https://github.com/swizzlr)
  [#1560](https://github.com/CocoaPods/CocoaPods/pull/1560)

* Users are now warned if their terminal encoding is not UTF-8. This fixes an issue
  with a small percentage of pod names that are incompatible with ASCII.  
  [Joshua Kalpin](https://github.com/Kapin)
  [#1570](https://github.com/CocoaPods/CocoaPods/pull/1570)


## 0.27.1 (2013-10-24)

[CocoaPods](https://github.com/CocoaPods/CocoaPods/compare/0.26.2...0.27.1)
• [cocoapods-core](https://github.com/CocoaPods/Core/compare/0.26.2...0.27.1)
• [Xcodeproj](https://github.com/CocoaPods/Xcodeproj/compare/0.13.0...0.14.0)

For more details, see 📝 [CocoaPods 0.27 and improved installation UX](https://blog.cocoapods.org/CocoaPods-0.27-and-improved-installation-UX/) on our blog.

###### Enhancements

* The xcodeproj gem now comes bundled with prebuilt binaries for the Ruby
  versions that come with OS X 10.8 and 10.9. Users now no longer need to
  install the Xcode Command Line Tools or deal with the Ruby C header location.  
  [Eloy Durán](https://github.com/alloy)
  [Xcodeproj#88](https://github.com/CocoaPods/Xcodeproj/issues/88)

* Targets passed to the `link_with` method of the Podfile DSL no longer need
  to be explicitly passed as an array. `link_with ['target1', 'target2']` can
  now be written as `link_with 'target1', 'target2'`.  
  [Adam Sharp](https://github.com/sharplet)
  [Core#30](https://github.com/CocoaPods/Core/pull/30)

* The copy resources script now compiles xcassets resources.  
  [Ulrik Damm](https://github.com/ulrikdamm)
  [#1427](https://github.com/CocoaPods/CocoaPods/pull/1427)

* `pod repo` now support a `remove ['repo_name']` command.  
  [Joshua Kalpin](https://github.com/Kapin)
  [#1493](https://github.com/CocoaPods/CocoaPods/issues/1493)
  [#1484](https://github.com/CocoaPods/CocoaPods/issues/1484)

###### Bug Fixes

* The architecture is now set in the build settings of the user build
  configurations.  
  [Fabio Pelosin](https://github.com/fabiopelosin)
  [#1450](https://github.com/CocoaPods/CocoaPods/issues/1462)
  [#1462](https://github.com/CocoaPods/CocoaPods/issues/1462)

* Fixed a crash related to CocoaPods being unable to resolve an unique build
  setting of an user target with custom build configurations.  
  [Fabio Pelosin](https://github.com/fabiopelosin)
  [#1462](https://github.com/CocoaPods/CocoaPods/issues/1462)
  [#1463](https://github.com/CocoaPods/CocoaPods/issues/1463)
  [#1457](https://github.com/CocoaPods/CocoaPods/issues/1457)

* Fixed a defect which prevented subspecs from being dependant on a pod with a
  name closely matching the name of one of the subspec's parents.  
  [Noah McCann](https://github.com/nmccann)
  [#29](https://github.com/CocoaPods/Core/pull/29)

* The developer dir relative to the SDK is not added anymore if testing
  frameworks are detected in OS X targets, as it doesn't exists, avoiding the
  presentation of the relative warning in Xcode.  
  [Fabio Pelosin](https://github.com/fabiopelosin)


## 0.26.2 (2013-10-09)

[CocoaPods](https://github.com/CocoaPods/CocoaPods/compare/0.26.1...0.26.2)
• [cocoapods-core](https://github.com/CocoaPods/Core/compare/0.26.1...0.26.2)
• [Xcodeproj](https://github.com/CocoaPods/Xcodeproj/compare/0.11.1...0.13.0)

###### Bug Fixes

* Fixed a crash which was causing a failure in `pod lib create` if the name of
  the Pod included spaces. As spaces are not supported now this is gracefully
  handled with an informative message.  
  [Kyle Fuller](https://github.com/kylef)
  [#1456](https://github.com/CocoaPods/CocoaPods/issues/1456)

* If an user target doesn't specify an architecture the value specified for the
  project is used in CocoaPods targets.  
  [Fabio Pelosin](https://github.com/fabiopelosin)
  [#1450](https://github.com/CocoaPods/CocoaPods/issues/1450)

* The Pods project now properly configures ARC on all build configurations.  
  [Fabio Pelosin](https://github.com/fabiopelosin)
  [#1454](https://github.com/CocoaPods/CocoaPods/issues/1454)


## 0.26.1 (2013-10-08)

[CocoaPods](https://github.com/CocoaPods/CocoaPods/compare/0.25.0...0.26.1)
• [cocoapods-core](https://github.com/CocoaPods/Core/compare/0.25.0...0.26.1)
• [Xcodeproj](https://github.com/CocoaPods/Xcodeproj/compare/0.11.1...0.12.0)

For more details, see 📝 [CocoaPods 0.26](https://blog.cocoapods.org/CocoaPods-0.26/) on our blog.

###### Enhancements

* CocoaPods now creates and hides the schemes of its targets after every
  installation. The schemes are not shared because the flag which keeps track
  whether they should be visible is a user only flag. The schemes are still
  present and to debug a single Pod it is possible to make its scheme visible
  in the Schemes manager of Xcode. This is rarely needed though because the
  user targets trigger the compilation of the Pod targets.  
  [Fabio Pelosin](https://github.com/fabiopelosin)
  [#1185](https://github.com/CocoaPods/CocoaPods/pull/1185)

* Installations which don't integrate a user target (lint subcommands and
  `--no-integrate` option) now set the architecture of OS X Pod targets to
  `$(ARCHS_STANDARD_64_BIT)` (Xcode 4 default value for new targets). This
  fixes lint issues with Xcode 4.  
  [Fabio Pelosin](https://github.com/fabiopelosin)
  [#1185](https://github.com/CocoaPods/CocoaPods/pull/1185)

* Further improvements to the organization of the Pods project  

  - The project is now is sorted by name with groups at the bottom.
  - Source files are now stored in the root group of the spec, subspecs are not
    stored in a `Subspec` group anymore and the products of the Pods all are
    stored in the products group of the project.
  - The frameworks are referenced relative to the Developer directory and
    namespaced per platform.

  [Fabio Pelosin](https://github.com/fabiopelosin)
  [#1389](https://github.com/CocoaPods/CocoaPods/pull/1389)
  [#1420](https://github.com/CocoaPods/CocoaPods/pull/1420)

* Added the `documentation_url` DSL attribute to the specifications.  
  [Fabio Pelosin](https://github.com/fabiopelosin)
  [#1273](https://github.com/CocoaPods/CocoaPods/pull/1273)

###### Bug Fixes

* The search paths of vendored frameworks and libraries now are always
  specified relatively.  
  [Fabio Pelosin](https://github.com/fabiopelosin)
  [#1405](https://github.com/CocoaPods/CocoaPods/pull/1405)

* Fix an issue where CocoaPods would fail to work when used with an older
  version of the Active Support gem. This fix raises the dependency version to
  the earliest compatible version of Active Support.  
  [Kyle Fuller](https://github.com/kylef)
  [#1407](https://github.com/CocoaPods/CocoaPods/issues/1407)

* CocoaPods will not attempt to load anymore all the version of a specification
  preventing crashes if those are incompatible.  
  [Fabio Pelosin](https://github.com/fabiopelosin)
  [#1272](https://github.com/CocoaPods/CocoaPods/pull/1272)


## 0.25.0 (2013-09-20)

[CocoaPods](https://github.com/CocoaPods/CocoaPods/compare/0.24.0...0.25.0)
• [cocoapods-core](https://github.com/CocoaPods/Core/compare/0.24.0...0.25.0)
• [Xcodeproj](https://github.com/CocoaPods/Xcodeproj/compare/0.10.1...0.11.0)

###### Enhancements

* Added support for Xcode 5.

  The generated Pods Xcode project is now compatible with `arm64` projects and
  is updated to use Xcode 5’s default settings removing all warnings.

  **NOTE to users migrating projects from Xcode 4, or are still using Xcode 4:**
  1. The Pods Xcode project now sets the `ONLY_ACTIVE_ARCH` build setting to
     `YES` in the `Debug` configuration. You _will_ have to set the same on your
     project/target, otherwise the build _will_ fail.
  2. Ensure your project/target has an `ARCHS` value set, otherwise the build
     _will_ fail.
  3. When building a **iOS** project from the command-line, with the `xcodebuild`
     tool that comes with Xcode 4, you’ll need to completely disable this setting
     by appending to your build command: `ONLY_ACTIVE_ARCH=NO`.

  [#1352](https://github.com/CocoaPods/CocoaPods/pull/1352)

* Speed up project generation in `pod install` and `pod update`.

* The pre and post install hooks that have been deprecated now include the name
  and version of the spec that’s using them.

###### Bug Fixes

* Only create a single resource bundle for all targets. Prior to this change a
  resource bundle included into multiple targets within the project would create
  duplicately named targets in the Pods Xcode project, causing duplicately named
  Schemes to be created on each invocation of `pod install`. All targets that
  reference a given resource bundle now have dependencies on a single common
  target.

  [Blake Watters](https://github.com/blakewatters)
  [#1338](https://github.com/CocoaPods/CocoaPods/issues/1338)

* Solved outstanding issues with CocoaPods resource bundles and Archive builds:
  1. The rsync task copies symlinks into the App Bundle, producing an invalid
     app. This change add `--copy-links` to the rsync invocation to ensure the
     target files are copied rather than the symlink.
  2. The Copy Resources script uses `TARGET_BUILD_DIR` which points to the App
     Archiving folder during an Archive action. Switching to
     `BUILT_PRODUCTS_DIR` instead ensures that the path is correct for all
     actions and configurations.

  [Blake Watters](https://github.com/blakewatters)
  [#1309](https://github.com/CocoaPods/CocoaPods/issues/1309)
  [#1329](https://github.com/CocoaPods/CocoaPods/issues/1329)

* Ensure resource bundles are copied to installation location on install actions
  [Chris Gummer](https://github.com/chrisgummer)
  [#1364](https://github.com/CocoaPods/CocoaPods/issues/1364)

* Various bugfixes in Xcodeproj, refer to its [CHANGELOG](https://github.com/CocoaPods/Xcodeproj/blob/0.11.0/CHANGELOG.md)
  for details.


## 0.24.0 (2013-09-04)

[CocoaPods](https://github.com/CocoaPods/CocoaPods/compare/0.23.0...0.24.0)
• [cocoapods-core](https://github.com/CocoaPods/Core/compare/0.23.0...0.24.0)
• [Xcodeproj](https://github.com/CocoaPods/Xcodeproj/compare/0.8.1...0.9.0)
• [cocoapods-downloader](https://github.com/CocoaPods/cocoapods-downloader/compare/0.1.1...0.2.0)

###### Enhancements

* Added `pod init` command which generates a Podfile according to the
  targets of the project stored in the working directory and to the templates
  stored in the `~/.cocoapods/templates` folder. Two templates are supported:
    - the `Podfile.default` template for regular targets.
    - and the `Podfile.test` template for test targets.
  [Ian Ynda-Hummel](https://github.com/ianyh)
  [#1106](https://github.com/CocoaPods/CocoaPods/issues/1106)
  [#1045](https://github.com/CocoaPods/CocoaPods/issues/1045)

* CocoaPods will now leverage the [xcproj](https://github.com/0xced/xcproj)
  command line tool if available in the path of the user to touch saved
  projects. This will result in projects being serialized in the exact format
  used by Xcode eliminating merge conflicts and other related issues. To learn
  more about how to install xcproj see its
  [readme](https://github.com/0xced/xcproj).
  [Cédric Luthi](https://github.com/0xced)
  [#1275](https://github.com/CocoaPods/CocoaPods/issues/1275)

* Rationalized and cleaned up Pods project group structure and path specification.

* Create all necessary build configurations for *Pods.xcodeproj* at the project level. If the user’s project has more than just *Debug* and *Release* build configurations, they may be explicitly specified in the Podfile:  
`xcodeproj 'MyApp', 'App Store' => :release, 'Debug' => :debug, 'Release' => :release`  
  If build configurations aren’t specified in the Podfile then they will be automatically picked from the user’s project in *Release* mode.  
  These changes will ensure that the `libPods.a` static library is not stripped for all configurations, as explained in [#1217](https://github.com/CocoaPods/CocoaPods/pull/1217).  
  [Cédric Luthi](https://github.com/0xced)  
  [#1294](https://github.com/CocoaPods/CocoaPods/issues/1294)

* Added basic support for Bazaar repositories.  
  [Fred McCann](https://github.com/fmccann)  
  [cocoapods-downloader#4](https://github.com/CocoaPods/cocoapods-downloader/pull/4)

###### Bug Fixes

* Fixed crash in `pod spec cat`.

* Use the `TARGET_BUILD_DIR` environment variable for installing resource bundles.  
  [Cédric Luthi](https://github.com/0xced)  
  [#1268](https://github.com/CocoaPods/CocoaPods/issues/1268)  

* CoreData versioned models are now properly handled respecting the contents of
  the `.xccurrentversion` file.  
  [Ashton-W](https://github.com/Ashton-W)  
  [#1288](https://github.com/CocoaPods/CocoaPods/issues/1288),
  [Xcodeproj#83](https://github.com/CocoaPods/Xcodeproj/pull/83)  

* OS X frameworks are now copied to the Resources folder using rsync to
  properly overwrite existing files.  
  [Nikolaj Schumacher](https://github.com/nschum)  
  [#1063](https://github.com/CocoaPods/CocoaPods/issues/1063)

* User defined build configurations are now added to the resource bundle
  targets.  
  [#1309](https://github.com/CocoaPods/CocoaPods/issues/1309)


## 0.23.0 (2013-08-08)


## 0.23.0.rc1 (2013-08-02)

[CocoaPods](https://github.com/CocoaPods/CocoaPods/compare/0.22.3...0.23.0.rc1)
• [cocoapods-core](https://github.com/CocoaPods/Core/compare/0.22.3...0.23.0.rc1)
• [Xcodeproj](https://github.com/CocoaPods/Xcodeproj/compare/0.8.1...0.9.0)
• [cocoapods-downloader](https://github.com/CocoaPods/cocoapods-downloader/compare/0.1.1...0.1.2)

###### Enhancements

* Added `prepare_command` attribute to Specification DSL. The prepare command
  will replace the `pre_install` hook. The `post_install` hook has also been
  deprecated.
  [#1247](https://github.com/CocoaPods/CocoaPods/issues/1247)

  The reason we provided Ruby hooks at first, was because we wanted to offer
  the option to make any required configuration possible. By now, however, we
  have a pretty good idea of the use-cases and are therefore locking down the
  freedom that was once available. In turn, we’re adding attributes that can
  replace the most common use-cases. _(See the enhancements directly following
  this entry for more info)._

  The second reason we need to lock this down is because this is the last
  remaining obstacle to fully serialize specifications, which we need in order
  to move to a ‘spec push’ web-service in the future.

* Added `resource_bundles` attribute to the Specification DSL.  
  [#743](https://github.com/CocoaPods/CocoaPods/issues/743)
  [#1186](https://github.com/CocoaPods/CocoaPods/issues/1186)

* Added `vendored_frameworks` attribute to the Specification DSL.  
  [#809](https://github.com/CocoaPods/CocoaPods/issues/809)
  [#1075](https://github.com/CocoaPods/CocoaPods/issues/1075)

* Added `vendored_libraries` attribute to the Specification DSL.  
  [#809](https://github.com/CocoaPods/CocoaPods/issues/809)
  [#1075](https://github.com/CocoaPods/CocoaPods/issues/1075)

* Restructured `.cocoapods` folder to contain repos in a subdirectory.  
  [Ian Ynda-Hummel](https://github.com/ianyh)
  [#1150](https://github.com/CocoaPods/CocoaPods/issues/1150)  

* Improved `pod spec create` template.  
  [#1223](https://github.com/CocoaPods/CocoaPods/issues/1223)

* Added copy&paste-friendly dependency to `pod search`.  
  [#1073](https://github.com/CocoaPods/CocoaPods/issues/1073)

* Improved performance of the installation of Pods with git
  sources which specify a tag.  
  [#1077](https://github.com/CocoaPods/CocoaPods/issues/1077)

* Core Data `xcdatamodeld` files are now properly referenced from the Pods
  project.  
  [#1155](https://github.com/CocoaPods/CocoaPods/issues/1155)

* Removed punctuation check from the specification validations.  
  [#1242](https://github.com/CocoaPods/CocoaPods/issues/1242)

* Deprecated the `documentation` attribute of the Specification DSL.  
  [Core#20](https://github.com/CocoaPods/Core/issues/20)

###### Bug Fixes

* Fix copy resource script issue related to filenames with spaces.  
  [Denis Hennessy](https://github.com/dhennessy)
  [#1231](https://github.com/CocoaPods/CocoaPods/issues/1231)  



## 0.22.3 (2013-07-23)

[CocoaPods](https://github.com/CocoaPods/CocoaPods/compare/0.22.2...0.22.3)

###### Enhancements

* Add support for .xcdatamodel resource files (in addition to .xcdatamodeld).
  [#1201](https://github.com/CocoaPods/CocoaPods/pull/1201)

###### Bug Fixes

* Always exlude `USE_HEADERMAP` from the user’s project.
  [#1216](https://github.com/CocoaPods/CocoaPods/issues/1216)

* Use correct template repo when using the `pod lib create` command.
  [#1214](https://github.com/CocoaPods/CocoaPods/issues/1214)

* Fixed issue with `pod push` failing when the podspec is unchanged. It will now
  report `[No change] ExamplePod (0.1.0)` and continue to push other podspecs if
  they exist. [#1199](https://github.com/CocoaPods/CocoaPods/pull/1199)

* Set STRIP_INSTALLED_PRODUCT = NO in the generated Pods project. This allows
  Xcode to include symbols from CocoaPods in dSYMs during Archive builds.
  [#1217](https://github.com/CocoaPods/CocoaPods/pull/1217)

* Ensure the resource script doesn’t fail due to the resources list file not
  existing when trying to delete it.
  [#1198](https://github.com/CocoaPods/CocoaPods/pull/1198)

* Fix handling of spaces in paths when compiling xcdatamodel(d) files.
  [#1201](https://github.com/CocoaPods/CocoaPods/pull/1201)



## 0.22.2 (2013-07-11)

[CocoaPods](https://github.com/CocoaPods/CocoaPods/compare/0.22.1...0.22.2)
• [cocoapods-core](https://github.com/CocoaPods/Core/compare/0.22.1...0.22.2)
• [Xcodeproj](https://github.com/CocoaPods/Xcodeproj/compare/0.8.0...0.8.1)

###### Enhancements

* The build settings of the Pods project and of its target have been updated to
  be in line with the new defaults of the future versions of Xcode.

###### Bug fixes

* Specifications defining build setting with the `[*]` syntax are now properly
  handled.
  [#1171](https://github.com/CocoaPods/CocoaPods/issues/1171)

* The name of the files references are now properly set fixing a minor
  regression introduced by CocoaPods 0.22.1 and matching more closely Xcode
  behaviour.

* The validator now builds the Pods target instead of the first target actually
  performing the validation.

* Build settings defined through the `xcconfig` attribute of a `podspec` are now
  stripped of duplicate values when merged in an aggregate target.
  [#1189](https://github.com/CocoaPods/CocoaPods/issues/1189)


## 0.22.1 (2013-07-03)

[CocoaPods](https://github.com/CocoaPods/CocoaPods/compare/0.22.0...0.22.1)
• [cocoapods-core](https://github.com/CocoaPods/Core/compare/0.22.0...0.22.1)

###### Bug fixes

* Fixed a crash related to target dependencies and subspecs.
  [#1168](https://github.com/CocoaPods/CocoaPods/issues/1168)


## 0.22.0 (2013-07-03)

[CocoaPods](https://github.com/CocoaPods/CocoaPods/compare/0.21.0...0.22.0)
• [cocoapods-core](https://github.com/CocoaPods/Core/compare/0.21.0...0.22.0)
• [Xcodeproj](https://github.com/CocoaPods/Xcodeproj/compare/0.7.1...0.8.0)

###### Enhancements

* Added the `pod lib create` subcommand which allows to create a new Pod
  adhering to the best practices. The template is still a bit primitive
  and we encourage users to provide feedback by submitting patches and issues
  to https://github.com/CocoaPods/CocoaPods.
  [#850](https://github.com/CocoaPods/CocoaPods/issues/850)

* Added the `pod lib lint` subcommand which allows to lint the Pod stored
  in the working directory (a pod spec in the root is needed). This subcommand
  is equivalent to the deprecated `pod spec lint --local`.
  [#850](https://github.com/CocoaPods/CocoaPods/issues/850)

* The dependencies of the targets of the Pods project are now made explicit.
  [#1165](https://github.com/CocoaPods/CocoaPods/issues/1165)

* The size of the cache used for the git repos is now configurable. For more
  details see
  https://github.com/CocoaPods/CocoaPods/blob/master/lib/cocoapods/config.rb#L7-L25
  [#1159](https://github.com/CocoaPods/CocoaPods/issues/1159)

* The copy resources shell script now aborts if any error occurs.
  [#1098](https://github.com/CocoaPods/CocoaPods/issues/1098)

* The output of shell script build phases no longer includes environment
  variables to reduce noise.
  [#1122](https://github.com/CocoaPods/CocoaPods/issues/1122)

* CocoaPods no longer sets the deprecated `ALWAYS_SEARCH_USER_PATHS` build
  setting.

###### Bug fixes

* Pods whose head state changes now are correctly detected and reinstalled.
  [#1160](https://github.com/CocoaPods/CocoaPods/issues/1160)

* Fixed the library reppresentation of the hooks which caused issues with the
  `#copy_resources_script_path` method.
  [#1157](https://github.com/CocoaPods/CocoaPods/issues/1157)

* Frameworks symlinks are not properly preserved by the copy resources script.
  Thanks to Thomas Dohmke (ashtom) for the fix.
  [#1063](https://github.com/CocoaPods/CocoaPods/issues/1063)

## 0.21.0 (2013-07-01)

[CocoaPods](https://github.com/CocoaPods/CocoaPods/compare/0.21.0.rc1...0.21.0)
• [cocoapods-core](https://github.com/CocoaPods/Core/compare/0.21.0.rc1...0.21.0)
• [Xcodeproj](https://github.com/CocoaPods/Xcodeproj/compare/0.7.0...0.7.1)

###### Bug fixes

* Fixed a linter issue related to the dedicated targets change.
  [#1130](https://github.com/CocoaPods/CocoaPods/issues/1130)

* Fixed xcconfig issues related to Pods including a dot in the name.
  [#1152](https://github.com/CocoaPods/CocoaPods/issues/1152)


## 0.21.0.rc1 (2013-06-18)

[CocoaPods](https://github.com/CocoaPods/CocoaPods/compare/0.20.2...0.21.0.rc1)
• [cocoapods-core](https://github.com/CocoaPods/Core/compare/0.20.2...0.21.0.rc1)
• [Xcodeproj](https://github.com/CocoaPods/Xcodeproj/compare/0.6.0...0.7.0)

###### Enhancements

* Pods are now built in dedicated targets. This enhancement isolates the build
  environment of each Pod from other ones eliminating pollution issues. It also
  introduces an important architectural improvement which lays the foundation
  for the upcoming CocoaPods features. Stay tuned! This feature has been
  implemented by [Jeremy Slater](https://github.com/jasl8r).
  [#1011](https://github.com/CocoaPods/CocoaPods/issues/1011)
  [#983](https://github.com/CocoaPods/CocoaPods/issues/983)
  [#841](https://github.com/CocoaPods/CocoaPods/issues/841)

* Reduced external dependencies and deprecation of Rake::FileList.
  [#1080](https://github.com/CocoaPods/CocoaPods/issues/1080)

###### Bug fixes

* Fixed crash due to Podfile.lock containing multiple version requirements for
  a Pod. [#1076](https://github.com/CocoaPods/CocoaPods/issues/1076)

* Fixed a build error due to the copy resources script using the same temporary
  file for multiple targets.
  [#1099](https://github.com/CocoaPods/CocoaPods/issues/1099)

## 0.20.2 (2013-05-26)

[CocoaPods](https://github.com/CocoaPods/CocoaPods/compare/0.20.1...0.20.2)

###### Bug fixes

* Ensure that, in a sandbox-pod env, RubyGems loads the CocoaPods gem on system
  Ruby (1.8.7).
  [#939](https://github.com/CocoaPods/CocoaPods/issues/939#issuecomment-18396063)
* Allow sandbox-pod to execute any tool inside the Xcode.app bundle.
* Allow sandbox-pod to execute any tool inside a rbenv prefix.

## 0.20.1 (2013-05-23)

[CocoaPods](https://github.com/CocoaPods/CocoaPods/compare/0.20.0...0.20.1)
• [CLAide](https://github.com/CocoaPods/CLAide/compare/0.3.0...0.3.2)

###### Bug fixes

* Made sandbox-pod executable visible as it wasn't correctly configured in the
  gemspec.
* Made sandbox-pod executable actually work when installed as a gem. (In which
  case every executable is wrapped in a wrapper bin script and the DATA constant
  can no longer be used.)
* Required CLAide 0.3.2 as 0.3.0 didn't include all the files in the gemspec
  and 0.3.1 was not correctly processed by RubyGems.

## 0.20.0 (2013-05-23)

[CocoaPods](https://github.com/CocoaPods/CocoaPods/compare/0.19.1...0.20.0)
• [cocoapods-core](https://github.com/CocoaPods/Core/compare/0.19.1...0.20.0)
• [cocoapods-downloader](https://github.com/CocoaPods/CLAide/compare/0.1.0...0.1.1)
• [Xcodeproj](https://github.com/CocoaPods/Xcodeproj/compare/0.5.5...0.6.0)
• [CLAide](https://github.com/CocoaPods/CLAide/compare/0.2.0...0.3.0)

###### Enhancements

* Introduces an experimental sandbox feature.
  [#939](https://github.com/CocoaPods/CocoaPods/issues/939)

  Let’s face it, even though we have a great community that spends an amazing
  amount of time on curating the specifications, the internet can be a hostile
  place and the community is growing too large to take a naive approach any
  longer.

  As such, we have started leveraging OS X’s sandbox facilities to disallow
  unsanctioned operations. This is still very experimental and therefore has to
  be used explicitely, for now, but that does **not** mean we don’t want you to
  start using it and **report issues**.

  To use the sandbox, simply use the `sandbox-pod` command instead. E.g.:

        $ sandbox-pod install

  In case of issues, be sure to check `/var/log/system.log` for ‘deny’ messages.
  For instance, here’s an example where the sandbox denies read access to `/`:

        May 16 00:23:35 Khaos kernel[0]: Sandbox: ruby(98430) deny file-read-data /

  **NOTE**: _The above example is actually one that we know of. We’re not sure
  yet which process causes this, but there shouldn’t be a need for any process
  to read data from the root path anyways._

  **NOTE 2**: _At the moment the sandbox is not compatible with the `:path` option
  when referencing Pods that are not stored within the directory of the Podfile._

* The naked `pod` command now defaults to `pod install`.
  [#958](https://github.com/CocoaPods/CocoaPods/issues/958)

* CocoaPods will look for the Podfile in the ancestors paths if one is
  not available in the working directory.
  [#940](https://github.com/CocoaPods/CocoaPods/issues/940)

* Documentation generation has been removed from CocoaPods as it graduated
  to CocoaDocs. This decision was taken because CocoaDocs is a much better
  solution which doesn't clutter Xcode's docsets while still allowing
  access to the docsets with Xcode and with Dash. Removing this feature
  keeps the installer leaner and easier to develop and paves the way for the
  upcoming sandbox. Private pods can use pre install hook to generate the
  documentation. If there will be enough demand this feature might be
  reintegrated as plugin (see
  [#1037](https://github.com/CocoaPods/CocoaPods/issues/1037)).

* Improved performance of the copy resources script and thus build time of
  the integrated targets. Contribution by [@onato](https://github.com/onato)
  [#1050](https://github.com/CocoaPods/CocoaPods/issues/1050).

* The changelog for the current version is printed after CocoaPods is
  installed/updated.
  [#853](https://github.com/CocoaPods/CocoaPods/issues/853).


###### Bug fixes

* Inheriting `inhibit_warnings` per pod is now working
  [#1032](https://github.com/CocoaPods/CocoaPods/issues/1032)
* Fix copy resources script for iOS < 6 and OS X < 10.8 by removing the
  `--reference-external-strings-file`
  flag. [#1030](https://github.com/CocoaPods/CocoaPods/pull/1030)
* Fixed issues with the `:head` option of the Podfile.
  [#1046](https://github.com/CocoaPods/CocoaPods/issues/1046)
  [#1039](https://github.com/CocoaPods/CocoaPods/issues/1039)

## 0.19.1 (2013-04-30)

[CocoaPods](https://github.com/CocoaPods/CocoaPods/compare/0.19.0...0.19.1)
• [cocoapods-core](https://github.com/CocoaPods/Core/compare/0.19.0...0.19.1)

###### Bug fixes

* Project-level preprocessor macros are not overwritten anymore.
  [#903](https://github.com/CocoaPods/CocoaPods/issues/903)
* A Unique hash instances for the build settings of the Pods target is now
  created resolving interferences in the hooks.
  [#1014](https://github.com/CocoaPods/CocoaPods/issues/1014)

## 0.19.0 (2013-04-30)

[CocoaPods](https://github.com/CocoaPods/CocoaPods/compare/0.18.1...0.19.0)
• [cocoapods-core](https://github.com/CocoaPods/Core/compare/0.18.1...0.19.0)

###### Enhancements

* Compile time introspection. Macro definitions which allow to inspect the
  installed Pods and their version have been introduced in the build
  environment of the Pod libraries
  ([example](https://gist.github.com/fabiopelosin/5348551)).
* CocoaPods now defines the `COCOAPODS=1` macro in the Pod and the Client
  targets. This is useful for libraries which conditionally expose interfaces.
  [#903](https://github.com/CocoaPods/CocoaPods/issues/903)
* Added support for the `private_header_files` attribute of the Specification
  DSL.
  [#998](https://github.com/CocoaPods/CocoaPods/issues/998)
* CocoaPods now defines the deployment target of the Pods project computed as
  the minimum deployment target of the Pods libraries.
  [#556](https://github.com/CocoaPods/CocoaPods/issues/556)
* Added `pod podfile-info` command. Shows list of used Pods and their info
  in a project or supplied Podfile.
  Options: `--all` - with dependencies. `--md` - in Markdown.
  [#855](https://github.com/CocoaPods/CocoaPods/issues/855)
* Added `pod help` command. You can still use the old format
  with --help flag.
  [#957](https://github.com/CocoaPods/CocoaPods/pull/957)
* Restored support for Podfiles named `CocoaPods.podfile`. Moreover, the
  experimental YAML format of the Podfile now is associated with files named
  `CocoaPods.podfile.yaml`.
  [#1004](https://github.com/CocoaPods/CocoaPods/pull/1004)

###### Deprecations

* The `:local` flag in Podfile has been renamed to `:path` and the old syntax
  has been deprecated.
  [#971](https://github.com/CocoaPods/CocoaPods/issues/971)

###### Bug fixes

* Fixed issue related to `pod outdated` and external sources.
  [#954](https://github.com/CocoaPods/CocoaPods/issues/954)
* Fixed issue with .svn folders in copy resources script.
  [#972](https://github.com/CocoaPods/CocoaPods/issues/972)

## 0.18.1 (2013-04-10)

[CocoaPods](https://github.com/CocoaPods/CocoaPods/compare/0.18.0...0.18.1)
• [cocoapods-core](https://github.com/CocoaPods/Core/compare/0.18.0...0.18.)

###### Bug fixes

* Fixed a bug introduced in 0.18 which cause compilation issue due to the
  quoting of the inherited value in the xcconfigs.
  [#956](https://github.com/CocoaPods/CocoaPods/issues/956)
* Robustness against user targets including build files with missing file
  references.
  [#938](https://github.com/CocoaPods/CocoaPods/issues/938)
* Partially fixed slow performance from the command line
  [#919](https://github.com/CocoaPods/CocoaPods/issues/919)


## 0.18.0 (2013-04-08)

[CocoaPods](https://github.com/CocoaPods/CocoaPods/compare/0.17.2...0.18.0)
• [cocoapods-core](https://github.com/CocoaPods/Core/compare/0.17.2...0.18.0)
• [Xcodeproj](https://github.com/CocoaPods/Xcodeproj/compare/0.5.2...0.5.5)

###### Enhancements

* Added the ability to inhibit warnings per pod.
  Just pass `:inhibit_warnings => true` inline.
  This feature has been implemented by Marin Usalj (@mneorr).
  [#10](https://github.com/CocoaPods/Core/pull/10)
  [#934](https://github.com/CocoaPods/CocoaPods/pull/934)
* Inhibiting warnings will also suppress the warnings of the static analyzer.
* A new build phase has been added to check that your
  installation is in sync with the `Podfile.lock` and fail the build otherwise.
  The new build phase will not be added automatically to targets already
  integrated with CocoaPods, for integrating targets manually see [this
  comment](https://github.com/CocoaPods/CocoaPods/pull/946#issuecomment-16042419).
  This feature has been implemented by Ullrich Schäfer (@stigi).
  [#946](https://github.com/CocoaPods/CocoaPods/pull/946)
* The `pod search` commands now accepts the `--ios` and the `--osx` arguments
  to filter the results by platform.
  [#625](https://github.com/CocoaPods/CocoaPods/issues/625)
* The developer frameworks are automatically added if `SenTestingKit` is
  detected. There is no need to specify them in specifications anymore.
  [#771](https://github.com/CocoaPods/CocoaPods/issues/771)
* The `--no-update` argument of the `install`, `update`, `outdated` subcommands
  has been renamed to `--no-repo-update`.
  [#913](https://github.com/CocoaPods/CocoaPods/issues/913)

###### Bug fixes

* Improved handling for Xcode projects containing non ASCII characters.
  Special thanks to Cédric Luthi (@0xced), Vincent Isambart (@vincentisambart),
  and Manfred Stienstra (@Manfred) for helping to develop the workaround.
  [#926](https://github.com/CocoaPods/CocoaPods/issues/926)
* Corrected improper configuration of the PODS_ROOT xcconfig variable in
  non-integrating installations.
  [#918](https://github.com/CocoaPods/CocoaPods/issues/918)
* Improved support for pre-release versions using dashes.
  [#935](https://github.com/CocoaPods/CocoaPods/issues/935)
* Documentation sets are now namespaced by pod solving improper attribution.
  [#659](https://github.com/CocoaPods/CocoaPods/issues/659)


## 0.17.2 (2013-04-03)

[CocoaPods](https://github.com/CocoaPods/CocoaPods/compare/0.17.1...0.17.2)
• [cocoapods-core](https://github.com/CocoaPods/Core/compare/0.17.1...0.17.2)

###### Bug fixes

* Fix crash related to the specification of the workspace as a relative path.
  [#920](https://github.com/CocoaPods/CocoaPods/issues/920)
* Fix an issue related to the `podspec` dsl directive of the Podfile for
  specifications with internal dependencies.
  [#928](https://github.com/CocoaPods/CocoaPods/issues/928)
* Fix crash related to search from the command line.
  [#929](https://github.com/CocoaPods/CocoaPods/issues/929)

###### Ancillary enhancements

* Enabled the FileList deprecation warning in the Linter.
* CocoaPods will raise if versions requirements are specified for dependencies
  with external sources.
* The exclude patterns now handle folders automatically.


## 0.17.1 (2013-03-30)

[CocoaPods](https://github.com/CocoaPods/CocoaPods/compare/0.17.0...0.17.1)
• [cocoapods-core](https://github.com/CocoaPods/Core/compare/0.17.0...0.17.1)

###### Bug fixes

* Always create the CACHE_ROOT directory when performing a search.
  [#917](https://github.com/CocoaPods/CocoaPods/issues/917)

## 0.17.0 (2013-03-29)

[CocoaPods](https://github.com/CocoaPods/CocoaPods/compare/0.17.0.rc7...0.17.0)
• [cocoapods-core](https://github.com/CocoaPods/Core/compare/0.17.0.rc7...0.17.0)

#### GM

###### Bug fixes

* Don’t break when specifying doc options, but not appledoc ones.
  [#906](https://github.com/CocoaPods/CocoaPods/issues/906)
* Sort resolved specifications.
  [#907](https://github.com/CocoaPods/CocoaPods/issues/907)
* Subspecs do not need to include HEAD information.
  [#905](https://github.com/CocoaPods/CocoaPods/issues/905)

###### Ancillary enhancements

* Allow the analyzer to do its work without updating sources.
  [motion-cocoapods#50](https://github.com/HipByte/motion-cocoapods/pull/50)

#### rc7

[CocoaPods](https://github.com/CocoaPods/CocoaPods/compare/0.17.0.rc6...0.17.0.rc7)
• [cocoapods-core](https://github.com/CocoaPods/Core/compare/0.17.0.rc6...0.17.0.rc7)

###### Bug fixes

- Fixed an issue which lead to the missing declaration of the plural directives
  of the Specification DSL.
  [#816](https://github.com/CocoaPods/CocoaPods/issues/816)
- The resolver now respects the order of specification of the target
  definitions.
- Restore usage of cache file to store a cache for expensive stats.
- Moved declaration of `Pod::FileList` to CocoaPods-core.

###### Ancillary enhancements

- Fine tuned the Specification linter and the health reporter of repositories.
- Search results are sorted.

#### rc6

[CocoaPods](https://github.com/CocoaPods/CocoaPods/compare/0.17.0.rc5...0.17.0.rc6)
• [cocoapods-core](https://github.com/CocoaPods/Core/compare/0.17.0.rc5...0.17.0.rc6)

###### Bug fixes

- CocoaPods updates the repositories by default.
  [#872](https://github.com/CocoaPods/CocoaPods/issues/872)
- Fixed a crash which was present when the Podfile specifies a workspace.
  [#871](https://github.com/CocoaPods/CocoaPods/issues/871)
- Fix for a bug which lead to a broken installation in paths containing
  brackets and other glob metacharacters.
  [#862](https://github.com/CocoaPods/CocoaPods/issues/862)
- Fix for a bug related to the case of the paths which lead to clean all files
  in the directories of the Pods.


###### Ancillary enhancements

- CocoaPods now maintains a search index which is updated incrementally instead
  of analyzing all the specs every time. The search index can be updated
  manually with the `pod ipc update-search-index` command.
- Enhancements to the `pod repo lint` command.
- CocoaPods will not create anymore the pre commit hook in the master repo
  during setup. If already created it is possible remove it deleting the
  `~/.cocoapods/master/.git/hooks/pre-commit` path.
- Improved support for linting and validating specs repo.

#### rc5

[CocoaPods](https://github.com/CocoaPods/CocoaPods/compare/0.17.0.rc4...0.17.0.rc5)
• [cocoapods-core](https://github.com/CocoaPods/Core/compare/0.17.0.rc4...0.17.0.rc5)

###### Bug fixes

- The `--no-clean` argument is not ignored anymore by the installer.
- Proper handling of file patterns ending with a slash.
- More user errors are raised as an informative.

#### rc4

[CocoaPods](https://github.com/CocoaPods/CocoaPods/compare/0.17.0.rc3...0.17.0.rc4)

###### Bug fixes

- Restored compatibility with `Podfile::TargetDefinition#copy_resources_script_name`
  in the Podfile hooks.
- Updated copy resources script so that it will use base internationalization
  [#846](https://github.com/CocoaPods/CocoaPods/issues/846)
- Robustness against an empty configuration file.
- Fixed a crash with `pod push`
  [#848](https://github.com/CocoaPods/CocoaPods/issues/848)
- Fixed an issue which lead to the creation of a Pods project which would
  crash Xcode.
  [#854](https://github.com/CocoaPods/CocoaPods/issues/854)
- Fixed a crash related to a `PBXVariantGroup` present in the frameworks build
  phase of client targets.
  [#859](https://github.com/CocoaPods/CocoaPods/issues/859)


###### Ancillary enhancements

- The `podspec` option of the `pod` directive of the Podfile DSL now accepts
  folders.

#### rc3

[CocoaPods](https://github.com/CocoaPods/CocoaPods/compare/0.17.0.rc2...0.17.0.rc3
• [Xcodeproj](https://github.com/CocoaPods/Xcodeproj/compare/0.5.0...0.5.1))

###### Bug fixes

- CocoaPods will not crash anymore if the license file indicated on the spec
  doesn't exits.
- Pre install hooks are called before the Pods are cleaned.
- Fixed and issue which prevent the inclusion of OTHER_CFLAGS and
  OTHER_CPLUSPLUSFLAGS  in the release builds of the Pods project.
- Fixed `pod lint --local`
- Fixed the `--allow-warnings` of `pod push`
  [#835](https://github.com/CocoaPods/CocoaPods/issues/835)
- Added `copy_resources_script_name` to the library representation used in the
  hooks.
  [#837](https://github.com/CocoaPods/CocoaPods/issues/837)

###### Ancillary enhancements

- General improvements to `pod ipc`.
- Added `pod ipc repl` subcommand.

#### rc2

[CocoaPods](https://github.com/CocoaPods/CocoaPods/compare/0.17.0.rc1...0.17.0.rc2)
• [cocoapods-core](https://github.com/CocoaPods/Core/compare/0.17.0.rc1...0.17.0.rc2)

###### Bug fixes

- Restored output coloring.
- Fixed a crash related to subspecs
  [#819](https://github.com/CocoaPods/CocoaPods/issues/819)
- Git repos were not cached for dependencies with external sources.
  [#820](https://github.com/CocoaPods/CocoaPods/issues/820)
- Restored support for directories for the preserve_patterns specification
  attribute.
  [#823](https://github.com/CocoaPods/CocoaPods/issues/823)

#### rc1

[CocoaPods](https://github.com/CocoaPods/CocoaPods/compare/0.16.4...0.17.0.rc1)
• [Xcodeproj](https://github.com/CocoaPods/Xcodeproj/compare/0.4.3...0.5.0)
• [cocoapods-core](https://github.com/CocoaPods/Core)
• [cocoapods-downloader](https://github.com/CocoaPods/cocoapods-downloader)

###### __Notice__

At some point in future the master repo will be switched to the YAML format of
specifications. This means that specifications with hooks (or any other kind of
dynamic logic) will not be accepted. Please let us know if there is need for
other DSL attributes or any other kind of support.

Currently the following specifications fail to load as they depended on the
CocoaPods internals and need to be updated:

- LibComponentLogging-pods/0.0.1/LibComponentLogging-pods.podspec
- RestKit/0.9.3/RestKit.podspec
- Three20/1.0.11/Three20.podspec
- ARAnalytics/1.1/ARAnalytics.podspec

Other specifications, might present compatibility issues for the reasons
presented below.

###### __Breaking__

- Subspecs do **not** inherit the files patterns from the parent spec anymore.
  This feature made the implementation more complicated and was not easy to
  explain to podspecs maintainers. Compatibility can be easily fixed by adding
  a 'Core' subspec.
- Support for inline podspecs has been removed.
- The support for Rake::FileList is being deprecated, in favor of a more
  consistent DSL. Rake::FileList also presented issues because it would access
  the file system as soon as it was converted to an array.
- The hooks architecture has been re-factored and might present
  incompatibilities (please open an issue if appropriate).
- The `requires_arc` attribute default value is transitioning from `false` to
  `true`. In the meanwhile a value is needed to pass the lint.
- Deprecated `copy_header_mapping` hook.
- Deprecated `exclude_header_search_paths` attribute.
- External sources are not supported in the dependencies of specifications
  anymore. Actually they never have been supported, they just happened to work.

###### DSL

- Podfile:
  - It is not needed to specify the platform anymore (unless not integrating)
    as CocoaPods now can infer the platform from the integrated targets.
- Specification:
  - `preferred_dependency` has been renamed to `default_subspec`.
  - Added `exclude_files` attribute.
  - Added `screenshots` attribute.
  - Added default values for attributes like `source_files`.

###### Enhancements

- Released preview [documentation](http://docs.cocoapods.org).
- CocoaPods now has support for working in teams and not committing the Pods
  folder, as it will keep track of the status of the Pods folder.
  [#552](https://github.com/CocoaPods/CocoaPods/issues/552)
- Simplified installation: no specific version of ruby gems is required anymore.
- The workspace is written only if needed greatly reducing the occasions in
  which Xcode asks to revert.
- The Lockfile is sorted reducing the SCM noise.
  [#591](https://github.com/CocoaPods/CocoaPods/issues/591)
- Added Podfile, Frameworks, and Resources to the Pods project.
  [#647](https://github.com/CocoaPods/CocoaPods/issues/647)
  [#588](https://github.com/CocoaPods/CocoaPods/issues/588)
- Adds new subcommand `pod spec cat NAME` to print a spec file to standard output.
- Specification hooks are only called when the specification is installed.
- The `--no-clean` option of the `pod spec lint` command now displays the Pods
  project for inspection.
- It is now possible to specify default values for the configuration in
  `~/.cocoapods/config.yaml` ([default values](https://github.com/CocoaPods/CocoaPods/blob/master/lib/cocoapods/config.rb#L17)).
- CocoaPods now checks the checksums of the installed specifications and
  reinstalls them if needed.
- Support for YAML formats of the Podfile and the Specification.
- Added new command `pod ipc` to provide support for inter process
  communication through YAML formats.
- CocoaPods now detects if the folder of a Pod is empty and reinstalls it.
  [#534](https://github.com/CocoaPods/CocoaPods/issues/534)
- Install hooks and the `prefix_header_contents` attribute are supported in subspecs.
  [#617](https://github.com/CocoaPods/CocoaPods/issues/617)
- Dashes are now supported in the versions of the Pods.
  [#293](https://github.com/CocoaPods/CocoaPods/issues/293)

###### Bug fixes

- CocoaPods is not confused anymore by target definitions with different activated subspec.
  [#535](https://github.com/CocoaPods/CocoaPods/issues/535)
- CocoaPods is not confused anymore by to dependencies from external sources.
  [#548](https://github.com/CocoaPods/CocoaPods/issues/548)
- The git cache will always update against the remote if a tag is requested,
  resolving issues where library maintainers where updating the tag after a
  lint and would be confused by CocoaPods using the cached commit for the tag.
  [#407](https://github.com/CocoaPods/CocoaPods/issues/407)
  [#596](https://github.com/CocoaPods/CocoaPods/issues/596)

###### Codebase

- Major clean up and refactor of the whole code base.
- Extracted the core classes into
  [cocoapods-core](https://github.com/CocoaPods/Core) gem.
- Extracted downloader into
  [cocoapods-downloader](https://github.com/CocoaPods/cocoapods-downloader).
- Extracted command-line command & option handling into
  [CLAide](https://github.com/CocoaPods/CLAide).

## 0.16.4 (2013-02-25)

[CocoaPods](https://github.com/CocoaPods/CocoaPods/compare/0.16.3...0.16.4)

###### Enhancements

- Add explicit flattening option to `Downloader:Http`: `:flatten => true`.
  [#814](https://github.com/CocoaPods/CocoaPods/pull/814)
  [#812](https://github.com/CocoaPods/CocoaPods/issues/812)
  [#1314](https://github.com/CocoaPods/Specs/pull/1314)

###### Bug fixes

- Explicitely require `date` in the gemspec for Ruby 2.0.0.
  [34da3f7](https://github.com/CocoaPods/CocoaPods/commit/34da3f792b2a36fafacd4122e29025c9cf2ff38d)

## 0.16.3 (2013-02-20)

[CocoaPods](https://github.com/CocoaPods/CocoaPods/compare/0.16.2...0.16.3) • [Xcodeproj](https://github.com/CocoaPods/Xcodeproj/compare/0.4.3...0.5.0)

###### Bug fixes

- Only flatten tarballs, **not** zipballs, from HTTP sources. A zipball can
  contain single directories in the root that should be preserved, for instance
  a framework bundle. This reverts part of the change in 0.16.1.
  **NOTE** This will break some podspecs that were changed after 0.16.1.
  [#783](https://github.com/CocoaPods/CocoaPods/pull/783)
  [#727](https://github.com/CocoaPods/CocoaPods/issues/727)
- Never consider aggregate targets in the user’s project for integration.
  [#729](https://github.com/CocoaPods/CocoaPods/issues/729)
  [#784](https://github.com/CocoaPods/CocoaPods/issues/784)
- Support comments on all build phases, groups and targets in Xcode projects.
  [#51](https://github.com/CocoaPods/Xcodeproj/pull/51)
- Ensure default Xcode project values are copied before being used.
  [b43087c](https://github.com/CocoaPods/Xcodeproj/commit/b43087cb342d8d44b491e702faddf54a222b23c3)
- Block assertions in Release builds.
  [#53](https://github.com/CocoaPods/Xcodeproj/pull/53)
  [#803](https://github.com/CocoaPods/CocoaPods/pull/803)
  [#802](https://github.com/CocoaPods/CocoaPods/issues/802)


###### Enhancements

- Compile Core Data model files.
  [#795](https://github.com/CocoaPods/CocoaPods/pull/795)
- Add `Xcodeproj::Differ`, which shows differences between Xcode projects.
  [308941e](https://github.com/CocoaPods/Xcodeproj/commit/308941eeaa3bca817742c774fd584cc5ab1c8f84)


## 0.16.2 (2013-02-02)

[CocoaPods](https://github.com/CocoaPods/CocoaPods/compare/0.16.1...0.16.2) • [Xcodeproj](https://github.com/CocoaPods/Xcodeproj/compare/0.4.1...0.4.3)

###### Bug fixes

- Quote storyboard and xib paths in ‘copy resource’ script.
  [#740](https://github.com/CocoaPods/CocoaPods/pull/740)
- Fix use of `podspec` directive in Podfile with no options specified.
  [#768](https://github.com/CocoaPods/CocoaPods/pull/768)
- Generate Mac OS X Pods target with the specified deployment target.
  [#757](https://github.com/CocoaPods/CocoaPods/issues/757)
- Disable libSystem objects for ARC libs that target older platforms.
  This applies when the deployment target is set to < iOS 6.0 or OS X 10.8,
  or not specified at all.
  [#352](https://github.com/CocoaPods/Specs/issues/352)
  [#1161](https://github.com/CocoaPods/Specs/pull/1161)
- Mark header source files as ‘Project’ not ‘Public’.
  [#747](https://github.com/CocoaPods/CocoaPods/issues/747)
- Add `PBXGroup` as acceptable `PBXFileReference` value.
  [#49](https://github.com/CocoaPods/Xcodeproj/pull/49)
- Make `xcodeproj show` without further arguments actually work.
  [#45](https://github.com/CocoaPods/Xcodeproj/issues/45)

###### Enhancements

- Added support for pre-download over Mercurial.
  [#750](https://github.com/CocoaPods/CocoaPods/pull/750)

## 0.16.1 (2013-01-13)

[CocoaPods](https://github.com/CocoaPods/CocoaPods/compare/0.16.0...0.16.1) • [Xcodeproj](https://github.com/CocoaPods/Xcodeproj/compare/0.4.0...0.4.1)

###### Bug fixes

- After unpacking source from a HTTP location, move the source into the parent
  dir if the archive contained only one child. This is done to make it
  consistent with how source from other types of locations are described in a
  podspec.
  **NOTE** This might break some podspecs that assumed the incorrect layout.
  [#727](https://github.com/CocoaPods/CocoaPods/issues/727)
  [#728](https://github.com/CocoaPods/CocoaPods/pull/728)
- Remove duplicate option in `pod update` command.
  [#725](https://github.com/CocoaPods/CocoaPods/issues/725)
- Memory fixes in Xcodeproj.
  [#43](https://github.com/CocoaPods/Xcodeproj/pull/43)

###### Xcodeproj Enhancements

- Sort contents of xcconfig files by setting name.
  [#591](https://github.com/CocoaPods/CocoaPods/issues/591)
- Add helpers to get platform name, deployment target, and frameworks build phases
- Take SDKROOT into account when adding frameworks.

## 0.16.0 (2012-11-22)

[CocoaPods](https://github.com/CocoaPods/CocoaPods/compare/0.16.0.rc5...master)

###### Enhancements

- Use Rake 0.9.4
  [#657](https://github.com/CocoaPods/CocoaPods/issues/657)

## 0.16.0.rc5 (2012-11-14)

[CocoaPods](https://github.com/CocoaPods/CocoaPods/compare/0.16.0.rc4...0.16.0.rc5)

###### Deprecated

- The usage of specifications defined in a Podfile is deprecated. Use the
  `:podspec` option with a file path instead. Complete removal will most
  probably happen in 0.17.0.
  [#549](https://github.com/CocoaPods/CocoaPods/issues/549)
  [#616](https://github.com/CocoaPods/CocoaPods/issues/616)
  [#525](https://github.com/CocoaPods/CocoaPods/issues/525)

###### Bug fixes

- Always consider inline podspecs as needing installation.
- Fix detection when the lib has already been integrated with the user’s target.
  [#643](https://github.com/CocoaPods/CocoaPods/issues/643)
  [#614](https://github.com/CocoaPods/CocoaPods/issues/614)
  [#613](https://github.com/CocoaPods/CocoaPods/issues/613)

## 0.16.0.rc4 (2012-11-14)

[CocoaPods](https://github.com/CocoaPods/CocoaPods/compare/0.16.0.rc3...0.16.0.rc4)

###### Bug fixes

- Fix for Rake 0.9.3
  [#657](https://github.com/CocoaPods/CocoaPods/issues/657)

## 0.16.0.rc3 (2012-11-02)

[CocoaPods](https://github.com/CocoaPods/CocoaPods/compare/0.16.0.rc2...0.16.0.rc3) • [Xcodeproj](https://github.com/CocoaPods/Xcodeproj/compare/0.4.0.rc1...0.4.0.rc6)

###### Enhancements

- Added support for copying frameworks to the app bundle.
  [#597](https://github.com/CocoaPods/CocoaPods/pull/597)

###### Bug fixes

- Ignore PBXReferenceProxy while integrating into user project.
  [#626](https://github.com/CocoaPods/CocoaPods/issues/626)
- Added support for PBXAggregateTarget and PBXLegacyTarget.
  [#615](https://github.com/CocoaPods/CocoaPods/issues/615)
- Added support for PBXReferenceProxy.
  [#612](https://github.com/CocoaPods/CocoaPods/issues/612)

## 0.16.0.rc2 (2012-10-21)

[CocoaPods](https://github.com/CocoaPods/CocoaPods/compare/0.16.0.rc1...0.16.0.rc2)

###### Bug fixes

- Fix for uninitialized constant Xcodeproj::Constants error.

## 0.16.0.rc1 (2012-10-21)

[CocoaPods](https://github.com/CocoaPods/CocoaPods/compare/0.15.2...0.16.0.rc1) • [Xcodeproj](https://github.com/CocoaPods/Xcodeproj/compare/0.3.5...0.4.0.rc1)

###### Enhancements

- Xcodeproj partial rewrite.
  [#565](https://github.com/CocoaPods/CocoaPods/issues/565)
  [#561](https://github.com/CocoaPods/CocoaPods/pull/561)
  - Performance improvements in the `Generating support files` phase.
  - Better support for editing existing projects and sorting groups.

## 0.15.2 (2012-10-19)

[CocoaPods](https://github.com/CocoaPods/CocoaPods/compare/0.15.1...0.15.2)

###### Enhancements

- Added support for `.hh` headers.
  [#576](https://github.com/CocoaPods/CocoaPods/pull/576)

###### Bug fixes

- Restored support for running CocoaPods without a terminal.
  [#575](https://github.com/CocoaPods/CocoaPods/issues/575)
  [#577](https://github.com/CocoaPods/CocoaPods/issues/577)
- The git cache now always uses a barebones repo preventing a number of related issues.
  [#581](https://github.com/CocoaPods/CocoaPods/issues/581)
  [#569](https://github.com/CocoaPods/CocoaPods/issues/569)
- Improved fix for the issue that lead to empty directories for Pods.
  [#572](https://github.com/CocoaPods/CocoaPods/issues/572)
  [#602](https://github.com/CocoaPods/CocoaPods/issues/602)
- Xcodeproj robustness against invalid values, such as malformed UTF8.
  [#592](https://github.com/CocoaPods/CocoaPods/issues/592)

## 0.15.1 (2012-10-04)

[CocoaPods](https://github.com/CocoaPods/CocoaPods/compare/0.15.0...0.15.1)

###### Enhancements

- Show error if syntax error in Podfile or Podfile.lock.

###### Bug fixes

- Fixed an issue that lead to empty directories for Pods.
  [#519](https://github.com/CocoaPods/CocoaPods/issues/519)
  [#568](https://github.com/CocoaPods/CocoaPods/issues/568)
- Fixed a crash related to the RubyGems version informative.
  [#570](https://github.com/CocoaPods/CocoaPods/issues/570)
- Fixed a crash for `pod outdated`.
  [#567](https://github.com/CocoaPods/CocoaPods/issues/567)
- Fixed an issue that lead to excessively slow sets computation.

## 0.15.0 (2012-10-02)

[CocoaPods](https://github.com/CocoaPods/CocoaPods/compare/0.14.0...0.15.0) • [Xcodeproj](https://github.com/CocoaPods/Xcodeproj/compare/0.3.3...0.3.4)

###### Enhancements

- Pod `install` will update the specs repo only if needed.
  [#533](https://github.com/CocoaPods/CocoaPods/issues/533)
- CocoaPods now searches for the highest version of a Pod on all the repos.
  [#85](https://github.com/CocoaPods/CocoaPods/issues/85)
- Added a pre install hook to the Podfile and to root specifications.
  [#486](https://github.com/CocoaPods/CocoaPods/issues/486)
- Support for `header_mappings_dir` attribute in subspecs.
- Added support for linting a Podspec using the files from its folder `pod spec
  lint --local`
- Refactored UI.
- Added support for Podfiles named `CocoaPods.podfile` which allows to
  associate an editor application in Mac OS X.
  [#528](https://github.com/CocoaPods/CocoaPods/issues/528)
- Added config option to disable the new version available message.
  [#448](https://github.com/CocoaPods/CocoaPods/issues/448)
- Added support for extracting `.tar.bz2` files
  [#522](https://github.com/CocoaPods/CocoaPods/issues/522)
- Improved feedback for errors of repo subcommands.
  [#505](https://github.com/CocoaPods/CocoaPods/issues/505)


###### Bug fixes

- Subspecs namespacing has been restored.
  [#541](https://github.com/CocoaPods/CocoaPods/issues/541)
- Improvements to the git cache that should be more robust.
  [#517](https://github.com/CocoaPods/CocoaPods/issues/517)
  - In certain conditions pod setup would execute twice.
- The git cache now is updated if a branch is not found
  [#514](https://github.com/CocoaPods/CocoaPods/issues/514)
- Forcing UTF-8 encoding on licenses generation in Ruby 1.9.
  [#530](https://github.com/CocoaPods/CocoaPods/issues/530)
- Added support for `.hpp` headers.
  [#244](https://github.com/CocoaPods/CocoaPods/issues/244)

## 0.14.0 (2012-09-10)

[CocoaPods](https://github.com/CocoaPods/CocoaPods/compare/0.14.0.rc2...0.14.0) • [Xcodeproj](https://github.com/CocoaPods/Xcodeproj/compare/0.3.2...0.3.3)

###### Bug fixes

- In certain conditions the spec of an external would have been overridden
  by the spec in the root of a Pod.
  [#489](https://github.com/CocoaPods/CocoaPods/issues/489)
- CocoaPods now uses a recent version of Octokit.
  [#490](https://github.com/CocoaPods/CocoaPods/issues/490)
- Fixed a bug that caused Pods with preferred dependencies to be always
  installed.
  [Specs#464](https://github.com/CocoaPods/CocoaPods/issues/464)
- Fixed Xcode 4.4+ artwork warning.
  [Specs#508](https://github.com/CocoaPods/CocoaPods/issues/508)

## 0.14.0.rc2 (2012-08-30)

[CocoaPods](https://github.com/CocoaPods/CocoaPods/compare/0.14.0.rc1...0.14.0.rc2)

###### Bug fixes

- Fix incorrect name for Pods from external sources with preferred subspecs.
  [#485](https://github.com/CocoaPods/CocoaPods/issues/485)
- Prevent duplication of Pod with a local source and mutliple activated specs.
  [#485](https://github.com/CocoaPods/CocoaPods/issues/485)
- Fixed the `uninitialized constant Pod::Lockfile::Digest` error.
  [#484](https://github.com/CocoaPods/CocoaPods/issues/484)

## 0.14.0.rc1 (2012-08-28)

[CocoaPods](https://github.com/CocoaPods/CocoaPods/compare/0.13.0...0.14.0.rc1) • [Xcodeproj](https://github.com/CocoaPods/Xcodeproj/compare/0.3.1...0.3.2)

###### Enhancements

- Improve installation process by preserving the installed versions of Pods
  across installations and machines. A Pod is reinstalled if:
  - the version required in the Podfile changes and becomes incompatible with
    the installed one.
    [#191](https://github.com/CocoaPods/CocoaPods/issues/191)
  - the external source changes.
  - the head status changes (from disabled to enabled or vice-versa).
- Introduce `pod update` command that installs the dependencies of the Podfile
  **ignoring** the lockfile `Podfile.lock`.
  [#131](https://github.com/CocoaPods/CocoaPods/issues/131)
- Introduce `pod outdated` command that shows the pods with known updates.
- Add `:local` option for dependencies which will use the source files directly
  from a local directory. This is usually used for libraries that are being
  developed in parallel to the end product (application/library).
  [#458](https://github.com/CocoaPods/CocoaPods/issues/458),
  [#415](https://github.com/CocoaPods/CocoaPods/issues/415),
  [#156](https://github.com/CocoaPods/CocoaPods/issues/156).
- Folders of Pods which are no longer required are removed during installation.
  [#298](https://github.com/CocoaPods/CocoaPods/issues/298)
- Add meaningful error messages
  - ia podspec can’t be found in the root of an external source.
    [#385](https://github.com/CocoaPods/CocoaPods/issues/385),
    [#338](https://github.com/CocoaPods/CocoaPods/issues/338),
    [#337](https://github.com/CocoaPods/CocoaPods/issues/337).
  - a subspec name is misspelled.
    [#327](https://github.com/CocoaPods/CocoaPods/issues/327)
  - an unrecognized command and/or argument is provided.
- The subversion downloader now does an export instead of a checkout, which
  makes it play nicer with SCMs that store metadata in each directory.
  [#245](https://github.com/CocoaPods/CocoaPods/issues/245)
- Now the Podfile is added to the Pods project for convenient editing.

###### Bug fixes

- The git cache now fetches the tags from the remote if it can’t find the
  reference.
- Xcodeproj now builds on 10.6.8 and Travis CI without symlinking headers.
- Only try to install, add source files to the project, and clean a Pod once.
  [#376](https://github.com/CocoaPods/CocoaPods/issues/376)

###### Notes

- External Pods might be reinstalled due to the migration to the new
  `Podfile.lock`.
- The SCM reference of head Pods is not preserved across machines.
- Pods whose inline specification changed are not detected as modified. As a
  workaround, remove their folder stored in `Pods`.
- Pods whose specification changed are not detected as modified. As a
  workaround, remove their folder stored in `Pods`.


## 0.13.0 (2012-08-22)

[CocoaPods](https://github.com/CocoaPods/CocoaPods/compare/0.12.0...0.13.0)

###### Enhancements

- Add Podfile `podspec` which allows to use the dependencies of a podspec file.
  [#162](https://github.com/CocoaPods/CocoaPods/issues/162)
- Check if any of the build settings defined in the xcconfig files is
  overridden. [#92](https://github.com/CocoaPods/CocoaPods/issues/92)
- The Linter now checks that there are no compiler flags that disable warnings.

###### Bug fixes

- The final project isn’t affected anymore by the `inhibit_all_warnings!`
  option.
- Support for redirects while using podspec from an url.
  [#462](https://github.com/CocoaPods/CocoaPods/issues/462)


## 0.12.0 (2012-08-21)

[CocoaPods](https://github.com/CocoaPods/CocoaPods/compare/0.11.1...0.12.0)

###### Enhancements

- The documentation is generated using the public headers if they are
  specified.
- In case of a download failure the installation is aborted and the error
  message is shown.
- Git submodules are initialized only if requested.
- Don’t impose a certain structure of the user’s project by raising if no
  ‘Frameworks’ group exists.
  [#431](https://github.com/CocoaPods/CocoaPods/pull/431)
- Support for GitHub Gists in the linter.
- Allow specifying ARC settings in subspecs.
- Add Podfile `inhibit_all_warnings!` which will inhibit all warnings from the
  Pods library. [#209](https://github.com/CocoaPods/CocoaPods/issues/209)
- Make the Pods Xcode project prettier by namespacing subspecs in nested
  groups. [#466](https://github.com/CocoaPods/CocoaPods/pull/466)


## 0.11.1 (2012-08-09)

[CocoaPods](https://github.com/CocoaPods/CocoaPods/compare/0.11.0...0.11.1)

###### Bug fixes

- Fixed a crash related to subspecs without header files. [#449]
- Git submodules are loaded after the appropriate referenced is checked out and
  will be not loaded anymore in the cache. [#451]
- Fixed SVN support for the head version. [#432]


## 0.11.0 (2012-08-08)

[CocoaPods](https://github.com/CocoaPods/CocoaPods/compare/0.10.0...0.11.0)

###### Enhancements

- Added support for public headers. [#440]
- Added `pod repo lint`. [#423]
- Improved support for `:head` option and SVN repositories.
- When integrating Pods with a project without "Frameworks" group in root of
  the project, raise an informative message.
  [#431](https://github.com/CocoaPods/CocoaPods/pull/431)
- Dropped support for legacy `config.ios?` and `config.osx?`

###### Bug fixes

- Version message now correctly terminates with a 0 exit status.
- Resolved an issue that lead to git error messages in the error report.


## 0.10.0 (2012-07-29)

[CocoaPods](http://git.io/4i75YA)

###### Enhancements

- Added a `--local-only` option to `pod push` so that developers can push
  locally and test before pushing to a remote. [#405](http://git.io/0ILJEw)
- Added line number information for errors generated in the Podfile.
  [#408](http://git.io/fWQvMg)
- Pods stored in git repositories now initialize submodules.
  [#406](http://git.io/L9ssSw)

###### Bug fixes

- Removed note about the post install hook form the linter.
- Improved xcodebuild error detection in the linter.
- Ensure the git cache exists, before updating it, when trying to install the
  ‘bleeding edge’ of a pod. [#426](http://git.io/d4eqRA)
- Clean downloaded external pods **after** resolving and activating (sub)specs.
  [#414](http://git.io/i77q_w)
- Support `tar.gz` as filename in a HTTP source. [#428](http://git.io/qhwKkA)


## 0.9.2 (2012-07-16)

[CocoaPods](http://git.io/AVlRKg) • [Xcodeproj](http://git.io/xHbc0w)

###### Bug fixes

- When generating the PodsDummy class, make that class unique to each target. [#402](http://git.io/NntYiQ)
- Raise an informative error message when the platform in the `Podfile` is omitted or incorrect. [#403](http://git.io/k5EcUQ)


## 0.9.1 (2012-07-14)

[CocoaPods](http://git.io/_kqAbw)

###### Bug fixes

- CocoaPods 0.9.x needs Xcodeproj 0.3.0.


## 0.9.0 (2012-07-14)

[CocoaPods](http://git.io/kucJQw) • [Xcodeproj](http://git.io/5eLL8g)

###### Enhancements

- Force downloading the ‘bleeding edge’ version of a pod with the `:head` flag. [#392](http://git.io/t_NVRQ)
- Support for weak frameworks. [#263](http://git.io/XZDuog)
- Use double quotes when shelling out. This makes a url like `$HOME/local/lib` work. [#396](http://git.io/DnBzhA)

###### Bug fixes

- Relaxed linter to accepts pod that only specify paths to preserve (like TuneupJS).
- Gender neutralization of podfile documentation. [#384](http://git.io/MAsHXg)
- Exit early when using an old RubyGems version (< 1.4.0). These versions contain subtle bugs
  related to prerelease version comparisons. Unfortunately, OS X >= 10.7 ships with 1.3.6. [#398](http://git.io/Lr7DoA)


## 0.8.0 (2012-07-09)

[CocoaPods](http://git.io/RgMF3w) • [Xcodeproj](http://git.io/KBKE_Q)

###### Breaking change

Syntax change in Podfile: `dependency` has been replaced by `pod`.

``ruby
platform :ios
pod 'JSONKit',      '~> 1.4'
pod 'Reachability', '~> 2.0.4'
``

###### Bug fixes

- Properly quote all paths given to Git.


## 0.7.0 (2012-07-06)

[CocoaPods](http://git.io/Agia6A) • [Xcodeproj](http://git.io/mlqquw)

###### Features

- Added support for branches in git repos.
- Added support for linting remote files, i.e. `pod spec lint http://raw/file.podspec`.
- Improved `Spec create template`.
- The indentation is automatically stripped for podspecs strings.

###### Bug fixes

- The default warnings of Xcode are not overriden anymore.
- Improvements to the detection of the license files.
- Improvements to `pod spec lint`.
- CocoaPods is now case insensitive.


## 0.6.1 (2012-07-01)

[CocoaPods](http://git.io/45wFjw) • [Xcodeproj](http://git.io/rRA4XQ)

###### Bug fixes

- Switched to master branch for specs repo.
- Fixed a crash with `pod spec lint` related to `preserve_paths`.
- Fixed a bug that caused subspecs to not inherit the compiler flags of the top level specification.
- Fixed a bug that caused duplication of system framworks.


## 0.6.0 (2012-07-01)

A full list of all the changes since 0.5.1 can be found [here][6].


### Link with specific targets

CocoaPods can now integrate all the targets specified in your `Podfile`.

To specify which target, in your Xcode project, a Pods target should be linked
with, use the `link_with` method like so:

``ruby
platform :ios

workspace 'MyWorkspace'

link_with ['MyAppTarget', 'MyOtherAppTarget']
dependency 'JSONKit'

target :test, :exclusive => true do
  xcodeproj 'TestProject', 'Test' => :debug
  link_with 'TestRunnerTarget'
  dependency 'Kiwi'
end
``

_NOTE: As you can see it can take either one target name, or an array of names._

* If no explicit Xcode workspace is specified and only **one** project exists in
the same directory as the Podfile, then the name of that project is used as the
workspace’s name.

* If no explicit Xcode project is specified for a target, it will use the Xcode
project of the parent target. If no target specifies an expicit Xcode project
and there is only **one** project in the same directory as the Podfile then that
project will be used.

* If no explicit target is specified, then the Pods target will be linked with
the first target in your project. So if you only have one target you do not
need to specify the target to link with.

See [#76](https://github.com/CocoaPods/CocoaPods/issues/76) for more info.

Finally, CocoaPods will add build configurations to the Pods project for all
configurations in the other projects in the workspace. By default the
configurations are based on the `Release` configuration, to base them on the
`Debug` configuration you will have to explicitely specify them as can be seen
above in the following line:

```ruby
xcodeproj 'TestProject', 'Test' => :debug
```


### Documentation

CocoaPods will now generate documentation for every library with the
[`appledoc`][5] tool and install it into Xcode’s documentation viewer.

You can customize the settings used like so:

```ruby
s.documentation = { :appledoc => ['--product-name', 'My awesome project!'] }
```

Alternatively, you can specify a URL where an HTML version of the documentation
can be found:

```ruby
s.documentation = { :html => 'http://example.com/docs/index.html' }
```

See [#149](https://github.com/CocoaPods/CocoaPods/issues/149) and
[#151](https://github.com/CocoaPods/CocoaPods/issues/151) for more info.


### Licenses & Documentation

CocoaPods will now generate two 'Acknowledgements' files for each target specified
in your Podfile which contain the License details for each Pod used in that target
(assuming details have been specified in the Pod spec).

There is a markdown file, for general consumption, as well as a property list file
that can be added to a settings bundle for an iOS application.

You don't need to do anything for this to happen, it should just work.

If you're not happy with the default boilerplate text generated for the title, header
and footnotes in the files, it's possible to customise these by overriding the methods
that generate the text in your `Podfile` like this:

```ruby
class ::Pod::Generator::Acknowledgements
  def header_text
    "My custom header text"
  end
end
```

You can even go one step further and customise the text on a per target basis by
checking against the target name, like this:

```ruby
class ::Pod::Generator::Acknowledgements
  def header_text
    if @target_definition.label.end_with?("MyTargetName")
      "Custom header text for MyTargetName"
    else
      "Custom header text for other targets"
    end
  end
end
```

Finally, here's a list of the methods that are available to override:

```ruby
header_title
header_text
footnote_title
footnote_text
```


### Introduced two new classes: LocalPod and Sandbox.

The Sandbox represents the entire contents of the `POD_ROOT` (normally
`SOURCE_ROOT/Pods`). A LocalPod represents a pod that has been installed within
the Sandbox.

These two classes can be used as better homes for various pieces of logic
currently spread throughout the installation process and provide a better API
for working with the contents of this directory.


### Xcodeproj API

All Xcodeproj APIs are now in `snake_case`, instead of `camelCase`. If you are
manipulating the project from your Podfile's `post_install` hook, or from a
podspec, then update these method calls.


### Enhancements

* [#188](https://github.com/CocoaPods/CocoaPods/pull/188): `list` command now
  displays the specifications introduced in the master repo if it is given as an
  option the number of days to take into account.

* [#188](https://github.com/CocoaPods/CocoaPods/pull/188): Transferred search
  layout improvements and options to `list` command.

* [#166](https://github.com/CocoaPods/CocoaPods/issues/166): Added printing
  of homepage and source to search results.

* [#177](https://github.com/CocoaPods/CocoaPods/issues/177): Added `--stat`
  option to display watchers and forks for pods hosted on GitHub.

* [#177](https://github.com/CocoaPods/CocoaPods/issues/177): Introduced colors
  and tuned layout of search.

* [#112](https://github.com/CocoaPods/CocoaPods/issues/112): Introduced `--push`
  option to `$ pod setup`. It configures the master spec repository to use the private
  push URL. The change is preserved in future calls to `$ pod setup`.

* [#153](https://github.com/CocoaPods/CocoaPods/issues/153): It is no longer
  required to call `$ pod setup`.

* [#163](https://github.com/CocoaPods/CocoaPods/issues/163): Print a template
  for a new ticket when an error occurs.

* Added a new Github-specific downloader that can download repositories as a
  gzipped tarball.

* No more global state is kept during resolving of dependencies.

* Updated Xcodeproj to have a friendlier API.


### Fixes

* [#142](https://github.com/CocoaPods/CocoaPods/issues/142): Xcode 4.3.2 no longer
  supports passing the -fobj-arc flag to the linker and will fail to build. The
  addition of this flag was a workaround for a compiler bug in previous versions.
  This flag is no longer included by default - to keep using this flag, you need to
  add `set_arc_compatibility_flag!` to your Podfile.

* [#183](https://github.com/CocoaPods/CocoaPods/issues/183): Fix for
  `.DS_Store` file in `~/.cocoapods` prevents `$ pod install` from running.

* [#134](https://github.com/CocoaPods/CocoaPods/issues/134): Match
  `IPHONEOS_DEPLOYMENT_TARGET` build setting with `deployment_target` option in
  generated Pods project file.

* [#142](https://github.com/CocoaPods/CocoaPods/issues/): Add `-fobjc-arc` to
  `OTHER_LDFLAGS` if _any_ pods require ARC.

* [#148](https://github.com/CocoaPods/CocoaPods/issues/148): External encoding
  set to UTF-8 on Ruby 1.9 to fix crash caused by non-ascii characters in pod
  description.

* Ensure all header search paths are quoted in the xcconfig file.

* Added weak quoting to `ibtool` input paths.


## 0.5.0 (2011-11-22)

No longer requires MacRuby. Runs on MRI 1.8.7 (OS X system version) and 1.9.3.

A full list of all the changes since 0.3.0 can be found [here][7].


## 0.4.0

Oops, accidentally skipped this version.


## 0.3.0 (2011-11-12)

### Multiple targets

Add support for multiple static library targets in the Pods Xcode project with
different sets of depedencies. This means that you can create a separate
library which contains all dependencies, including extra ones that you only use
in, for instance, a debug or test build. [[docs][1]]

```ruby
# This Podfile will build three static libraries:
# * libPods.a
# * libPods-debug.a
# * libPods-test.a

# This dependency is included in the `default` target, which generates the
# `libPods.a` library, and all non-exclusive targets.
dependency 'SSCatalog'

target :debug do
  # This dependency is only included in the `debug` target, which generates
  # the `libPods-debug.a` library.
  dependency 'CocoaLumberjack'
end

target :test, :exclusive => true do
  # This dependency is *only* included in the `test` target, which generates
  # the `libPods-test.a` library.
  dependency 'Kiwi'
end
```

### Install libraries from anywhere

A dependency can take a git url if the repo contains a podspec file in its
root, or a podspec can be loaded from a file or HTTP location. If no podspec is
available, a specification can be defined inline in the Podfile. [[docs][2]]

```ruby
# From a spec repo.
dependency 'SSToolkit'

# Directly from the Pod’s repo (if it contains a podspec).
dependency 'SSToolkit', :git => 'https://github.com/samsoffes/sstoolkit.git'

# Directly from the Pod’s repo (if it contains a podspec) with a specific commit (or tag).
dependency 'SSToolkit', :git    => 'https://github.com/samsoffes/sstoolkit.git',
                        :commit => '2adcd0f81740d6b0cd4589af98790eee3bd1ae7b'

# From a podspec that's outside a spec repo _and_ the library’s repo. This can be a file or http url.
dependency 'SSToolkit', :podspec => 'https://raw.github.com/gist/1353347/ef1800da9c5f5d267a642b8d3950b41174f2a6d7/SSToolkit-0.1.1.podspec'

# If no podspec is available anywhere, you can define one right in your Podfile.
dependency do |s|
  s.name         = 'SSToolkit'
  s.version      = '0.1.3'
  s.platform     = :ios
  s.source       = { :git => 'https://github.com/samsoffes/sstoolkit.git', :commit => '2adcd0f81740d6b0cd4589af98790eee3bd1ae7b' }
  s.resources    = 'Resources'
  s.source_files = 'SSToolkit/**/*.{h,m}'
  s.frameworks   = 'QuartzCore', 'CoreGraphics'

  def s.post_install(target)
    prefix_header = config.project_pods_root + target.prefix_header_filename
    prefix_header.open('a') do |file|
      file.puts(%{#ifdef __OBJC__\n#import "SSToolkitDefines.h"\n#endif})
    end
  end
end
```

### Add a `post_install` hook to the Podfile class

This allows the user to customize, for instance, the generated Xcode project
_before_ it’s written to disk. [[docs][3]]

```ruby
# Enable garbage collection support for MacRuby applications.
post_install do |installer|
  installer.project.targets.each do |target|
    target.build_configurations.each do |config|
      config.build_settings['GCC_ENABLE_OBJC_GC'] = 'supported'
    end
  end
end
```

### Manifest

Generate a Podfile.lock file next to the Podfile, which contains a manifest of
your application’s dependencies and their dependencies.

```
PODS:
  - JSONKit (1.4)
  - LibComponentLogging-Core (1.1.4)
  - LibComponentLogging-NSLog (1.0.2):
    - LibComponentLogging-Core (>= 1.1.4)
  - RestKit-JSON-JSONKit (0.9.3):
    - JSONKit
    - RestKit (= 0.9.3)
  - RestKit-Network (0.9.3):
    - LibComponentLogging-NSLog
    - RestKit (= 0.9.3)
  - RestKit-ObjectMapping (0.9.3):
    - RestKit (= 0.9.3)
    - RestKit-Network (= 0.9.3)

DOWNLOAD_ONLY:
  - RestKit (0.9.3)

DEPENDENCIES:
  - RestKit-JSON-JSONKit
  - RestKit-ObjectMapping
```

### Generate Xcode projects from scratch

We no longer ship template projects with the gem, but instead generate them
programmatically. This code has moved out into its own [Xcodeproj gem][4],
allowing you to automate Xcode related tasks.




[1]: https://github.com/CocoaPods/CocoaPods/blob/master/lib/cocoapods/podfile.rb#L151
[2]: https://github.com/CocoaPods/CocoaPods/blob/master/lib/cocoapods/podfile.rb#L82
[3]: https://github.com/CocoaPods/CocoaPods/blob/master/lib/cocoapods/podfile.rb#L185
[4]: https://github.com/CocoaPods/Xcodeproj
[5]: https://github.com/tomaz/appledoc
[6]: https://github.com/CocoaPods/CocoaPods/compare/0.5.1...0.6.0
[7]: https://github.com/CocoaPods/CocoaPods/compare/0.3.10...0.5.0<|MERGE_RESOLUTION|>--- conflicted
+++ resolved
@@ -26,11 +26,19 @@
 
 ##### Bug Fixes
 
-<<<<<<< HEAD
 * Fix set `cache_root` from config file error  
   [tripleCC](https://github.com/tripleCC)
   [#8515](https://github.com/CocoaPods/CocoaPods/issues/8515)
-=======
+
+* Set default build configurations for app / test specs when installing with
+  `integrate_targets: false`, ensuring the `Embed Frameworks` and
+  `Copy Resources` scripts will copy the necessary build artifacts.  
+  [Samuel Giddins](https://github.com/segiddins)
+
+* No longer show a warning when using an optional include (`#include?`) to
+  include the Pods .xcconfig from the base .xcconfig file
+  [Rob Hudson](https://github.com/robtimp)
+
 * Fix 1.7.0.rc.1 static library regression for pods with `header_dir` attribute  
   [Paul Beusterien](https://github.com/paulb777)
   [#8765](https://github.com/CocoaPods/CocoaPods/issues/8765)
@@ -42,16 +50,7 @@
 * Scope app spec dependent targets when no dedup'ing targets.
   [Dimitris Koutsogiorgas](https://github.com/dnkoutso)
   [#8585](https://github.com/CocoaPods/CocoaPods/pull/8585)
->>>>>>> eb4767ec
-
-* Set default build configurations for app / test specs when installing with
-  `integrate_targets: false`, ensuring the `Embed Frameworks` and
-  `Copy Resources` scripts will copy the necessary build artifacts.  
-  [Samuel Giddins](https://github.com/segiddins)
-
-* No longer show a warning when using an optional include (`#include?`) to
-  include the Pods .xcconfig from the base .xcconfig file
-  [Rob Hudson](https://github.com/robtimp)
+
 
 ## 1.7.0.rc.1 (2019-05-02)
 
