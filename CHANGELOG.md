--- conflicted
+++ resolved
@@ -61,7 +61,6 @@
 
 ##### Bug Fixes
 
-<<<<<<< HEAD
 * Always update sources specified with the `:source` option when `--repo-update` is specified  
   [Eric Amorde](https://github.com/amorde)
   [#8421](https://github.com/CocoaPods/CocoaPods/issues/8421) 
@@ -101,11 +100,10 @@
 * Fixed test host delegate methods to not warn about unused arguments.  
   [Jacek Suliga](https://github.com/jmkk)
   [#8521](https://github.com/CocoaPods/CocoaPods/pull/8521)
-=======
+
 * Properly link system frameworks and weak frameworks into dynamic framework targets.  
   [Dimitris Koutsogiorgas](https://github.com/dnkoutso)
   [#8493](https://github.com/CocoaPods/CocoaPods/issues/8493)
->>>>>>> abcf0224
 
 
 ## 1.6.0 (2019-02-07)
