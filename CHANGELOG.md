# Installation & Update

To install or update CocoaPods see this [guide](http://docs.cocoapods.org/guides/installing_cocoapods.html).

To install release candidates run `[sudo] gem install cocoapods --pre`

## Master

##### Enhancements

* Copies the bcsymbolmap files of a vendored framework  
  [dacaiguoguogmail](https://github.com/dacaiguoguogmail)
  [#8470](https://github.com/CocoaPods/CocoaPods/pull/8470)

* Set the path of development pod groups to root directory of the Pod 
  [Eric Amorde](https://github.com/amorde)
  [#8445](https://github.com/CocoaPods/CocoaPods/pull/8445)
  [#8503](https://github.com/CocoaPods/CocoaPods/pull/8503)

* Incremental Pod Installation
  Enables only regenerating projects for pod targets that have changed since the previous installation. 
  This feature is gated by the `incremental_installation` option.  
  [Sebastian Shanus](https://github.com/sebastianv1)
  [#8319](https://github.com/CocoaPods/CocoaPods/issues/8319)

* Podfile: Add a CDNSource automatically if it's not present, just like git source.  
  Convenience for CDNSource when specified as `source 'https://cdn.jsdelivr.net/cocoa/'`.  
  If source doesn't exist, it will be created.  
  [igor-makarov](https://github.com/igor-makarov)
  [#8362](https://github.com/CocoaPods/CocoaPods/pull/8362)

* Scheme configuration support.  
  [Dimitris Koutsogiorgas](https://github.com/dnkoutso)
  [#7577](https://github.com/CocoaPods/CocoaPods/issues/7577)

* Add support for `.rb` extension for Podfiles  
  [Eric Amorde](https://github.com/amorde)
  [#8171](https://github.com/CocoaPods/CocoaPods/issues/8171)

* Add CDN repo Source to allow retrieving specs from a web URL.  
  [igor-makarov](https://github.com/igor-makarov)
  [#8268](https://github.com/CocoaPods/CocoaPods/issues/8268) (partial beta solution)

* Multi Pod Project Generation Support.  
  Support for splitting the pods project into a subproject per pod target, gated by the `generate_multiple_pod_projects` installation option.  
  [Sebastian Shanus](https://github.com/sebastianv1)
  [#8253](https://github.com/CocoaPods/CocoaPods/issues/8253)

* Don't add main for app specs.  
  [Derek Ostrander](https://github.com/dostrander)
  [#8235](https://github.com/CocoaPods/CocoaPods/pull/8235)

* Multiple Swift versions support  
  [Dimitris Koutsogiorgas](https://github.com/dnkoutso)
  [#8191](https://github.com/CocoaPods/CocoaPods/issues/8191)

* Adds app spec project integration.  
  [Derek Ostrander](https://github.com/dostrander)
  [#8158](https://github.com/CocoaPods/CocoaPods/pull/8158)

* Add documentation for the Podfile installation options  
  [Eric Amorde](https://github.com/amorde)
  [#8198](https://github.com/CocoaPods/CocoaPods/issues/8198)
  [guides.cocoapods.org #142](https://github.com/CocoaPods/guides.cocoapods.org/issues/142)

##### Bug Fixes

<<<<<<< HEAD
* Clean up old integrated framework references.  
  [Dimitris Koutsogiorgas](https://github.com/dnkouts)
  [#8296](https://github.com/CocoaPods/CocoaPods/issues/8296)

* Always update sources specified with the `:source` option when `--repo-update` is specified  
  [Eric Amorde](https://github.com/amorde)
  [#8421](https://github.com/CocoaPods/CocoaPods/issues/8421) 

* Set `showEnvVarsInLog` for script phases only when its disabled.  
  [Dimitris Koutsogiorgas](https://github.com/dnkoutso)
  [#8400](https://github.com/CocoaPods/CocoaPods/pull/8400)

* Fix error when execute pod list --update --verbose command  
  [tripleCC](https://github.com/tripleCC)
  [#8404](https://github.com/CocoaPods/CocoaPods/pull/8404)

* Remove `manifest` attribute from sandbox.  
  [Dimitris Koutsogiorgas](https://github.com/dnkoutso)
  [#8260](https://github.com/CocoaPods/CocoaPods/pull/8260)
  
* Don't have libraries build the app spec.  
  [Derek Ostrander](https://github.com/dostrander)
  [#8244](https://github.com/CocoaPods/CocoaPods/pull/8244)
  
* Fix HTTPs -> HTTPS in warning message  
  [CydeWeys](https://github.com/CydeWeys)
  [#8354](https://github.com/CocoaPods/CocoaPods/issues/8354)

* Add the `FRAMEWORK_SEARCH_PATHS` necessary to import `XCTest` when it is
  linked as a weak framework.  
  [Samuel Giddins](https://github.com/segiddins)

* Treat `USER_HEADER_SEARCH_PATHS` as a plural build setting.  
  [Samuel Giddins](https://github.com/segiddins)
  [#8451](https://github.com/CocoaPods/CocoaPods/issues/8451)

* Trying to add a spec repo with a `file://` URL on Ruby 2.6 won't fail with a
  a git unknown option error.  
  [Samuel Giddins](https://github.com/segiddins)

* Fixed test host delegate methods to not warn about unused arguments.  
  [Jacek Suliga](https://github.com/jmkk)
  [#8521](https://github.com/CocoaPods/CocoaPods/pull/8521)
=======
* None.  


## 1.6.1 (2019-02-21)

##### Enhancements

* None.  

##### Bug Fixes
>>>>>>> f69f09d2

* Properly link system frameworks and weak frameworks into dynamic framework targets.  
  [Dimitris Koutsogiorgas](https://github.com/dnkoutso)
  [#8493](https://github.com/CocoaPods/CocoaPods/issues/8493)


## 1.6.0 (2019-02-07)

##### Enhancements

* None.  

##### Bug Fixes

* None.  


## 1.6.0.rc.2 (2019-01-29)

##### Enhancements

* None. 

##### Bug Fixes

* Fix linking of vendored libraries and frameworks in pod targets  
  [Wes Campaigne](https://github.com/Westacular)
  [#8453](https://github.com/CocoaPods/CocoaPods/issues/8453)


## 1.6.0.rc.1 (2019-01-25)

##### Enhancements

* Generate Info.plist files for static frameworks  
  [Paul Beusterien](https://github.com/paulb777)
  [#8287](https://github.com/CocoaPods/CocoaPods/issues/8287)

##### Bug Fixes

* Do not force 64-bit architectures on Xcode 10  
  [Eric Amorde](https://github.com/amorde)
  [#8242](https://github.com/CocoaPods/CocoaPods/issues/8242)

* Fix running test specs that support iOS 8.  
  [Jeff Kelley](https://github.com/SlaunchaMan)
  [#8286](https://github.com/CocoaPods/CocoaPods/pull/8286)

* Remove linker flags that linked dynamic libraries & frameworks from the build
  settings for pod targets.  
  [Samuel Giddins](https://github.com/segiddins)
  [#8314](https://github.com/CocoaPods/CocoaPods/pull/8314)

## 1.6.0.beta.2 (2018-10-17)

##### Enhancements

* Remove contraction from docs to fix rendering on the website.  
  [stevemoser](https://github.com/stevemoser)
  [#8131](https://github.com/CocoaPods/CocoaPods/pull/8131)

* Provide an installation option to preserve folder structure  
  [dacaiguoguogmail](https://github.com/dacaiguoguogmail)
  [#8097](https://github.com/CocoaPods/CocoaPods/pull/8097)

* Nests test specs host apps inside that Pod's directory for cleaner project 
  navigators.  
  [Derek Ostrander](https://github.com/dostrander)
   
* mark_ruby_file_ref add indent width and tab width config  
  [dacaiguoguogmail](https://github.com/dacaiguoguogmail)

* Print an error that will show up in Xcode's issue navigator upon unexpected
  failures in the copy resources and embed frameworks script phases.  
  [Samuel Giddins](https://github.com/segiddins)
  
* Validate that all generated `PBXNativeTarget`s contain source files to build,
  so specs (including test specs) with no source files won't fail at runtime
  due to the lack of a generated executable.  
  [Samuel Giddins](https://github.com/segiddins)

* Print better promote message when unable to find a specification.  
  [Xinyu Zhao](https://github.com/X140Yu)
  [#8064](https://github.com/CocoaPods/CocoaPods/issues/8064)

* Silence warnings in headers for Pods with `inhibit_warnings => true`  
  [Guillaume Algis](https://github.com/guillaumealgis)
  [#6401](https://github.com/CocoaPods/CocoaPods/pull/6401)

* When resolving a locked dependency, source the spec from the locked
  specs repository.  
  [Samuel Giddins](https://github.com/segiddins)

* Slightly improve resolution speed for Podfiles that contain multiple targets
  with the same dependencies.  
  [Samuel Giddins](https://github.com/segiddins)
  
##### Bug Fixes

* Don't generate unencrypted source warnings for localhost.  
  [Paul Beusterien](https://github.com/paulb777)
  [#8156](https://github.com/CocoaPods/CocoaPods/issues/8156)

* Fix linting when armv7 is included but i386 isn't.  
  [Paul Beusterien](https://github.com/paulb777)
  [#8129](https://github.com/CocoaPods/CocoaPods/issues/8129)

* Provide an installation option to disable usage of input/output paths.  
  [Dimitris Koutsogiorgas](https://github.com/dnkoutso)
  [#8073](https://github.com/CocoaPods/CocoaPods/issues/8073)

* Scope prefix header setting to each test spec.  
  [Dimitris Koutsogiorgas](https://github.com/dnkoutso)
  [#8046](https://github.com/CocoaPods/CocoaPods/pull/8046)

* Don't add incomplete subspec subset targets for extensions.  
  [Paul Beusterien](https://github.com/paulb777)
  [#7850](https://github.com/CocoaPods/CocoaPods/issues/7850)

* Clear out `MACH_O_TYPE` for unit test bundles that use static frameworks.  
  [Dimitris Koutsogiorgas](https://github.com/dnkoutso)
  [#8031](https://github.com/CocoaPods/CocoaPods/issues/8031)

* Fix `weak_frameworks` missing regression.  
  [Dimitris Koutsogiorgas](https://github.com/dnkoutso)
  [#7872](https://github.com/CocoaPods/CocoaPods/issues/7872)

* Fix line spacing for Swift error message.  
  [Dimitris Koutsogiorgas](https://github.com/dnkoutso)
  [#8024](https://github.com/CocoaPods/CocoaPods/pull/8024)

* Improve validation for test_specs on specific platforms  
  [icecrystal23](https://github.com/icecrystal23)
  [#7009](https://github.com/CocoaPods/CocoaPods/issues/7009)

* Fix running `pod outdated` with externally-sourced pods.  
  [Samuel Giddins](https://github.com/segiddins)
  [#8025](https://github.com/CocoaPods/CocoaPods/issues/8025)

* Remove codesign suppression  
  [Jaehong Kang](https://github.com/sinoru)
  [#7606](https://github.com/CocoaPods/CocoaPods/issues/7606)


## 1.6.0.beta.1 (2018-08-16)

##### Enhancements

* Every test spec will have its own xctest bundle.  
  [Dimitris Koutsogiorgas](https://github.com/dnkoutso)
  [Jenn Kaplan](https://github.com/jkap)
  [#7908](https://github.com/CocoaPods/CocoaPods/pull/7908)

* Generate a separate app host per pod.  
  [Samuel Giddins](https://github.com/segiddins)
  [Dimitris Koutsogiorgas](https://github.com/dnkoutso)
  [#8005](https://github.com/CocoaPods/CocoaPods/pull/8005)

* Add default launch screen storyboard to test app hosts.  
  [Dimitris Koutsogiorgas](https://github.com/dnkoutso)
  [#7971](https://github.com/CocoaPods/CocoaPods/pull/7971)

* Always display downloader error message.  
  [Dimitris Koutsogiorgas](https://github.com/dnkoutso)
  [#7625](https://github.com/CocoaPods/CocoaPods/issues/7625)

* Warn instead of error when linting if `public_header_files` or
  `private_header_files` do not match any files.  
  [Eric Amorde](https://github.com/amorde)
  [#7427](https://github.com/CocoaPods/CocoaPods/issues/7427)

* Add `--platforms` parameter to `pod spec lint` and `pod lib lint` to specify
  which platforms to lint.  
  [Eric Amorde](https://github.com/amorde)
  [#7783](https://github.com/CocoaPods/CocoaPods/issues/7783)

* Warn if the `git://` protocol is used as the source of a pod.  
  [Dimitris Koutsogiorgas](https://github.com/dnkoutso)
  [#7705](https://github.com/CocoaPods/CocoaPods/issues/7705)

* Remove all xcode project state from target objects,
  improving project generation performance.  
  [Dimitris Koutsogiorgas](https://github.com/dnkoutso)
  [#7610](https://github.com/CocoaPods/CocoaPods/pull/7610)

* Improve performance of Pods project generation by skipping native targets
  for which dependent targets have already been added.
  [Jacek Suliga](https://github.com/jmkk)

* Refactor build settings generation to perform much better on large projects.  
  [Samuel Giddins](https://github.com/segiddins)

* Make sure the temporary directory used to download a pod is removed,
  even if an error is raised.  
  [augustorsouza](https://github.com/augustorsouza)

* Avoid unlocking sources on every `pod install` when there are no
  plugin post-install hooks for performance reasons.  
  [Samuel Giddins](https://github.com/segiddins)

* Change shell script relative paths to use `${PODS_ROOT}` instead of 
  `${SRCROOT}/Pods`.  
  [Whirlwind](https://github.com/Whirlwind)
  [#7878](https://github.com/CocoaPods/CocoaPods/pull/7878)

* Set the path of the Pods group in the user project.  
  [Whirlwind](https://github.com/Whirlwind)
  [#7886](https://github.com/CocoaPods/CocoaPods/pull/7886)
  [#6194](https://github.com/CocoaPods/CocoaPods/issues/6194)

* Add a `--deployment` flag to `pod install` that errors if there are any
  changes to the Podfile or Lockfile.  
  [Samuel Giddins](https://github.com/segiddins)
  
* Add `--use-modular-headers` flag to the `pod spec lint`, `pod lib lint`,
  and `pod repo push` commands.  
  [Eric Amorde](https://github.com/amorde)
  [#7683](https://github.com/CocoaPods/CocoaPods/issues/7683)

##### Bug Fixes

* Scope embedded pods to their host targets by their configuration.  
  [Dimitris Koutsogiorgas](https://github.com/dnkoutso)
  [#8011](https://github.com/CocoaPods/CocoaPods/issues/8011)

* Set the `SWIFT_VERSION` on resource bundle targets that contain compiled
  sources and use Swift.  
  [Dimitris Koutsogiorgas](https://github.com/dnkoutso)
  [#7950](https://github.com/CocoaPods/CocoaPods/issues/7950)

* Do not ignore `--no-overwrite` parameter if a commit message is specified.  
  [Dimitris Koutsogiorgas](https://github.com/dnkoutso)
  [#7926](https://github.com/CocoaPods/CocoaPods/issues/7926)
  
* Generate `-ObjC` in `OTHER_LDFLAGS` for apps with static frameworks.  
  [Paul Beusterien](https://github.com/paulb777)
  [#7946](https://github.com/CocoaPods/CocoaPods/pull/7946)

* Do not display that a source was changed if it uses different casing.  
  [Dimitris Koutsogiorgas](https://github.com/dnkoutso)
  [#7883](https://github.com/CocoaPods/CocoaPods/pull/7883)
  
* Set `CURRENT_PROJECT_VERSION` for generated app host targets.  
  [Dimitris Koutsogiorgas](https://github.com/dnkoutso)
  [#7825](https://github.com/CocoaPods/CocoaPods/pull/7825)

* Properly follow symlinks within macOS universal frameworks.  
  [Dimitris Koutsogiorgas](https://github.com/dnkoutso)
  [#7587](https://github.com/CocoaPods/CocoaPods/issues/7587)
  
* Validator adds a Swift file if any of the pod targets use Swift.  
  [Dimitris Koutsogiorgas](https://github.com/dnkoutso)
  [#7738](https://github.com/CocoaPods/CocoaPods/issues/7738)

* Fix `INFOPLIST_FILE` being overridden when set in a podspec's `pod_target_xcconfig`.  
  [Eric Amorde](https://github.com/amorde)
  [#7530](https://github.com/CocoaPods/CocoaPods/issues/7530)

* Raise an error if user target `SWIFT_VERSION` is missing.  
  [Dimitris Koutsogiorgas](https://github.com/dnkoutso)
  [#7770](https://github.com/CocoaPods/CocoaPods/issues/7770)

* Fix the umbrella header import path when `header_dir` is specified in the
  podspec and building a static library with modular headers enabled.  
  [chuganzy](https://github.com/chuganzy)
  [#7724](https://github.com/CocoaPods/CocoaPods/pull/7724)

* Do not symlink headers that belong to test specs.  
  [Dimitris Koutsogiorgas](https://github.com/dnkoutso)
  [#7762](https://github.com/CocoaPods/CocoaPods/pull/7762)

* Do not build pod target if it only contains script phases.  
  [Dimitris Koutsogiorgas](https://github.com/dnkoutso)
  [#7746](https://github.com/CocoaPods/CocoaPods/issues/7746)

* Do not try to integrate uncreated test native targets.  
  [Dimitris Koutsogiorgas](https://github.com/dnkoutso)
  [#7394](https://github.com/CocoaPods/CocoaPods/issues/7394)

* Attempt to parse `SWIFT_VERSION` from xcconfig during target inspection.  
  [Dimitris Koutsogiorgas](https://github.com/dnkoutso)
  [#7731](https://github.com/CocoaPods/CocoaPods/issues/7731)

* Do not crash when creating build settings for a missing user build configuration.  
  [Dimitris Koutsogiorgas](https://github.com/dnkoutso)
  [#7698](https://github.com/CocoaPods/CocoaPods/pull/7698)

* Do not overwrite App host info plist when using multiple test specs.  
  [Dimitris Koutsogiorgas](https://github.com/dnkoutso)
  [#7695](https://github.com/CocoaPods/CocoaPods/pull/7695)

* Do not include test dependencies' input and output paths.  
  [Dimitris Koutsogiorgas](https://github.com/dnkoutso)
  [#7688](https://github.com/CocoaPods/CocoaPods/pull/7688)

* Skip test file accessors for `uses_swift?` and `should_build?` methods.  
  [Dimitris Koutsogiorgas](https://github.com/dnkoutso)
  [#7671](https://github.com/CocoaPods/CocoaPods/pull/7671)

* When integrating a vendored framework while building pods as static
  libraries, public headers will be found via `FRAMEWORK_SEARCH_PATHS`
  instead of via the sandbox headers store.  
  [Samuel Giddins](https://github.com/segiddins)

* Improve performance of grouping pods by configuration.  
  [Samuel Giddins](https://github.com/segiddins)

* Stop linking frameworks to static libraries to avoid warnings with the new build system.  
  [Samuel Giddins](https://github.com/segiddins)
  [#7570](https://github.com/CocoaPods/CocoaPods/pull/7570)

* Allow `EXPANDED_CODE_SIGN_IDENTITY` to be unset.  
  [Keith Smiley](https://github.com/keith)
  [#7708](https://github.com/CocoaPods/CocoaPods/issues/7708)

* Running `pod install` with static library modules no longer causes pods to
  be recompiled.  
  [Samuel Giddins](https://github.com/segiddins)

* A pod built as a static library linked into multiple targets will only build
  as a module when all of the targets it is linked into have opted into it.  
  [Samuel Giddins](https://github.com/segiddins)

* Use `CP_HOME_DIR` as the base for all default directories.  
  [mcfedr](https://github.com/mcfedr)
  [#7917](https://github.com/CocoaPods/CocoaPods/pull/7917)
  
* Exclude 32-bit architectures from Pod targets when the deployment target is
  iOS 11.0 or higher.  
  [Eric Amorde](https://github.com/amorde)
  [#7148](https://github.com/CocoaPods/CocoaPods/issues/7148)

* Fail gracefully when the analyzer has dependencies to fetch, but has been
  told not to fetch them.  
  [Samuel Giddins](https://github.com/segiddins)

* Don't generate framework or resource scripts if they will not be used.  
  [Eric Amorde](https://github.com/amorde)

* Fix a crash when loading the `macho` gem in certain environments.  
  [Eric Amorde](https://github.com/amorde)
  [#7867](https://github.com/CocoaPods/CocoaPods/issues/7867)


## 1.5.3 (2018-05-25)

##### Enhancements

* None.  

##### Bug Fixes

* Fix compatibility with RubyGems 2.7.7.  
  [Samuel Giddins](https://github.com/segiddins)
  [#7765](https://github.com/CocoaPods/CocoaPods/issues/7765)
  [#7766](https://github.com/CocoaPods/CocoaPods/issues/7766)
  [#7763](https://github.com/CocoaPods/CocoaPods/issues/7763)


## 1.5.2 (2018-05-09)

##### Enhancements

* None.  

##### Bug Fixes

* None.  


## 1.5.1 (2018-05-07)

##### Enhancements

* Improve performance of the dependency resolver by removing duplicates for dependency nodes.
  [Jacek Suliga](https://github.com/jmkk)

##### Bug Fixes

* Do not include test dependencies input and output paths.  
  [Dimitris Koutsogiorgas](https://github.com/dnkoutso)
  [#7688](https://github.com/CocoaPods/CocoaPods/pull/7688)

* Remove [system] declaration attribute from generated module maps.  
  [Dimitris Koutsogiorgas](https://github.com/dnkoutso)
  [#7589](https://github.com/CocoaPods/CocoaPods/issues/7589)

* Properly namespace Info.plist names during target installation.  
  [Dimitris Koutsogiorgas](https://github.com/dnkoutso)
  [#7611](https://github.com/CocoaPods/CocoaPods/pull/7611)

* Always generate FRAMEWORK_SEARCH_PATHS for vendored_frameworks.  
  [Paul Beusterien](https://github.com/paulb777)
  [#7591](https://github.com/CocoaPods/CocoaPods/issues/7591)

* Fix modular header access to header_dir's.  
  [Paul Beusterien](https://github.com/paulb777)
  [#7597](https://github.com/CocoaPods/CocoaPods/issues/7597)

* Fix static framework dependent target double linking without `use_frameworks`.  
  [Paul Beusterien](https://github.com/paulb777)
  [#7592](https://github.com/CocoaPods/CocoaPods/issues/7592)

* Make modular header private header access consistent with frameworks and static libraries.  
  [Paul Beusterien](https://github.com/paulb777)
  [#7596](https://github.com/CocoaPods/CocoaPods/issues/7596)

* Inhibit warnings for all dependencies during validation except for the one being validated.  
  [Dimitris Koutsogiorgas](https://github.com/dnkoutso)
  [#7434](https://github.com/CocoaPods/CocoaPods/issues/7434)

* Prevent duplicated targets from being stripped out from the framework search paths.  
  [Liquidsoul](https://github.com/liquidsoul)
  [#7644](https://github.com/CocoaPods/CocoaPods/pull/7644)

* Fix `assetcatalog_generated_info.plist` path in copy resources phase.  
  [Maxime Le Moine](https://github.com/MaximeLM)
  [#7590](https://github.com/CocoaPods/CocoaPods/issues/7590)

## 1.5.0 (2018-04-04)

##### Enhancements

* None.  

##### Bug Fixes

* Escape double quotes for module map contents  
  [Dimitris Koutsogiorgas](https://github.com/dnkoutso)
  [#7549](https://github.com/CocoaPods/CocoaPods/pull/7549)

* Fix building Swift static library test specs.  
  [Samuel Giddins](https://github.com/segiddins)

* Swift static libraries can be used in targets whose search paths are inherited.  
  [Samuel Giddins](https://github.com/segiddins)

## 1.5.0.beta.1 (2018-03-23)

##### Enhancements

* Add `--exclude-pods` option to `pod update` to allow excluding specific pods from update  
  [Oleksandr Kruk](https://github.com/0mega)
  [#7334](https://github.com/CocoaPods/CocoaPods/issues/7334)

* Add support for mixed Objective-C and Swift static frameworks  
  [Paul Beusterien](https://github.com/paulb777)
  [#7213](https://github.com/CocoaPods/CocoaPods/issues/7213)

* Improve `pod install` performance for pods with exact file paths rather than glob patterns  
  [Muhammed Yavuz Nuzumlalı](https://github.com/manuyavuz)
  [#7473](https://github.com/CocoaPods/CocoaPods/pull/7473)

* Display a message when a pods source has changed during installation  
  [Dimitris Koutsogiorgas](https://github.com/dnkoutso)
  [#7464](https://github.com/CocoaPods/CocoaPods/pull/7464)

* Add support for modular header search paths, include "legacy" support.  
  [Dimitris Koutsogiorgas](https://github.com/dnkoutso)
  [#7412](https://github.com/CocoaPods/CocoaPods/pull/7412)

* Set direct and transitive dependency header search paths for pod targets  
  [Dimitris Koutsogiorgas](https://github.com/dnkoutso)
  [#7116](https://github.com/CocoaPods/CocoaPods/pull/7116)

* Log target names missing host for libraries  
  [Keith Smiley](https://github.com/keith)
  [#7346](https://github.com/CocoaPods/CocoaPods/pull/7346)

* Add a `--no-overwrite` flag to `pod repo push` to disable overwriting
  existing specs that have already been pushed.  
  [Samuel Giddins](https://github.com/segiddins)

* Store which specs repo a pod comes from in the lockfile.  
  [Samuel Giddins](https://github.com/segiddins)

* Add `set -u` to the copy frameworks and copy resources scripts.  
  [Keith Smiley](https://github.com/keith)
  [#7180](https://github.com/CocoaPods/CocoaPods/pull/7180)

* Allow integrating into static library targets without attempting to copy 
  resources or embed frameworks unless `UNLOCALIZED_RESOURCES_FOLDER_PATH` 
  or `FRAMEWORKS_FOLDER_PATH` is set.  
  [Samuel Giddins](https://github.com/segiddins)

* Change color scheme of `pod outdated` from red-yellow-green to red-blue-green to be more colorblind friendly  
  [iv-mexx](https://github.com/iv-mexx)  
  [#7372](https://github.com/CocoaPods/CocoaPods/issues/7372)  

* Add support for integrating swift pods as static libraries.  
  [Danielle Tomlinson](https://github.com/dantoml)
  [Samuel Giddins](https://github.com/segiddins)
  [#6899](https://github.com/CocoaPods/CocoaPods/issues/6899)

* Document format of POD_NAMES in pod update  
  [mrh-is](https://github.com/mrh-is)

* Update validator to stream output as xcodebuild runs  
  [abbeycode](https://github.com/abbeycode)
  [#7040](https://github.com/CocoaPods/CocoaPods/issues/7040)
  
##### Bug Fixes

* Create a generic Info.plist file for test targets  
  Use xcode default `PRODUCT_MODULE_NAME` for generated test targets  
  [Paul Zabelin](https://github.com/paulz)
  [#7506](https://github.com/CocoaPods/CocoaPods/issues/7506)
  
* Prevent `xcassets` compilation from stomping over the apps `xcassets`  
  [Dimitris Koutsogiorgas](https://github.com/dnkoutso)
  [#7003](https://github.com/CocoaPods/CocoaPods/issues/7003)

* Fix script phase output path for `.xcasset` resources  
  [Dimitris Koutsogiorgas](https://github.com/dnkoutso)
  [#7511](https://github.com/CocoaPods/CocoaPods/issues/7511)

* Fix `PRODUCT_MODULE_NAME` for generated test targets  
  [Dimitris Koutsogiorgas](https://github.com/dnkoutso)
  [#7507](https://github.com/CocoaPods/CocoaPods/issues/7507)

* Ensure `SWIFT_VERSION` is set for test only pod targets during validation  
  [Dimitris Koutsogiorgas](https://github.com/dnkoutso)
  [#7498](https://github.com/CocoaPods/CocoaPods/issues/7498)

* Fix iOS test native target signing settings  
  [Dimitris Koutsogiorgas](https://github.com/dnkoutso)
  [#7504](https://github.com/CocoaPods/CocoaPods/pull/7504)

* Clear input/output paths if they exceed an arbitrary limit  
  [Dimitris Koutsogiorgas](https://github.com/dnkoutso)
  [#7362](https://github.com/CocoaPods/CocoaPods/issues/7362)

* Warn instead of throwing an exception when a development pod specifies an invalid license file path  
  [Eric Amorde](https://github.com/amorde)
  [#7377](https://github.com/CocoaPods/CocoaPods/issues/7377)

* Better static frameworks transitive dependency error checking  
  [Paul Beusterien](https://github.com/paulb777)
  [#7352](https://github.com/CocoaPods/CocoaPods/issues/7352)

* Always update input/output paths even if they are empty  
  [Dimitris Koutsogiorgas](https://github.com/dnkoutso)
  [#7368](https://github.com/CocoaPods/CocoaPods/pull/7368)

* Unique all available pre-release versions when displaying  
  [Samuel Giddins](https://github.com/segiddins)
  [#7353](https://github.com/CocoaPods/CocoaPods/pull/7353)

* Do not attempt compilation for pods with no sources and skipping import validation  
  [Dimitris Koutsogiorgas](https://github.com/dnkoutso)
  [#7336](https://github.com/CocoaPods/CocoaPods/issues/7336)

* Avoid adding copy resources and frameworks script phases when those phases
  would not copy anything.  
  [Keith Smiley](https://github.com/keith)
  [Samuel Giddins](https://github.com/segiddins)

* Speed up `pod install` times by up to 50% for very large project.  
  [Samuel Giddins](https://github.com/segiddins)

* Avoid dependency resolution conflicts when a pod depends upon a local pod.  
  [Samuel Giddins](https://github.com/segiddins)

* Fix legacy header search paths that broke due to #7116 and #7412.  
  [Dimitris Koutsogiorgas](https://github.com/dnkoutso)
  [#7445](https://github.com/CocoaPods/CocoaPods/pull/7445)

* Stop adding header search paths that do not contain any headers.  
  [Samuel Giddins](https://github.com/segiddins)

* Do not warn when http source uses `file:///` URI scheme  
  [Dimitris Koutsogiorgas](https://github.com/dnkoutso)
  [#7460](https://github.com/CocoaPods/CocoaPods/issues/7460)

* Remove bogus `PROVISIONING_PROFILE_SPECIFIER` value from Pods project.  
  [Ruenzuo](https://github.com/Ruenzuo)
  [#6964](https://github.com/CocoaPods/CocoaPods/issues/6964)

* Fix returning absolute paths from glob, fixes issue with static framework and public headers.  
  [Morgan McKenzie](https://github.com/rmtmckenzie)
  [#7463](https://github.com/CocoaPods/CocoaPods/issues/7463)

* Improve messages when integrating Swift pods as static libraries.  
  [Marcelo Fabri](https://github.com/marcelofabri)
  [#7495](https://github.com/CocoaPods/CocoaPods/issues/7495)

## 1.4.0 (2018-01-18)

##### Enhancements

* Show warning when Pod source uses unencrypted HTTP  
  [KrauseFx](https://github.com/KrauseFx)
  [#7293](https://github.com/CocoaPods/CocoaPods/issues/7293)

##### Bug Fixes

* Do not include test spec resources and framework paths of dependent targets into test scripts  
  [Dimitris Koutsogiorgas](https://github.com/dnkoutso)
  [#7318](https://github.com/CocoaPods/CocoaPods/pull/7318)

* Restore `development_pod_targets` public method in installer  
  [Dimitris Koutsogiorgas](https://github.com/dnkoutso)
  [#7292](https://github.com/CocoaPods/CocoaPods/pull/7292)

* Fix resolution when multiple sources provide the same pods, and there are 
  (potential) dependencies between the sources.  
  [Samuel Giddins](https://github.com/segiddins)
  [#7031](https://github.com/CocoaPods/CocoaPods/issues/7031)

* Ensure that externally-sourced (e.g. local & git) pods are allowed to resolve
  to prerelease versions.  
  [segiddins](https://github.com/segiddins)

## 1.4.0.rc.1 (2017-12-16)

##### Enhancements

* Integrate `swift_version` DSL support into pod targets  
  [Dimitris Koutsogiorgas](https://github.com/dnkoutso)
  [#7134](https://github.com/CocoaPods/CocoaPods/issues/7134)

* Add color indication to output of `pod outdated`  
  [iv-mexx](https://github.com/iv-mexx)
  [#7204](https://github.com/CocoaPods/CocoaPods/pull/7204)

* Set syntax of podspecs from development pods to Ruby when appropriate  
  [Eric Amorde](https://github.com/amorde)
  [#7278](https://github.com/CocoaPods/CocoaPods/pull/7278)

* Add support for editing the podspec, license, README, license, and docs of local development pods  
  [Eric Amorde](https://github.com/amorde)
  [#7093](https://github.com/CocoaPods/CocoaPods/pull/7093)

* Show warning when SDK provider tries to push a version with an unencrypted HTTP source  
  [KrauseFx](https://github.com/KrauseFx)
  [#7250](https://github.com/CocoaPods/CocoaPods/pull/7250)

##### Bug Fixes

* Deduplicate output path file names for resources and frameworks  
  [Eric Amorde](https://github.com/amorde)
  [#7259](https://github.com/CocoaPods/CocoaPods/issues/7259)

* Allow installation of a pod with its own Swift version on multiple targets  
  [Dimitris Koutsogiorgas](https://github.com/dnkoutso)
  [#7261](https://github.com/CocoaPods/CocoaPods/pull/7261)

* Quote framework names in OTHER_LDFLAGS  
  [Tyler Stromberg](https://github.com/AquaGeek)
  [#7185](https://github.com/CocoaPods/CocoaPods/issues/7185)

* Fix static framework archive regression from #7187  
  [Paul Beusterien](https://github.com/paulb777)
  [#7225](https://github.com/CocoaPods/CocoaPods/issues/7225)

* Install resource bundles and embed frameworks for every test target's configuration  
  [Nickolay Tarbayev](https://github.com/tarbayev)
  [#7012](https://github.com/CocoaPods/CocoaPods/issues/7012)

* Set `SWIFT_VERSION` to test native targets during validation  
  [Dimitris Koutsogiorgas](https://github.com/dnkoutso)
  [#7216](https://github.com/CocoaPods/CocoaPods/pull/7216)

* Add copied resources' paths to "Copy Pods Resources" output file list  
  [igor-makarov](https://github.com/igor-makarov)
  [#6936](https://github.com/CocoaPods/CocoaPods/issues/6936)

* Do not link system frameworks of test specs to library targets  
  [Dimitris Koutsogiorgas](https://github.com/dnkoutso)
  [#7205](https://github.com/CocoaPods/CocoaPods/pull/7205)

* Be more lenient when stripping frameworks and dSYMs for non fat binaries  
  [Dimitris Koutsogiorgas](https://github.com/dnkoutso)
  [#7196](https://github.com/CocoaPods/CocoaPods/issues/7196)
  [#5854](https://github.com/CocoaPods/CocoaPods/issues/5854)

* Do not display script phases warnings multiple times per platform  
  [Dimitris Koutsogiorgas](https://github.com/dnkoutso)
  [#7193](https://github.com/CocoaPods/CocoaPods/pull/7193)

* Fix unnecessary whole project recompilation with static frameworks  
  [Vladimir Gorbenko](https://github.com/volodg)
  [#7187](https://github.com/CocoaPods/CocoaPods/issues/7187)

* Prevent passing empty string to git when running `pod repo update --silent`  
  [Jon Sorrells](https://github.com/jonsorrells)
  [#7176](https://github.com/CocoaPods/CocoaPods/issues/7176)

* Do not propagate test spec frameworks and libraries into pod target xcconfig  
  [Dimitris Koutsogiorgas](https://github.com/dnkoutso)
  [#7172](https://github.com/CocoaPods/CocoaPods/issues/7172)

* Set language to Swift for test native targets if any dependencies use Swift  
  [Dimitris Koutsogiorgas](https://github.com/dnkoutso)
  [#7170](https://github.com/CocoaPods/CocoaPods/issues/7170)
  
* Prevent multiple script phases from stripping vendored dSYM  
  [Dimitris Koutsogiorgas](https://github.com/dnkoutso)
  [#7166](https://github.com/CocoaPods/CocoaPods/pull/7166)

* Static library headers should all be `Project` in Xcode header build phase  
  [Paul Beusterien](https://github.com/paulb777)
  [#4496](https://github.com/CocoaPods/CocoaPods/issues/4496)

* Fix archiving apps with static frameworks  
  [Paul Beusterien](https://github.com/paulb777)
  [#7158](https://github.com/CocoaPods/CocoaPods/issues/7158)

## 1.4.0.beta.2 (2017-10-24)

##### Enhancements

* Integrate execution position for shell script phases  
  [Dimitris Koutsogiorgas](https://github.com/dnkoutso)
  [#7101](https://github.com/CocoaPods/CocoaPods/pull/7101)

* Add support to integrate script phases from podspecs  
  [Dimitris Koutsogiorgas](https://github.com/dnkoutso)
  [#7092](https://github.com/CocoaPods/CocoaPods/pull/7092)

* Add support for preventing pch file generation with the skip_pch podspec attribute  
  [Paul Beusterien](https://github.com/paulb777)
  [#7044](https://github.com/CocoaPods/CocoaPods/pull/7044)

* Add app host support for test specs  
  [Dimitris Koutsogiorgas](https://github.com/dnkoutso)
  [#6953](https://github.com/CocoaPods/CocoaPods/issues/6953)

* Add support for resources in source static library frameworks  
  [Paul Beusterien](https://github.com/paulb777)
  [#7100](https://github.com/CocoaPods/CocoaPods/pull/7100)

##### Bug Fixes

* Copy .swiftmodule into static_frameworks to enable access to Swift static frameworks  
  [Paul Beusterien](https://github.com/paulb777)
  [#7140](https://github.com/CocoaPods/CocoaPods/issues/7140)

* Fix docs for prefix header paths  
  [Dimitris Koutsogiorgas](https://github.com/dnkoutso)
  [#7149](https://github.com/CocoaPods/CocoaPods/pull/7149)

* Fix integration `prefix_header_file` with test specs  
  [Dimitris Koutsogiorgas](https://github.com/dnkoutso)
  [#7147](https://github.com/CocoaPods/CocoaPods/pull/7147)

* Set the default Swift version to 3.2 during validation  
  [Victor Hugo Barros](https://github.com/heyzooi)
  [Dimitris Koutsogiorgas](https://github.com/dnkoutso)
  [#7136](https://github.com/CocoaPods/CocoaPods/pull/7136)

* Better warning message for which Swift version was used during validation  
  [Dimitris Koutsogiorgas](https://github.com/dnkoutso)
  [#7121](https://github.com/CocoaPods/CocoaPods/issues/7121)

* Fix static_framework Swift pod dependencies and implement pod access to dependent vendored_framework modules  
  [Paul Beusterien](https://github.com/paulb777)
  [#7117](https://github.com/CocoaPods/CocoaPods/issues/7117)

* Strip vendored dSYMs during embed script phase  
  [Dimitris Koutsogiorgas](https://github.com/dnkoutso)
  [#7111](https://github.com/CocoaPods/CocoaPods/issues/7111)

* Warn when a pod that was added or changed includes script phases  
  [Dimitris Koutsogiorgas](https://github.com/dnkoutso)
  [#7110](https://github.com/CocoaPods/CocoaPods/pull/7110)

* Build pod targets with script phases and integrate them properly  
  [Dimitris Koutsogiorgas](https://github.com/dnkoutso)
  [#7104](https://github.com/CocoaPods/CocoaPods/pull/7104)

* Do not set a `CODE_SIGN_IDENTITY` for macOS app hosts or xctest bundles  
  [Dimitris Koutsogiorgas](https://github.com/dnkoutso)
  [#7103](https://github.com/CocoaPods/CocoaPods/pull/7103)

* Fix framework and resources paths caching  
  [Dimitris Koutsogiorgas](https://github.com/dnkoutso)
  [#7068](https://github.com/CocoaPods/CocoaPods/pull/7068)

* Build subspecs in static frameworks without error  
  [Paul Beusterien](https://github.com/paulb777)
  [#7058](https://github.com/CocoaPods/CocoaPods/pull/7058)

* Ensure `SYMROOT` is properly set for all user configurations  
  [Dimitris Koutsogiorgas](https://github.com/dnkoutso)
  [#7081](https://github.com/CocoaPods/CocoaPods/issues/7081)

## 1.4.0.beta.1 (2017-09-24)

##### Enhancements

* Do not force include the master spec repo if plugins provide sources  
  [Eric Amorde](https://github.com/amorde)
  [#7033](https://github.com/CocoaPods/CocoaPods/pull/7033)

* Add custom shell script integration from Podfile  
  [Dimitris Koutsogiorgas](https://github.com/dnkoutso)
  [#6820](https://github.com/CocoaPods/CocoaPods/pull/6820)

* Show full requirement trees when a version conflict is encountered during 
  dependency resolution.  
  [Samuel Giddins](https://github.com/segiddins)

* Add support for source static library frameworks  
  [Paul Beusterien](https://github.com/paulb777)
  [#6811](https://github.com/CocoaPods/CocoaPods/pull/6811)

* Add Private Header support to static frameworks  
  [Paul Beusterien](https://github.com/paulb777)
  [#6969](https://github.com/CocoaPods/CocoaPods/pull/6969)

* For source static frameworks, include frameworks from dependent targets and libraries in OTHER_LDFLAGS  
  [Paul Beusterien](https://github.com/paulb777)
  [#6988](https://github.com/CocoaPods/CocoaPods/pull/6988)

##### Bug Fixes

* Deduplicate test specs correctly from pod variants and targets  
  [Dimitris Koutsogiorgas](https://github.com/dnkoutso)
  [#7036](https://github.com/CocoaPods/CocoaPods/pull/7036)

* Do not merge `pod_target_xcconfig` from test specs into non test xcconfigs  
  [Dimitris Koutsogiorgas](https://github.com/dnkoutso)
  [#7037](https://github.com/CocoaPods/CocoaPods/pull/7037)

* Wrap `$PODS_CONFIGURATION_BUILD_DIR` and `$PODS_BUILD_DIR` with curlies  
  [Dimitris Koutsogiorgas](https://github.com/dnkoutso)
  [#7048](https://github.com/CocoaPods/CocoaPods/pull/7048)

* Fix common paths sometimes calculating incorrectly  
  [amorde](https://github.com/amorde)
  [#7028](https://github.com/CocoaPods/CocoaPods/pull/7028)

* Do not code sign OSX targets for testing bundles  
  [Justin Martin](https://github.com/justinseanmartin)
  [#7027](https://github.com/CocoaPods/CocoaPods/pull/7027)

* Ensure a unique ID is generated for each resource bundle  
  [Justin Martin](https://github.com/justinseanmartin)
  [#7015](https://github.com/CocoaPods/CocoaPods/pull/7015)

* Do not include settings from file accessors of test specs into aggregate xcconfigs  
  [Dimitris Koutsogiorgas](https://github.com/dnkoutso)
  [#7019](https://github.com/CocoaPods/CocoaPods/pull/7019)

* Use the resolver to identify which pod targets are test only  
  [Dimitris Koutsogiorgas](https://github.com/dnkoutso)
  [Justin Martin](https://github.com/justinseanmartin)
  [#7014](https://github.com/CocoaPods/CocoaPods/pull/7014)

* Perform code signing on xctest bundles in the Pods project generated by a test spec  
  [Justin Martin](https://github.com/justinseanmartin)
  [#7013](https://github.com/CocoaPods/CocoaPods/pull/7013)

* Exclude test resource and framework paths from aggregate targets  
  [Dimitris Koutsogiorgas](https://github.com/dnkoutso)
  [#7000](https://github.com/CocoaPods/CocoaPods/pull/7000)

* Wrap platform warning message with quotes  
  [Dimitris Koutsogiorgas](https://github.com/dnkoutso)
  [#6968](https://github.com/CocoaPods/CocoaPods/pull/6968)

* Wire dependencies for pod targets not part of any aggregate target  
  [Dimitris Koutsogiorgas](https://github.com/dnkoutso)
  [#6948](https://github.com/CocoaPods/CocoaPods/pull/6948)

* Fix validation warnings when using --swift-version  
  [Danielle Tomlinson](https://github.com/dantoml)
  [#6971](https://github.com/CocoaPods/CocoaPods/pull/6971)

* Fix xcconfig boolean merging when substrings include yes or no  
  [Paul Beusterien](https://github.com/paulb777)
  [#6997](https://github.com/CocoaPods/CocoaPods/pull/6997)

* Filter out subset dependent targets from FRAMEWORK_SEARCH_PATHS  
  [Paul Beusterien](https://github.com/paulb777)
  [#7002](https://github.com/CocoaPods/CocoaPods/pull/7002)

* Propagate HEADER_SEARCH_PATHS settings from search paths  
  [Paul Beusterien](https://github.com/paulb777)
  [#7006](https://github.com/CocoaPods/CocoaPods/pull/7006)

## 1.3.1 (2017-08-02)

##### Enhancements

* None.

##### Bug Fixes

* Do not use `--delete` when copying resources to app target folder  
  [Dimitris Koutsogiorgas](https://github.com/dnkoutso)
  [#6927](https://github.com/CocoaPods/CocoaPods/issues/6927)

## 1.3.0 (2017-08-02)

##### Enhancements

* None.  

##### Bug Fixes

* Ensure transitive dependencies are linked to test targets  
  [Dimitris Koutsogiorgas](https://github.com/dnkoutso)
  [#6917](https://github.com/CocoaPods/CocoaPods/pull/6917)

* Properly install pod targets with test specs within subspecs  
  [Dimitris Koutsogiorgas](https://github.com/dnkoutso)
  [#6915](https://github.com/CocoaPods/CocoaPods/pull/6915)

* Add `--skip-tests` support `push` to push command  
  [Dimitris Koutsogiorgas](https://github.com/dnkoutso)
  [#6893](https://github.com/CocoaPods/CocoaPods/pull/6893)

## 1.3.0.rc.1 (2017-07-27)

##### Enhancements

* None.  

##### Bug Fixes

* Cache result of resource and framework paths  
  [Dimitris Koutsogiorgas](https://github.com/dnkoutso)
  [#6893](https://github.com/CocoaPods/CocoaPods/pull/6893)

* Ensure source urls are set when spec has subspecs with dependencies  
  [Dimitris Koutsogiorgas](https://github.com/dnkoutso)
  [#6888](https://github.com/CocoaPods/CocoaPods/pull/6888)

## 1.3.0.beta.3 (2017-07-19)

##### Enhancements

* Protect rsync tmp files from being deleted if two targets sync at the same time  
  [Justin Martin](https://github.com/justinseanmartin)
  [#6873](https://github.com/CocoaPods/CocoaPods/pull/6873)

* Include test schemes within library schemes  
  [Dimitris Koutsogiorgas](https://github.com/dnkoutso)
  [#6765](https://github.com/CocoaPods/CocoaPods/issues/6765)

* Truncate extra groups in Development Pods when they are parents of all files  
  [Eric Amorde](https://github.com/amorde)
  [#6814](https://github.com/CocoaPods/CocoaPods/pull/6814)

* Do not re-write generated files that have not changed  
  [Dimitris Koutsogiorgas](https://github.com/dnkoutso)
  [dingjingpisces2015](https://github.com/dingjingpisces2015)
  [#6825](https://github.com/CocoaPods/CocoaPods/pull/6825)

##### Bug Fixes

* Set the test xcconfig file to resource bundles used only by tests  
  [Dimitris Koutsogiorgas](https://github.com/dnkoutso)
  [#6886](https://github.com/CocoaPods/CocoaPods/pull/6886)

* Integrate test targets to embed frameworks and resources  
  [Dimitris Koutsogiorgas](https://github.com/dnkoutso)
  [#6828](https://github.com/CocoaPods/CocoaPods/pull/6828)

* Ensure resource bundle and test dependencies are set for test native targets  
  [Dimitris Koutsogiorgas](https://github.com/dnkoutso)
  [#6829](https://github.com/CocoaPods/CocoaPods/pull/6829)

* Provide a better error message when references are missing for non-source files
  [David Airapetyan](https://github.com/davidair)
  [#4887](https://github.com/CocoaPods/CocoaPods/issues/4887)

* Select unique module_name(s) across host target's and embedded targets' pod targets  
  [Anand Biligiri](https://github.com/abiligiri)
  [#6711](https://github.com/CocoaPods/CocoaPods/issues/6711)

## 1.3.0.beta.2 (2017-06-22)

##### Enhancements
* Add inputs and outputs for resources script phase  
  [Dimitris Koutsogiorgas](https://github.com/dnkoutso)
  [#6806](https://github.com/CocoaPods/CocoaPods/pull/6806)

* Simplify logic around framework input and output paths  
  [Dimitris Koutsogiorgas](https://github.com/dnkoutso)
  [#6803](https://github.com/CocoaPods/CocoaPods/pull/6803)

* Add inputs and outputs to check manifest lock and embed framework script phases  
  [Dimitris Koutsogiorgas](https://github.com/dnkoutso)
  [#6797](https://github.com/CocoaPods/CocoaPods/issues/6797)

##### Bug Fixes

* Remove 0.34 migration for a small boost in `pod install` time  
  [Dimitris Koutsogiorgas](https://github.com/dnkoutso)
  [#6783](hhttps://github.com/CocoaPods/CocoaPods/pull/6783)

* Use a cache when figuring out if a pod target is test only  
  [Dimitris Koutsogiorgas](https://github.com/dnkoutso)
  [#6787](https://github.com/CocoaPods/CocoaPods/pull/6787)

## 1.3.0.beta.1 (2017-06-06)

##### Enhancements

* Add validator support to run test specs during lint  
  [Dimitris Koutsogiorgas](https://github.com/dnkoutso)
  [#6753](https://github.com/CocoaPods/CocoaPods/pull/6753)

* Fix to include proper runtime search paths for test native targets  
  [Dimitris Koutsogiorgas](https://github.com/dnkoutso)
  [#6727](https://github.com/CocoaPods/CocoaPods/pull/6727)

* Aggregate targets should not include pod targets only used by tests  
  [Dimitris Koutsogiorgas](https://github.com/dnkoutso)
  [#6726](https://github.com/CocoaPods/CocoaPods/pull/6726)

* Add support for test target creation in the pods project generator  
  [Dimitris Koutsogiorgas](https://github.com/dnkoutso)
  [#6703](https://github.com/CocoaPods/CocoaPods/pull/6703) 

* Copy dSYM for vendored frameworks.  
  [Dimitris Koutsogiorgas](https://github.com/dnkoutso)
  [#1698](https://github.com/CocoaPods/CocoaPods/issues/1698) 

* Prevents need for .swift-version file in Objective-C pods  
  [Austin Emmons](https://github.com/atreat)
  [#6742](https://github.com/CocoaPods/CocoaPods/issues/6742) 

* Add a ipc command `podfile_json` converts a Podfile to JSON  
  [Dacaiguoguo](https://github.com/dacaiguoguogmail)
  [#6779](https://github.com/CocoaPods/CocoaPods/pull/6779)

##### Bug Fixes

* Link `swiftSwiftOnoneSupport` for test xcconfigs  
  [Dimitris Koutsogiorgas](https://github.com/dnkoutso)
  [#6769](https://github.com/CocoaPods/CocoaPods/pull/6769)

* Do not double add search paths to test xcconfig from parent  
  [Dimitris Koutsogiorgas](https://github.com/dnkoutso)
  [#6768](https://github.com/CocoaPods/CocoaPods/pull/6768)

* Ensure product name for tests is not overridden by custom build settings  
  [Dimitris Koutsogiorgas](https://github.com/dnkoutso)
  [#6766](https://github.com/CocoaPods/CocoaPods/pull/6766)

* Do not use the same product name for test targets  
  [Dimitris Koutsogiorgas](https://github.com/dnkoutso)
  [#6762](https://github.com/CocoaPods/CocoaPods/pull/6762)

* Use unique temp folder during lint for parallel execution    
  [Dimitris Koutsogiorgas](https://github.com/dnkoutso)
  [#5117](https://github.com/CocoaPods/CocoaPods/issues/5117)

* Stop adding `$(inherited)` for every static library linked  
  [Dimitris Koutsogiorgas](https://github.com/dnkoutso)
  [#6756](https://github.com/CocoaPods/CocoaPods/pull/6756)

* Settings for dependent targets should include the parent target for test xcconfigs  
  [Dimitris Koutsogiorgas](https://github.com/dnkoutso)
  [#6755](https://github.com/CocoaPods/CocoaPods/pull/6755)

* Only check for valid Swift version for pod targets that use Swift  
  [Dimitris Koutsogiorgas](https://github.com/dnkoutso)
  [#6733](https://github.com/CocoaPods/CocoaPods/pull/6733) 

* Fix pod install error from 1.2.1 when working with static lib-only projects.  
  [Ben Asher](https://github.com/benasher44)
  [#6673](https://github.com/CocoaPods/CocoaPods/issues/6673)

* Use `git!` when executing `push` command in order to raise informative and set exit code.  
  [Dimitris Koutsogiorgas](https://github.com/dnkoutso)
  [#6700](https://github.com/CocoaPods/CocoaPods/pull/6700) 

* Make copy resources echoes always return true to work around issue where Xcode stops handling build script output greater than ~440 characters (rdar://30607704).  
  [postmechanical](https://github.com/postmechanical)
  [#6595](https://github.com/CocoaPods/CocoaPods/issues/6595)

* Inherit pod defined values for `SWIFT_ACTIVE_COMPILATION_CONDITIONS`.    
  [Louis D'hauwe](https://github.com/louisdh)
  [#6629](https://github.com/CocoaPods/CocoaPods/pull/6629)
  
* Delete extraneous files in rsync destination.  
  [jgavris](https://github.com/jgavris)
  [#6694](https://github.com/CocoaPods/CocoaPods/pull/6694)
  
## 1.2.1 (2017-04-11)

##### Enhancements

* None.  

##### Bug Fixes

* No master specs cloning when not needed for `pod lib lint`.  
  [Alfredo Delli Bovi](https://github.com/adellibovi)
  [#6154](https://github.com/CocoaPods/CocoaPods/issues/6154)


## 1.2.1.rc.1 (2017-04-05)

##### Enhancements

* None.  

##### Bug Fixes

* Fix generating `LD_RUNPATH_SEARCH_PATHS` without `use_frameworks!` but consuming a vendored dynamic artifact.  
  [Dimitris Koutsogiorgas](https://github.com/dnkoutso)
  [#6596](https://github.com/CocoaPods/CocoaPods/issues/6596)

* Fix building with static lib subprojects (previously only supported framework subprojects).  
  [Ben Asher](https://github.com/benasher44)
  [#5830](https://github.com/CocoaPods/CocoaPods/issues/5830)
  [#6306](https://github.com/CocoaPods/CocoaPods/issues/6306)

* Fix regression from #6457 to ensure a correct error message is given when a spec is not found.  
  [Dimitris Koutsogiorgas](https://github.com/dnkoutso)
  [#6457](https://github.com/CocoaPods/CocoaPods/issues/6457)

* Provide a better error message if a podspec is found but cannot be parsed.  
  [Dimitris Koutsogiorgas](https://github.com/dnkoutso)
  [#6457](https://github.com/CocoaPods/CocoaPods/issues/6457)

* Only share pod target xcscheme if present during validation.  
  [Dimitris Koutsogiorgas](https://github.com/dnkoutso)
  [#6558](https://github.com/CocoaPods/CocoaPods/pull/6558)

* Properly compile storyboard for watch device family.  
  [Dimitris Koutsogiorgas](https://github.com/dnkoutso)
  [#6516](https://github.com/CocoaPods/CocoaPods/issues/6516)

* Support git progress for `pod repo update` and `pod install --repo-update`  
  [Alfredo Delli Bovi](https://github.com/adellibovi)
  [#6525](https://github.com/CocoaPods/CocoaPods/issues/6525)

* Return new exit code (31) when spec not found  
  [Alfredo Delli Bovi](https://github.com/adellibovi)
  [#6033](https://github.com/CocoaPods/CocoaPods/issues/6033)

* Provide better error message when spec not found  
  [Alfredo Delli Bovi](https://github.com/adellibovi)
  [#6033](https://github.com/CocoaPods/CocoaPods/issues/6033)


## 1.2.1.beta.1 (2017-03-08)

##### Enhancements

* Use red text when pod installation fails 
  [Dimitris Koutsogiorgas](https://github.com/dnkoutso)
  [#6534](https://github.com/CocoaPods/CocoaPods/issues/6534)
  
* Provide installation option to disable multiple pod sources warnings.  
  [Dimitris Koutsogiorgas](https://github.com/dnkoutso)
  [#6497](https://github.com/CocoaPods/CocoaPods/pull/6497)

* Use the colored2 gem instead of colored.  
  [Orta Therox](https://github.com/orta)
  [xcodeproj#463](https://github.com/CocoaPods/Xcodeproj/pull/463)

* Cache results of dynamic_binary?  
  [Ken Wigginton](https://github.com/hailstorm350)
  [#6434](https://github.com/CocoaPods/CocoaPods/pull/6434)

* Created `NOMENCLATURE.md` to keep a glossary of the most common terms used in cocoapods.
  [Rob Contreras](https://github.com/robcontreras)
  [#2379](https://github.com/CocoaPods/CocoaPods/pull/2379)

##### Bug Fixes

* Ensure Core Data models get added to the compile sources phase for header generation.  
  [Ben Asher](https://github.com/benasher44)
  [#6259](https://github.com/CocoaPods/CocoaPods/issues/6259)

* Do not crash when attempting to install pod with no supported targets.  
  [Dimitris Koutsogiorgas](https://github.com/dnkoutso)
  [#6465](https://github.com/CocoaPods/CocoaPods/issues/6465)

* Correctly handle `OTHER_LDFLAGS` for targets with inherit search paths and source pods.  
  [Justin Martin](https://github.com/justinseanmartin)
  [Dimitris Koutsogiorgas](https://github.com/dnkoutso)
  [#6481](https://github.com/CocoaPods/CocoaPods/pull/6481)

* Uses `${PODS_PODFILE_DIR_PATH}` for generated manifest lock script phase.  
  [Dimitris Koutsogiorgas](https://github.com/dnkoutso)
  [#5499](https://github.com/CocoaPods/CocoaPods/issues/5499)

* Do not generate `UIRequiredDeviceCapabilities` for `tvOS` Info.plists.  
  [Dimitris Koutsogiorgas](https://github.com/dnkoutso)
  [#6193](https://github.com/CocoaPods/CocoaPods/issues/6193)

* Fix integration with vendored static frameworks and libraries.  
  [Dimitris Koutsogiorgas](https://github.com/dnkoutso)
  [#6477](https://github.com/CocoaPods/CocoaPods/pull/6477)

* Use `${SRCROOT}` rather than `${PODS_ROOT}` in the generated manifest lock script phase.  
  [Dimitris Koutsogiorgas](https://github.com/dnkoutso)
  [#5499](https://github.com/CocoaPods/CocoaPods/issues/5499)
  
* Fix build phase resource references to point at PBXVariantGroups where relevant.  
  [Wes Campaigne](https://github.com/Westacular)
  [Dimitris Koutsogiorgas](https://github.com/dnkoutso)
  [#6373](https://github.com/CocoaPods/CocoaPods/issues/6373)

* Correctly set runtime search paths for OSX unit test bundles when using frameworks.  
  [Dimitris Koutsogiorgas](https://github.com/dnkoutso)
  [#6435](https://github.com/CocoaPods/CocoaPods/pull/6435)
  
* Add `--skip-import-validation` to skip linking a pod during lint.  
  [Samuel Giddins](https://github.com/segiddins)
  [Dimitris Koutsogiorgas](https://github.com/dnkoutso)
  [#5670](https://github.com/CocoaPods/CocoaPods/issues/5670)

* Updated the colored2 gem (previous version removed from rubygems.org).  
  [Ben Asher](https://github.com/benasher44)
  [#6533](https://github.com/CocoaPods/CocoaPods/pull/6533)

## 1.2.0 (2017-01-28)

##### Enhancements

* None.  

##### Bug Fixes

* Do not link static frameworks to targets that use `inherit! search_paths`.  
  [Dimitris Koutsogiorgas](https://github.com/dnkoutso)
  [#6065](https://github.com/CocoaPods/CocoaPods/issues/6065)


## 1.2.0.rc.1 (2017-01-13)

##### Enhancements

* Show git progress when downloading the CocoaPods Specs repo.  
  [Danielle Tomlinson](https://github.com/dantoml)
  [#5937](https://github.com/CocoaPods/CocoaPods/issues/5937)

* Move Installer target verification into the Xcode namespace 
  [Danielle Tomlinson](https://github.com/DanToml)
  [#5607](https://github.com/CocoaPods/CocoaPods/pull/5607)

##### Bug Fixes

* None.  


## 1.2.0.beta.3 (2016-12-28)

##### Enhancements

* `pod repo push` now accepts the `--swift-version` argument.  
  [Dimitris Koutsogiorgas](https://github.com/dnkoutso)
  [#6217](https://github.com/CocoaPods/CocoaPods/issues/6217)

* Output Swift targets when multiple versions of Swift are detected.  
  [Justin Martin](https://github.com/justinseanmartin) & [Dimitris Koutsogiorgas](https://github.com/dnkoutso)
  [#6191](https://github.com/CocoaPods/CocoaPods/issues/6191)

* [update] adding --sources to specify to only update pods from a repo  
  [Mark Schall](https://github.com/maschall)
  [#5809](https://github.com/CocoaPods/CocoaPods/pull/5809)

* Add aggregated search paths targets to vendored build settings  
  [Chris Ortman](https://github.com/chrisortman)
  [Johannes Plunien](https://github.com/plu)
  [#5512](https://github.com/CocoaPods/CocoaPods/issues/5512)

* Use fetch and reset rather than a pull when updating specs repos.  
  [Danielle Tomlinson](https://github.com/dantoml)
  [#6206](https://github.com/CocoaPods/CocoaPods/pull/6206)

##### Bug Fixes

* Fix default LD_RUNPATH_SEARCH_PATHS for host targets.  
  [Dimitris Koutsogiorgas](https://github.com/dnkoutso)
  [#6006](https://github.com/CocoaPods/CocoaPods/issues/6006)

* Fix codesigning issues when targets have spaces.   
  [Sam Gammon](https://github.com/sgammon)
  [#6153](https://github.com/CocoaPods/CocoaPods/issues/6153)

* Raise an exception if unable to find a reference for a path and handle symlink references.  
  [Dimitris Koutsogiorgas](https://github.com/dnkoutso)
  [#5427](https://github.com/CocoaPods/CocoaPods/issues/5427)

* Re-escaped backslashes in embed_frameworks generator  
  [Harlan Haskins](https://github.com/harlanhaskins)
  [#6121](https://github.com/CocoaPods/CocoaPods/issues/6121)

* Escape spaces in CONFIGURATION_BUILD_DIR when creating header folders symlink  
  [Dmitry Obukhov](https://github.com/stel)
  [#6146](https://github.com/CocoaPods/CocoaPods/pull/6146)

* Fail gracefully when downloading a podspec in `pod spec lint` fails.  
  [Samuel Giddins](https://github.com/segiddins)

* Remove the `const_missing` hack for `Pod::SourcesManager`.  
  [Samuel Giddins](https://github.com/segiddins)

* Fixed code signing issue causing lint failure on macOS.  
  [Paul Cantrell](https://github.com/pcantrell)
  [#5645](https://github.com/CocoaPods/CocoaPods/issues/5645)

* Raise an exception when using a git version prior to 1.8.5.  
  [Danielle Tomlinson](https://github.com/dantoml)
  [#6078](https://github.com/CocoaPods/CocoaPods/issues/6078)

* Fix framework support for frameworks in sub-projects.  
  [Ben Asher](https://github.com/benasher44)
  [#6123](https://github.com/CocoaPods/CocoaPods/issues/6123)

* Remove errors that prevent host/extension target mismatches, which Xcode will warn about.
  [Ben Asher](https://github.com/benasher44)
  [#6173](https://github.com/CocoaPods/CocoaPods/issues/6173)


## 1.2.0.beta.1 (2016-10-28)

##### Enhancements

* Generate `PODS_TARGET_SRCROOT` build setting for each pod target.  
  [Dimitris Koutsogiorgas](https://github.com/dnkoutso)
  [#5375](https://github.com/CocoaPods/CocoaPods/issues/5375)

* Add support for running CocoaPods on Linux.  
  [Samuel Giddins](https://github.com/segiddins)

* Use native Ruby ASCII plist parsing and serialization, removing dependencies
  on FFI, Xcode, and macOS.  
  [Samuel Giddins](https://github.com/segiddins)

* Run codesigning in parallel in the embed frameworks build phase when
 `COCOAPODS_PARALLEL_CODE_SIGN` is set to `true`.  
  [Ben Asher](https://github.com/benasher44)
  [#6088](https://github.com/CocoaPods/CocoaPods/pull/6088)

##### Bug Fixes

* Add target-device tvOS in copy_resources generator.  
  [Konrad Feiler](https://github.com/Bersaelor)
  [#6052](https://github.com/CocoaPods/CocoaPods/issues/6052)

* Read the correct `SWIFT_VERSION` when generating target XCConfigs.  
  [Ben Asher](https://github.com/benasher44)
  [#6067](https://github.com/CocoaPods/CocoaPods/issues/6067)

* Don't explicitly set `ALWAYS_EMBED_SWIFT_STANDARD_LIBRARIES` to NO.  
  [Ben Asher](https://github.com/benasher44)
  [#6064](https://github.com/CocoaPods/CocoaPods/issues/6064)

* Redefine FOUNDATION_EXPORT for C-only pods in umbrella header.  
  [Chris Ballinger](https://github.com/chrisballinger)
  [#6024](https://github.com/CocoaPods/CocoaPods/issues/6024)


## 1.1.1 (2016-10-20)

##### Enhancements

* None.  

##### Bug Fixes

* Strip newlines from .swift-version files.  
  [Danielle Tomlinson](https://github.com/dantoml)
  [#6059](https://github.com/CocoaPods/CocoaPods/pull/6059)


## 1.1.0 (2016-10-19)

##### Enhancements

* Use host target for frameworks of XPC services.  
  [Ingmar Stein](https://github.com/IngmarStein)
  [#6029](https://github.com/CocoaPods/CocoaPods/pull/6029)

* Use Swift 3.0 by default during validation.  
  [Danielle Tomlinson](https://github.com/dantoml)
  [#6042](https://github.com/CocoaPods/CocoaPods/pull/6042)

* Exit with non-zero exit status if pod repo update fails  
  [Uku Loskit](https://github.com/UkuLoskit)
  [#6037](https://github.com/CocoaPods/CocoaPods/issues/6037)

* The validator has an API for accessing which version of Swift was used.  
  [Orta Therox](https://github.com/orta)
  [#6049](https://github.com/CocoaPods/CocoaPods/pull/6049)

##### Bug Fixes

* None.  

* Redefine FOUNDATION_EXPORT for C-only pods in umbrella header.  
  [Chris Ballinger](https://github.com/chrisballinger)
  [#6024](https://github.com/CocoaPods/CocoaPods/issues/6024)

## 1.1.0.rc.3 (2016-10-11)

##### Enhancements

* Cache result of inhibit_warnings and include_in_build_config to speed up pod install.  
  [Dimitris Koutsogiorgas](https://github.com/dnkoutso)
  [#5934](https://github.com/CocoaPods/CocoaPods/pull/5934)

* Tell users about the .swift-version file on validation failures.  
  [Danielle Tomlinson](https://github.com/dantoml)
  [#5951](https://github.com/CocoaPods/CocoaPods/pull/5951)

* Improve performance of PathList.read_file_system  
  [Heath Borders](https://github.com/hborders)
  [#5890](https://github.com/CocoaPods/CocoaPods/issues/5890)

* Cache result of uses_swift and should_build to speed up pod install.  
  [Dimitris Koutsogiorgas](https://github.com/dnkoutso)
  [#5837](https://github.com/CocoaPods/CocoaPods/pull/5837)

* Remove uses of `cd` in generated scripts  
  [Ben Asher](https://github.com/benasher44)
  [#5959](https://github.com/CocoaPods/CocoaPods/pull/5959)

* Error with helpful message when integrating a pod into targets that have mismatched Swift versions.  
  [Ben Asher](https://github.com/benasher44)
  [#5984](https://github.com/CocoaPods/CocoaPods/pull/5984)

* Allow users to share pods between Objective-C and Swift targets.  
  [Danielle Tomlinson](https://github.com/dantoml)
  [#5984](https://github.com/CocoaPods/CocoaPods/pull/5984)

* Allow setting the linting Swift version via `--swift-version=VERSION`  
  [Danielle Tomlinson](https://github.com/dantoml)
  [#5989](https://github.com/CocoaPods/CocoaPods/pull/5989)

* Greenify pod install success message  
  [Stephen Hayes](https://github.com/schayes04)
  [#5713](https://github.com/CocoaPods/CocoaPods/issues/5713)

* Update EMBEDDED_CONTENT_CONTAINS_SWIFT flag behaviour based on xcode version.  
  [codymoorhouse](https://github.com/codymoorhouse)
  [#5732](https://github.com/CocoaPods/CocoaPods/issues/5732)

##### Bug Fixes

* Remove special handling for messages apps  
  [Ben Asher](https://github.com/benasher44)
  [#5860](https://github.com/CocoaPods/CocoaPods/issues/5860)

* Ensure messages apps have an embed frameworks build phase  
  [Ben Asher](https://github.com/benasher44)
  [#5860](https://github.com/CocoaPods/CocoaPods/issues/5860)

* Fix linting of private pods when using libraries.  
  [Stefan Pühringer](https://github.com/b-ray)
  [#5891](https://github.com/CocoaPods/CocoaPods/issues/5891)


## 1.1.0.rc.2 (2016-09-13)

##### Enhancements

* Use the SWIFT_VERSION when linting pods. To lint with Swift 3.0
  add a Swift Version file. `echo "3.0" >> .swift-version`.   
  [Danielle Tomlinson](https://github.com/dantoml)
  [#5841](https://github.com/CocoaPods/CocoaPods/pull/5841)

##### Bug Fixes

* Correctly pass Pod:VERSION in `pod lib create`.  
  [Danielle Tomlinson](https://github.com/dantoml)
  [#5840](https://github.com/CocoaPods/CocoaPods/issues/5840)


## 1.1.0.rc.1 (2016-09-10)

##### Enhancements

*  

##### Bug Fixes

* Wrap generated import headers with __OBJC__ to fix C only pods.   
  [Dimitris Koutsogiorgas](https://github.com/dnkoutso)
  [#5291](https://github.com/CocoaPods/CocoaPods/issues/5291)

* Prevent crash when generating acknowledgements when license type is not specified.  
  [Marcelo Fabri](https://github.com/marcelofabri)
  [#5826](https://github.com/CocoaPods/CocoaPods/issues/5826)

* Pass full path to App.xcworkspace for spec validation, and use `git -C` for `pod repo push` git ops.  
  [Ben Asher](https://github.com/benasher44)
  [#5805](https://github.com/CocoaPods/CocoaPods/issues/5805)


## 1.1.0.beta.2 (2016-09-03)

##### Enhancements

* Remove references to the pre-1.0 Migrator.  
  [Danielle Tomlinson](https://github.com/dantoml)
  [#5635](https://github.com/CocoaPods/CocoaPods/pull/5635)  

* Improve performance of dependency resolution.
  [yanzhiwei147](https://github.com/yanzhiwei147)
  [#5510](https://github.com/CocoaPods/CocoaPods/pull/5510)

* Add support for building Messages applications.  
  [Ben Asher](https://github.com/benasher44)
  [#5726](https://github.com/CocoaPods/CocoaPods/pull/5726)

* Improved messaging when missing host targets for embedded targets.
  Improved support for framework-only projects.  
  [Ben Asher](https://github.com/benasher44)
  [#5733](https://github.com/CocoaPods/CocoaPods/pull/5733)

* Set ALWAYS_EMBED_SWIFT_STANDARD_LIBRARIES when appropriate.  
  [Ben Asher](https://github.com/benasher44)
  [#5732](https://github.com/CocoaPods/CocoaPods/pull/5732)

* Verify that embedded target platform and swift version matches the host.  
  [Ben Asher](https://github.com/benasher44)
  [#5747](https://github.com/CocoaPods/CocoaPods/pull/5747)

* Pass the version of CocoaPods to `pod lib create`'s configure script.  
  [orta](https://github.com/orta)
  [#5787](https://github.com/CocoaPods/CocoaPods/pull/5787)

* Improve host target detection for embedded targets
  in sub-projects.  
  [Ben Asher](https://github.com/benasher44)
  [#5622](https://github.com/CocoaPods/CocoaPods/issues/5622)

##### Bug Fixes

* Hash scope suffixes if they are over 50 characters to prevent file paths from being too long.  
  [Danielle Tomlinson](https://github.com/dantoml)
  [#5491](https://github.com/CocoaPods/CocoaPods/issues/5491)

* Fix codesigning identity on watchOS and tvOS targets.    
  [Danielle Tomlinson](https://github.com/dantoml)
  [#5686](https://github.com/CocoaPods/CocoaPods/issues/5686)

* Fix SWIFT_VERSION not being read when only defined at the project level.    
  [Ben Asher](https://github.com/benasher44)
  [#5700](https://github.com/CocoaPods/CocoaPods/issues/5700) and [#5737](https://github.com/CocoaPods/CocoaPods/issues/5737)

* Fix analyzer checking the compatibility of an embedded target with a host that has not been added the Podfile.  
  [Ben Asher](https://github.com/benasher44)
  [#5783](https://github.com/CocoaPods/CocoaPods/issues/5783)

## 1.1.0.beta.1 (2016-07-11)

##### Enhancements

* Move Pods Project generation to an `Xcode` Namespace.  
  [Daniel Tomlinson](https://github.com/dantoml)
  [#5480](https://github.com/CocoaPods/CocoaPods/pull/5480)

* Add the ability to inhibit swift warnings.  
  [Peter Ryszkiewicz](https://github.com/pRizz)
  [#5414](https://github.com/CocoaPods/CocoaPods/pull/5414)

* Use `git ls-remote` to skip full clones for branch dependencies.  
  [Juan Civile](https://github.com/champo)
  [#5376](https://github.com/CocoaPods/CocoaPods/issues/5376)

* [repo/push] --use-json to convert podspecs to JSON format when pushing.  
  [Mark Schall](https://github.com/maschall)
  [#5568](https://github.com/CocoaPods/CocoaPods/pull/5568)

* Set 'Allow app extension API only' for Messages extensions.  
  [Boris Bügling](https://github.com/neonichu)
  [#5558](https://github.com/CocoaPods/CocoaPods/issues/5558)

* Accept `pod repo push` with URL instead of only repo name.  
  [Mark Schall](https://github.com/maschall)
  [#5572](https://github.com/CocoaPods/CocoaPods/pull/5572)

* [Installer] Set the SWIFT_VERSION for CocoaPods generated targets.  
  [Danielle Tomlinson](https://github.com/DanToml)
  [#5540](https://github.com/CocoaPods/CocoaPods/pull/5540)

* Print message when skipping user project integration.  
  [Danielle Tomlinson](https://github.com/dantoml)
  [#5517](https://github.com/CocoaPods/CocoaPods/issues/5517)

* Show GitHub Issues that could be related to exceptions.  
  [Orta Therox](https://github.com/orta)
  [#4817](https://github.com/CocoaPods/CocoaPods/issues/4817)

* Improve handling of app extensions, watch os 1 extensions
  and framework targets.  
  [Ben Asher](https://github.com/benasher44)
  [#4203](https://github.com/CocoaPods/CocoaPods/issues/4203)

* Add a license type to generated acknowledgements file in plist.  
  [Naoto Kaneko](https://github.com/naoty)
  [#5436](https://github.com/CocoaPods/CocoaPods/pull/5436)

##### Bug Fixes

* Fix local pod platform conflict error message.  
  [Muhammed Yavuz Nuzumlalı](https://github.com/manuyavuz)
  [#5052](https://github.com/CocoaPods/CocoaPods/issues/5052)

* Avoid use of `activesupport` version 5 to stay compatible with macOS system
  Ruby.  
  [Boris Bügling](https://github.com/neonichu)
  [#5602](https://github.com/CocoaPods/CocoaPods/issues/5602)

* Fix installing pods with `use_frameworks` when deduplication is disabled.  
  [Samuel Giddins](https://github.com/segiddins)
  [#5481](https://github.com/CocoaPods/CocoaPods/issues/5481)

* Running `pod setup --silent` will now properly silence git output while
  updating the repository.  
  [Samuel Giddins](https://github.com/segiddins)

* Fix linting pods that depend upon `XCTest`.  
  [Samuel Giddins](https://github.com/segiddins)
  [#5321](https://github.com/CocoaPods/CocoaPods/issues/5321)

* Use `require` instead of `autoload` to solve an issue with loading
  `fourflusher`.  
  [Boris Bügling](https://github.com/neonichu)
  [#5445](https://github.com/CocoaPods/CocoaPods/issues/5445)

* Resolve cyclic dependencies when creating pod targets.  
  [Juan Civile](https://github.com/champo)
  [#5362](https://github.com/CocoaPods/CocoaPods/issues/5362)

* Fix embedding frameworks in UI Testing bundles.  
  [Daniel Tomlinson](https://github.com/dantoml)
  [#5250](https://github.com/CocoaPods/CocoaPods/issues/5250)

* Ensure attempting to print a path in the error report doesn't itself error.  
  [Samuel Giddins](https://github.com/)
  [#5541](https://github.com/CocoaPods/CocoaPods/issues/5541)

* Fix linting with Xcode 8.  
  [Boris Bügling](https://github.com/neonichu)
  [#5529](https://github.com/CocoaPods/CocoaPods/issues/5529)

* Fix linting with Xcode 8 by disabling it entirely.  
  [Boris Bügling](https://github.com/neonichu)
  [#5528](https://github.com/CocoaPods/CocoaPods/issues/5528)

* Error during install when there are duplicate library names.  
  [Daniel Tomlinson](https://github.com/dantoml)
  [#4014](https://github.com/CocoaPods/CocoaPods/issues/4014)

* Make the `Check Pods Manifest.lock` script write errors to STDERR and improve
  POSIX shell compatibility.  
  [Simon Warta](https://github.com/webmaster128)
  [#5595](https://github.com/CocoaPods/CocoaPods/pull/5595)


## 1.0.1 (2016-06-02)

##### Enhancements

* None.

##### Bug Fixes

* Symlink the header folders in the framework bundle's root directory
  by a new shell script build phase if `header_mappings_dir` is used
  with frameworks.  
  [Marius Rackwitz](https://github.com/mrackwitz)
  [#5313](https://github.com/CocoaPods/CocoaPods/issues/5313)

* Removed emojis in Build Phases names — as it seems that some third party tools have trouble with them.  
  [Olivier Halligon](https://github.com/AliSoftware)
  [#5382](https://github.com/CocoaPods/CocoaPods/pull/5382)

* Ensure `Set` is defined before using it.  
  [Samuel Giddins](https://github.com/segiddins)
  [#5287](https://github.com/CocoaPods/CocoaPods/issues/5287)

* Add --target-device to ibtool invocation for XIBs
  [Juan Civile](https://github.com/champo)
  [#5282](https://github.com/CocoaPods/CocoaPods/issues/5282)

* Fix error when executables cannot be found.
  [Jan Berkel](https://github.com/jberkel)
  [#5319](https://github.com/CocoaPods/CocoaPods/pull/5319)

* Avoid removing all files when root directory contains unicode characters.  
  [Marc Boquet](https://github.com/marcboquet)
  [#5294](https://github.com/CocoaPods/CocoaPods/issues/5294)

* Guarding from crash if pod lib create has a + character in the name.  
  [William Entriken](https://github.com/fulldecent)
  [CocoaPods/pod-template#69](https://github.com/CocoaPods/pod-template/issues/69)

* Use target product types to determine whether a target is a test target when
  running `pod init`.  
  [Samuel Giddins](https://github.com/segiddins)
  [#5378](https://github.com/CocoaPods/CocoaPods/issues/5378)


## 1.0.0 (2016-05-10)

##### Enhancements

* Validate that resource bundles declared in the podspec contain resources.  
  [Samuel Giddins](https://github.com/segiddins)
  [#5218](https://github.com/CocoaPods/CocoaPods/issues/5218)

* Improvements to the error messaging around missing dependencies.  
  [Orta Therox](https://github.com/orta)
  [#5260](https://github.com/CocoaPods/CocoaPods/issues/5260)

* Make sharing schemes for development pods an installation option
  (`share_schemes_for_development_pods`) and disable sharing schemes
  by default.  
  [Samuel Giddins](https://github.com/segiddins)

##### Bug Fixes

* Fix search paths inheritance when there are transitive dependencies.  
  [Samuel Giddins](https://github.com/segiddins)
  [#5264](https://github.com/CocoaPods/CocoaPods/issues/5264)


## 1.0.0.rc.2 (2016-05-04)

##### Enhancements

* None.  

##### Bug Fixes

* Handle when an abstract target has no declared platform without crashing.  
  [Samuel Giddins](https://github.com/segiddins)
  [#5236](https://github.com/CocoaPods/CocoaPods/issues/5236)

* Don't recurse into child directories to find podspecs when running
  `pod spec lint`.  
  [Samuel Giddins](https://github.com/segiddins)
  [#5244](https://github.com/CocoaPods/CocoaPods/issues/5244)


## 1.0.0.rc.1 (2016-04-30)

##### Enhancements

* The `pod init` command now uses target inheritance for test targets
  in the generated Podfile.  
  [Orta Therox](https://github.com/orta)
  [#4714](https://github.com/CocoaPods/CocoaPods/issues/4714)

* Support customized build directories by letting user xcconfig definitions
  rely on the new overridable alias build variable `PODS_BUILD_DIR`.  
  [Marius Rackwitz](https://github.com/mrackwitz)
  [#5217](https://github.com/CocoaPods/CocoaPods/issues/5217)

##### Bug Fixes

* Fix for `pod repo push --help` throwing an error.  
  [Boris Bügling](https://github.com/neonichu)
  [#5214](https://github.com/CocoaPods/CocoaPods/pull/5214)

* The warning for not having utf-8 set as the default encoding for a
  terminal now properly respects the `--no-ansi` argument.  
  [Joshua Kalpin](https://github.com/Kapin)
  [#5199](https://github.com/CocoaPods/CocoaPods/pull/5199)


## 1.0.0.beta.8 (2016-04-15)

##### Enhancements

* None.  

##### Bug Fixes

* Headers from vendored frameworks no longer end up in the `HEADER_SEARCH_PATH`
  when using frameworks. They are now assumed to be already present as modular
  headers in the framework itself.  
  [Mark Spanbroek](https://github.com/markspanbroek)
  [#5146](https://github.com/CocoaPods/CocoaPods/pull/5146)

* Access to the `Pod::SourcesManager` constant has been restored, though its use
  is considered deprecated and subject to removal at any time. Migrate to use
  `Pod::Config.instance.sources_manager` in some manner as soon as possible.  
  [Samuel Giddins](https://github.com/segiddins)

* Running `pod repo update --silent` will now properly silence git output while
  updating the repository.  
  [Samuel Giddins](https://github.com/segiddins)


## 1.0.0.beta.7 (2016-04-15)

##### Enhancements

* When an unknown build configuration is mentioned in the Podfile, CocoaPods
  will suggest the build configurations found in the user project.  
  [Samuel Giddins](https://github.com/segiddins)
  [#5113](https://github.com/CocoaPods/CocoaPods/issues/5113)

* Improved the error message when a matching spec cannot be found,
  mentioning that now `pod repo update` is not implicit when running `pod
  install`.  
  [Orta Therox](https://github.com/orta)
  [#5135](https://github.com/CocoaPods/CocoaPods/issues/5135)

* Add support for sharded specs directories.  
  [Samuel Giddins](https://github.com/segiddins)
  [#5002](https://github.com/CocoaPods/CocoaPods/issues/5002)

* Pass the build setting `OTHER_CODE_SIGN_FLAGS` to codesign for the generated
  embed frameworks build phase's script, as Xcode does when signing natively.  
  [Václav Slavík](https://github.com/vslavik)
  [#5087](https://github.com/CocoaPods/CocoaPods/pull/5087)

##### Bug Fixes

* Sort files from `Dir.glob` explicitly to produce same result on case sensitive
  file system as result on case insensitive file system.  
  [Soutaro Matsumoto](https://github.com/soutaro)

* Fix build path for resource bundles.  
  [Marius Rackwitz](https://github.com/mrackwitz)
  [#5034](https://github.com/CocoaPods/CocoaPods/issues/5034)

* Rely on `TARGET_BUILD_DIR` instead of `CONFIGURATION_BUILD_DIR` in the
  generated embed resources build phase's script, so that UI test targets can
  be run.  
  [seaders](https://github.com/seaders)
  [#5133](https://github.com/CocoaPods/CocoaPods/issues/5133)

* Ensure that a `CFBundleVersion` is set for resource bundles' Info.plist
  files.  
  [Samuel Giddins](https://github.com/segiddins)
  [#4897](https://github.com/CocoaPods/CocoaPods/issues/4897)


## 1.0.0.beta.6 (2016-03-15)

##### Breaking

* Running `pod install` doesn't imply an automatic spec repo update.  
  The old behavior can be achieved by passing in the option `--repo-update`
  or running `pod repo update`.  
  [Marius Rackwitz](https://github.com/mrackwitz)
  [#5004](https://github.com/CocoaPods/CocoaPods/issues/5004)

* Remove the configuration variable `skip_repo_update` as the default behavior
  varies now between `pod install` and `pod (update|outdated)`.  
  [Marius Rackwitz](https://github.com/mrackwitz)
  [#5017](https://github.com/CocoaPods/CocoaPods/issues/5017)

##### Enhancements

* The master specs repo will no longer perform 'no-op' git fetches. This should
  help to reduce the load on GitHub's servers.  
  [Daniel Tomlinson](https://github.com/DanielTomlinson)
  [#5005](https://github.com/CocoaPods/CocoaPods/issues/5005)
  [#4989](https://github.com/CocoaPods/CocoaPods/issues/4989)

* The specs repos will no longer support shallow clones to reduce CPU load
  on git servers. Pre-existing shallow clones of the `master` repo will
  automatically be upgraded to deep clones when the repo is updated.  
  [Samuel Giddins](https://github.com/segiddins)
  [#5016](https://github.com/CocoaPods/CocoaPods/issues/5016)

* The validator will check that all `public_header_files` and
  `private_header_files` are also present in `source_files`.  
  [Samuel Giddins](https://github.com/segiddins)
  [#4936](https://github.com/CocoaPods/CocoaPods/issues/4936)

##### Bug Fixes

* The master specs repository can no longer be added via `pod repo add`, but
  instead must be done via `pod setup`.  
  [Samuel Giddins](https://github.com/segiddins)

* Print a friendly error message when the platform for a target cannot be
  inferred.  
  [Samuel Giddins](https://github.com/segiddins)
  [#4790](https://github.com/CocoaPods/CocoaPods/issues/4790)

* Rely on `TARGET_BUILD_DIR` instead of `CONFIGURATION_BUILD_DIR` in the
  generated embed frameworks build phase's script, so that UI test targets can
  be run.  
  [Marius Rackwitz](https://github.com/mrackwitz)
  [#5022](https://github.com/CocoaPods/CocoaPods/issues/5022)

* Fix build paths for resources bundles.  
  [Marius Rackwitz](https://github.com/mrackwitz)
  [#5028](https://github.com/CocoaPods/CocoaPods/pull/5028)

* Validate that a Podfile does not declare the same target twice.  
  [Samuel Giddins](https://github.com/segiddins)
  [#5029](https://github.com/CocoaPods/CocoaPods/issues/5029)


## 1.0.0.beta.5 (2016-03-08)

##### Breaking

* Development pods will no longer be implicitly unlocked. This makes CocoaPods respect
  constraints related to dependencies of development pods in the lockfile.

  If you change the constraints of a dependency of your development pod and want to
  override the locked version, you will have to use
  `pod update ${DEPENDENCY_NAME}` manually.  
  [Muhammed Yavuz Nuzumlalı](https://github.com/manuyavuz)
  [#4211](https://github.com/CocoaPods/CocoaPods/issues/4211)
  [#4577](https://github.com/CocoaPods/CocoaPods/issues/4577)
  [#4580](https://github.com/CocoaPods/CocoaPods/issues/4580)

##### Enhancements

* Add the :package: emoji in front of CocoaPods Script Build Phases
  to quickly and visually differentiate them from other phases.  
  [Olivier Halligon](https://github.com/AliSoftware)
  [#4985](https://github.com/CocoaPods/CocoaPods/issues/4985)

* Enable syntax highlighting on the Podfile in the generated
  `Pods.xcodeproj`.  
  [Samuel Giddins](https://github.com/segiddins)
  [#4962](https://github.com/CocoaPods/CocoaPods/issues/4962)

##### Bug Fixes

* Fixes paths passed for resources bundles in the copy resources script.  
  [Marius Rackwitz](https://github.com/mrackwitz)
  [#4954](https://github.com/CocoaPods/CocoaPods/pull/4954)

* Fix saying the `master` specs repo exists when it has not been set up.  
  [Samuel Giddins](https://github.com/segiddins)
  [#4955](https://github.com/CocoaPods/CocoaPods/issues/4955)

* Move `${TARGET_DEVICE_ARGS}` out of the quotations for `--sdk` in the
  `Copy Pods Resources` build phase.  
  [seaders](https://github.com/seaders) [#4940](https://github.com/CocoaPods/CocoaPods/issues/4940)

* Handle when `$PATH` isn't set.  
  [Samuel Giddins](https://github.com/segiddins)

* Module maps that are set per-platform will be installed for the correct
  platform.  
  [Samuel Giddins](https://github.com/segiddins)
  [#4968](https://github.com/CocoaPods/CocoaPods/issues/4968)


## 1.0.0.beta.4 (2016-02-24)

##### Enhancements

* Allow deduplication to take effect even when the same pod is used with
  different sets of subspecs across different platforms.
  This changes the general naming scheme scoped pod targets. They are
  suffixed now on base of what makes them different among others for the
  same root spec instead of being prefixed by the dependent target.  
  [Marius Rackwitz](https://github.com/mrackwitz)
  [#4146](https://github.com/CocoaPods/CocoaPods/pull/4146)

* Pass `COCOAPODS_VERSION` as environment variable when invoking the
  `prepare_command`.  
  [Marius Rackwitz](https://github.com/mrackwitz)
  [#4933](https://github.com/CocoaPods/CocoaPods/pull/4933)

##### Bug Fixes

* Pods are built by default in another scoping level of the build products
  directory identified by their name to prevent name clashes among
  dependencies.  
  [Marius Rackwitz](https://github.com/mrackwitz)
  [#4146](https://github.com/CocoaPods/CocoaPods/pull/4146)

* Fix mixed integrations where static libraries are used along frameworks
  from different target definitions in one Podfile.  
  [Marius Rackwitz](https://github.com/mrackwitz)
  [#4146](https://github.com/CocoaPods/CocoaPods/pull/4146)

* Pass target device arguments to `ibtool` in the copy resources script, fixing
  compilation of storyboards when targeting versions of iOS prior to iOS 8.  
  [seaders](https://github.com/seaders)
  [#4913](https://github.com/CocoaPods/CocoaPods/issues/4913)

* Fix `pod repo lint` when passed a path argument.  
  [Boris Bügling](https://github.com/neonichu)
  [#4883](https://github.com/CocoaPods/CocoaPods/issues/4883)


## 1.0.0.beta.3 (2016-02-03)

##### Breaking

* Rename the `xcodeproj` Podfile directive to `project`.  
  [Marius Rackwitz](https://github.com/mrackwitz)
  [Core#298](https://github.com/CocoaPods/Core/issues/298)

##### Enhancements

* None.  

##### Bug Fixes

* Don't try to embed project headers into frameworks.  
  [Marius Rackwitz](https://github.com/mrackwitz)
  [#4819](https://github.com/CocoaPods/CocoaPods/issues/4819)

* Fix a crash in the analyzer when target deduplication is deactivated.  
  [Marius Rackwitz](https://github.com/mrackwitz)
  [#4751](https://github.com/CocoaPods/CocoaPods/issues/4751)

* Handle CoreData mapping models with recursive resource globs.  
  [Eric Firestone](https://github.com/efirestone)
  [#4809](https://github.com/CocoaPods/CocoaPods/pull/4809)

* Generate valid xcconfig when target name includes spaces.  
  [Dimitris Koutsogiorgas](https://github.com/dnkoutso)
  [#4783](https://github.com/CocoaPods/CocoaPods/issues/4783)

* Properly add resource files to resources build phase.  
  [Eric Firestone](https://github.com/efirestone)
  [#4762](https://github.com/CocoaPods/CocoaPods/issues/4762)

* Fix suggestion of sudo when it actually isn't needed.  
  [Marcel Jackwerth](https://github.com/sirlantis)

* Set the `TARGET_DEVICE_FAMILY` to support both iPhone and iPad for iOS
  resource bundle targets.  
  [Andy Rifken](https://github.com/arifken)

* Share user schemes of `Pods.xcodeproj` after generating deterministic UUIDS.  
  [Samuel Giddins](https://github.com/segiddins)

* Only attempt to `import` a framework during linting if the pod has source
  files, and is thus being built by CocoaPods.  
  [Samuel Giddins](https://github.com/segiddins)
  [#4823](https://github.com/CocoaPods/CocoaPods/issues/4823)

* Determine whether an external source needs to be fetched when updating a
  dependency regardless of subspec names.  
  [Samuel Giddins](https://github.com/segiddins)
  [#4821](https://github.com/CocoaPods/CocoaPods/issues/4821)


## 1.0.0.beta.2 (2016-01-05)

##### Enhancements

* Present a friendly error suggesting running `pod install` when there are
  missing local podspecs when running `pod outdated`.  
  [Samuel Giddins](https://github.com/segiddins)
  [#4716](https://github.com/CocoaPods/CocoaPods/issues/4716)

* Don't warn about setting base config when identical to current config.  
  [Jed Lewison](https://github.com/jedlewison)
  [#4722](https://github.com/CocoaPods/CocoaPods/issues/4722)

* Add `user_targets` method to the `UmbrellaTargetDescription` in the
  post-install hooks context.  
  [Samuel Giddins](https://github.com/segiddins)

##### Bug Fixes

* Always fetch a `:podspec` dependency's podspec when it is missing in the
  `Pods` directory.  
  [Samuel Giddins](https://github.com/segiddins)
  [#4717](https://github.com/CocoaPods/CocoaPods/issues/4717)

* The `Info.plist` file will now be generated properly for resource bundles,
  setting the proper `CFBundlePackageType` and omitting the `CFBundleExecutable`
  key.  
  [Samuel Giddins](https://github.com/segiddins)
  [Xcodeproj#259](https://github.com/CocoaPods/Xcodeproj/issues/259)

* Fix crash when deintegrating due to major version change and there are
  multiple root-level Xcode projects.  
  [Samuel Giddins](https://github.com/segiddins)

* Ensure the `sandbox_root` attribute is set on the pre-install hooks context.  
  [Samuel Giddins](https://github.com/segiddins)


## 1.0.0.beta.1 (2015-12-30)

##### Breaking

* The `link_with` Podfile DSL method has been removed in favor of target
  inheritance.  
  [Samuel Giddins](https://github.com/segiddins)

* The `:exclusive => true` Podfile DSL target option has been removed in favor
  of the `inherit! :search_paths` directive.  
  [Samuel Giddins](https://github.com/segiddins)

* The specification of `:head` dependencies has been removed.  
  [Samuel Giddins](https://github.com/segiddins)
  [#4673](https://github.com/CocoaPods/CocoaPods/issues/4673)

* The deprecated `:local` dependency option has been removed in favor of the
  equivalent `:path` option.  
  [Samuel Giddins](https://github.com/segiddins)

* The deprecated `dependency` method in the Podfile DSL has been removed in
  favor of the equivalent `pod` method.  
  [Samuel Giddins](https://github.com/segiddins)

* The deprecated `preferred_dependency` method in the Specification DSL has been
  removed in favor of the equivalent `default_subspecs` method.  
  [Samuel Giddins](https://github.com/segiddins)

* The `docset_url` Specification attribute has been removed.  
  [Samuel Giddins](https://github.com/segiddins)
  [Core#284](https://github.com/CocoaPods/Core/issues/284)

* Build configuration names are no longer set as pre-processor defines, but
  rather `POD_CONFIGURATION_$CONFIGURATION_NAME` is defined in order to lessen
  conflicts with pod code.  
  [#4143](https://github.com/CocoaPods/CocoaPods/issues/4143)

##### Highlighted Enhancements That Need Testing

* The Podfile DSL has been cleaned up, with the removal of confusing options and
  the introduction of abstract targets, search paths-only inheritance, the
  specification of installation options, and the removal of head dependencies.  
  [Samuel Giddins](https://github.com/segiddins)
  [#840](https://github.com/CocoaPods/CocoaPods/issues/840)

##### Enhancements

* Add the ability to add a custom commit message when pushing a spec.
  [Bart Jacobs](https://github.com/bartjacobs)
  [#4583](https://github.com/CocoaPods/CocoaPods/issues/4583)

* Added support for `pod env` to print the pod environment without having to crash.  
  [Hemal Shah](https://github.com/hemal)
  [#3660](https://github.com/CocoaPods/CocoaPods/issues/3660)

* Add support for specifying :source with a pod dependency.  
  [Eric Firestone](https://github.com/efirestone)
  [#4486](https://github.com/CocoaPods/CocoaPods/pull/4486)

* Ask user to run `pod install` when a resource not found during in copy resources script.  
  [Muhammed Yavuz Nuzumlalı](https://github.com/manuyavuz)

* Add support to track `.def` sources.
* Add support to track `.def` files as headers.
  [Dimitris Koutsogiorgas](https://github.com/dnkoutso)
  [#338](https://github.com/CocoaPods/Xcodeproj/pull/338)

* `Pod::Installer::PostInstallHooksContext` now offers access to the `sandbox`
  object.  
  [Marcelo Fabri](https://github.com/marcelofabri)
  [#4487](https://github.com/CocoaPods/CocoaPods/pull/4487)

* Improve sorting algorithm for `pod search`.  
  [Muhammed Yavuz Nuzumlalı](https://github.com/manuyavuz)
  [cocoapods-search#12](https://github.com/CocoaPods/cocoapods-search/issues/12)

* Improve `pod search` performance while using _`--full`_ flag.  
  [Muhammed Yavuz Nuzumlalı](https://github.com/manuyavuz)
  [cocoapods-search#8](https://github.com/CocoaPods/cocoapods-search/issues/8)

* Improve message when there is no spec in repos for dependency set in Podfile.  
  [Muhammed Yavuz Nuzumlalı](https://github.com/manuyavuz)
  [#4430](https://github.com/CocoaPods/CocoaPods/issues/4430)

* Reduce the number of times the user's Xcode project is opened, speeding up
  installation.  
  [Samuel Giddins](https://github.com/segiddins)
  [#4374](https://github.com/CocoaPods/CocoaPods/issues/4374)

* Improving the performance of Pod::Installer::Analyzer#generate_pod_targets  
  [Daniel Ribeiro](https://github.com/danielribeiro)
  [#4399](https://github.com/CocoaPods/CocoaPods/pull/4399)

* Framework pods that have a `header_mappings_dirs` set will now produce
  frameworks with headers that respect the nesting.  
  [Samuel Giddins](https://github.com/segiddins)

* The validator will now ensure that pods with a `header_mappings_dirs` have all
  of their headers inside that directory.  
  [Samuel Giddins](https://github.com/segiddins)

* Pods will be validated with the `-Wincomplete-umbrella` compiler flag to
  ensure module maps are valid.  
  [Samuel Giddins](https://github.com/segiddins)
  [#3428](https://github.com/CocoaPods/CocoaPods/issues/3428)

* The validator will now attempt to build an app that imports the pod.  
  [Samuel Giddins](https://github.com/segiddins)
  [#2095](https://github.com/CocoaPods/CocoaPods/issues/2095)
  [#2134](https://github.com/CocoaPods/CocoaPods/issues/2134)

* The `Info.plist` file's `CFBundleIdentifier` is now set via the
  `PRODUCT_BUNDLE_IDENTIFIER` build setting, consistent with Xcode 7.  
  [Samuel Giddins](https://github.com/segiddins)
  [#4426](https://github.com/CocoaPods/CocoaPods/issues/4426)

* Externally-sourced pods will now have their specifications quickly linted.  
  [Samuel Giddins](https://github.com/segiddins)

* Set the deployment target on pods to be that which is defined in the
  podspec.  
  [Samuel Giddins](https://github.com/segiddins)
  [#4354](https://github.com/CocoaPods/CocoaPods/issues/3454)

* Set a deployment target for resource bundle targets.  
  [Samuel Giddins](https://github.com/segiddins)
  [#3347](https://github.com/CocoaPods/CocoaPods/issues/3347)

* Targets that are no longer integrated with CocoaPods will be properly
  de-integrated when installation occurs.  
  [Samuel Giddins](https://github.com/segiddins)

* Targets that are integrated will be ensured that they have all
  CocoaPods-related settings and phases properly installed.  
  [Samuel Giddins](https://github.com/segiddins)

* Total de-integration will happen whenever the major version of CocoaPods
  changes, ensuring backwards-incompatible changes are properly applied.  
  [Samuel Giddins](https://github.com/segiddins)

* The Podfile now allows specifying installation options via the `install!`
  directive.  
  [Samuel Giddins](https://github.com/segiddins)
  [Core#151](https://github.com/CocoaPods/Core/issues/151)

* The Podfile now allows marking targets as `abstract` and specifying the pod
  inheritance mode via the `inherit!` directive.  
  [Samuel Giddins](https://github.com/segiddins)
  [#1249](https://github.com/CocoaPods/CocoaPods/issues/1249)
  [#1626](https://github.com/CocoaPods/CocoaPods/issues/1626)
  [#4001](https://github.com/CocoaPods/CocoaPods/issues/4001)

##### Bug Fixes

* Fix compiling of localized resources.
  [Eric Firestone](https://github.com/efirestone)
  [#1653](https://github.com/CocoaPods/CocoaPods/issues/1653)

* Fix compiling of asset catalog files inside resource bundles.  
  [Muhammed Yavuz Nuzumlalı](https://github.com/manuyavuz)
  [#4501](https://github.com/CocoaPods/CocoaPods/issues/4501)

* Prevent installer to be run from inside sandbox directory.  
  [Muhammed Yavuz Nuzumlalı](https://github.com/manuyavuz)

* Improve repo lint error message when no repo found with given name.  
  [Muhammed Yavuz Nuzumlalı](https://github.com/manuyavuz)
  [#4142](https://github.com/CocoaPods/CocoaPods/issues/4142)

* Fix a crash in dependency resolution when running Ruby 2.3.  
  [Samuel Giddins](https://github.com/segiddins)
  [#4345](https://github.com/CocoaPods/CocoaPods/issues/4345)

* Fix handling of localized files in Pods installed as frameworks.  
  [Tim Bodeit](https://github.com/timbodeit)
  [#2597](https://github.com/CocoaPods/CocoaPods/issues/2597)

* Only include native targets when generating the Podfile in `pod init`.  
  [Samuel Giddins](https://github.com/segiddins)
  [#2169](https://github.com/CocoaPods/CocoaPods/issues/2169)

* Ensure that generated `Info.plist` files have a `CFBundleShortVersionString`
  that is precisely three dot-separated numbers.  
  [Samuel Giddins](https://github.com/segiddins)
  [#4421](https://github.com/CocoaPods/CocoaPods/issues/4421)

* Set the `APPLICATION_EXTENSION_API_ONLY` build setting if integrating with a
  tvOS extension target, or a target that has the setting set to `YES`.  
  [Samuel Giddins](https://github.com/segiddins)
  [#3644](https://github.com/CocoaPods/CocoaPods/issues/3644)
  [#4393](https://github.com/CocoaPods/CocoaPods/issues/4393)

* Only the root directory of externally-sourced pods will be searched for
  podspecs.  
  [Samuel Giddins](https://github.com/segiddins)
  [#3683](https://github.com/CocoaPods/CocoaPods/issues/3683)

* Remove the library name's extension when adding it in the "linker flags" build
  setting to support dynamic libraries.  
  [Andrea Cremaschi](https://github.com/andreacremaschi)
  [#4468](https://github.com/CocoaPods/CocoaPods/issues/4468)

* Specifying relative subspec names to the linter is now supported.  
  [Samuel Giddins](https://github.com/segiddins)
  [#1917](https://github.com/CocoaPods/CocoaPods/issues/1917)

* Headers used to build a pod will no longer be duplicated for frameworks.  
  [Samuel Giddins](https://github.com/segiddins)
  [#4420](https://github.com/CocoaPods/CocoaPods/issues/4420)

* The `UIRequiredDeviceCapabilities` key is now specified in the `Info.plist`
  file for tvOS pods built as frameworks.  
  [Samuel Giddins](https://github.com/segiddins)
  [#4514](https://github.com/CocoaPods/CocoaPods/issues/4514)

* Fix Swift code completion for Development Pods by using `realpath` for
  symlinked source files.  
  [Boris Bügling](https://github.com/neonichu)
  [#3777](https://github.com/CocoaPods/CocoaPods/issues/3777)

* Avoid the duplicate UUID warning when a Pod is installed for multiple
  platforms.  
  [Samuel Giddins](https://github.com/segiddins)
  [#4521](https://github.com/CocoaPods/CocoaPods/issues/4521)

* Changing the name of a target in a Podfile will no longer cause warnings about
  being unable to set the base configuration XCConfig.  
  [Samuel Giddins](https://github.com/segiddins)

* Ensure that linking multiple times against the same framework does not trigger
  the duplicate module name check for frameworks.  
  [Boris Bügling](https://github.com/neonichu)
  [Samuel Giddins](https://github.com/segiddins)
  [#4550](https://github.com/CocoaPods/CocoaPods/issues/4550)

* Fix lint in Xcode 7.2, it requires `-destination`.  
  [Boris Bügling](https://github.com/neonichu)
  [#4652](https://github.com/CocoaPods/CocoaPods/pull/4652)

* Empty podfiles / target blocks no longer break the user's Xcode project.  
  [Samuel Giddins](https://github.com/segiddins)
  [#3617](https://github.com/CocoaPods/CocoaPods/issues/3617)

* The pre-processor define for `DEBUG` will be set for all debug-based build
  configurations when building pods.  
  [Samuel Giddins](https://github.com/segiddins)
  [#4148](https://github.com/CocoaPods/CocoaPods/issues/4148)


## 0.39.0 (2015-10-09)

##### Enhancements

* Podfile-specified options are passed to plugins as hashes that treat string
  and symbol keys identically.  
  [Samuel Giddins](https://github.com/segiddins)
  [#3354](https://github.com/CocoaPods/CocoaPods/issues/3354)

##### Bug Fixes

* Only link dynamic vendored frameworks and libraries of pod dependencies.  
  [Kevin Coleman](https://github.com/kcoleman731)
  [#4336](https://github.com/CocoaPods/CocoaPods/issues/4336)


## 0.39.0.rc.1 (2015-10-05)

##### Enhancements

* Support for adding dependency target vendored libraries and frameworks to build settings.  
  [Kevin Coleman](https://github.com/kcoleman731)
  [#4278](https://github.com/CocoaPods/CocoaPods/pull/4278)

* Always link the aggregate target as static to the user project.  
  [Marius Rackwitz](https://github.com/mrackwitz)
  [#4137](https://github.com/CocoaPods/CocoaPods/pull/4137)


## 0.39.0.beta.5 (2015-10-01)

##### Breaking

* Activesupport 4 is now required, breaking compatibility with applications
  locked to `3.x.y`.  

##### Enhancements

* The `EMBEDDED_CONTENT_CONTAINS_SWIFT` build setting will now be set when
  appropriate.  
  [Samuel Giddins](https://github.com/segiddins)

* The embed frameworks script will no longer manually copy over the Swift
  runtime libraries on Xcode 7 and later.  
  [Samuel Giddins](https://github.com/segiddins)
  [earltedly](https://github.com/segiddins)
  [DJ Tarazona](https://github.com/djtarazona)
  [#4188](https://github.com/CocoaPods/CocoaPods/issues/4188)

* A post-install summary of the pods installed is now printed.  
  [Samuel Giddins](https://github.com/segiddins)
  [#4124](https://github.com/CocoaPods/CocoaPods/issues/4124)

##### Bug Fixes

* Give a meaningful message for the case where there is no available stable
  version for a pod, and there is no explicit version requirement.  
  [Muhammed Yavuz Nuzumlalı](https://github.com/manuyavuz)
  [#4197](https://github.com/CocoaPods/CocoaPods/issues/4197)

* Use `watchsimulator` when validating pods with the watchOS platform.  
  [Thomas Kollbach](https://github.com/toto)
  [#4130](https://github.com/CocoaPods/CocoaPods/issues/4130)

* C or C++ preprocessor output files with `.i` extension now have their compiler
  flags set correctly.  
  [Andrea Aresu](https://github.com/aaresu/)

* Remove SDKROOT relative search path as it isn't needed anymore since XCTest.  
  [Boris Bügling](https://github.com/neonichu)
  [#4219](https://github.com/CocoaPods/CocoaPods/issues/4219)

* Podfile generated by `pod init` now specifies iOS 8.0 as the default platform
  and includes `use_frameworks!` for Swift projects.  
  [Jamie Evans](https://github.com/JamieREvans)

* Support for the new `tvos` platform.  
  [Boris Bügling](https://github.com/neonichu)
  [#4152](https://github.com/CocoaPods/CocoaPods/pull/4152)

* Either generate just one pod target or generate it once for each target
  definition.  
  [Marius Rackwitz](https://github.com/mrackwitz)
  [#4034](https://github.com/CocoaPods/CocoaPods/issues/4034)

* Stop setting `DYLIB_CURRENT_VERSION`, `CURRENT_PROJECT_VERSION`, and
  `DYLIB_COMPATIBILITY_VERSION` for pods integrated as dynamic frameworks.  
  [Samuel Giddins](https://github.com/segiddins)
  [#4083](https://github.com/CocoaPods/CocoaPods/issues/4083)

* The headers folders paths for static library pods will be unset, fixing
  validation when archives are uploaded to iTunes Connect.  
  [Boris Bügling](https://github.com/neonichu)
  [Samuel Giddins](https://github.com/segiddins)
  [#4119](https://github.com/CocoaPods/CocoaPods/issues/4119)

* Don't require the `platform` attribute for targets without any declared pods
  when running `pod install --no-integrate`.  
  [Sylvain Guillopé](https://github.com/sguillope)
  [#3151](https://github.com/CocoaPods/CocoaPods/issues/3151)

* Gracefully handle exception if creating the repos directory fails due to a
  system error like a permission issue.  
  [Sylvain Guillopé](https://github.com/sguillope)
  [#4177](https://github.com/CocoaPods/CocoaPods/issues/4177)

## 0.39.0.beta.4 (2015-09-02)

##### Bug Fixes

* Using vendored frameworks without a `Headers` directory will no longer cause a
  crash.  
  [Samuel Giddins](https://github.com/segiddins)
  [#3967](https://github.com/CocoaPods/CocoaPods/issues/3967)

* Computing the set of transitive dependencies for a pod target,
  even if the target is scoped, will no longer smash the stack.  
  [Samuel Giddins](https://github.com/segiddins)
  [#4092](https://github.com/CocoaPods/CocoaPods/issues/4092)

* Take into account a specification's `exclude_files` when constructing resource
  bundles.  
  [Samuel Giddins](https://github.com/segiddins)
  [#4065](https://github.com/CocoaPods/CocoaPods/issues/4065)

* Fix resolving to platform-compatible versions of transitive dependencies.  
  [Samuel Giddins](https://github.com/segiddins)
  [#4084](https://github.com/CocoaPods/CocoaPods/issues/4084)


## 0.39.0.beta.3 (2015-08-28)

##### Bug Fixes

* This release fixes a file permissions error when using the RubyGem.  
  [Samuel Giddins](https://github.com/segiddins)


## 0.39.0.beta.2 (2015-08-27)

##### Bug Fixes

* Ensure all gem files are readable.  
  [Samuel Giddins](https://github.com/segiddins)
  [#4085](https://github.com/CocoaPods/CocoaPods/issues/4085)


## 0.39.0.beta.1 (2015-08-26)

##### Breaking

* The `HEADER_SEARCH_PATHS` will no longer be constructed recursively.  
  [Samuel Giddins](https://github.com/segiddins)
  [twoboxen](https://github.com/twoboxen)
  [#1437](https://github.com/CocoaPods/CocoaPods/issues/1437)
  [#3760](https://github.com/CocoaPods/CocoaPods/issues/3760)

##### Enhancements

* Collapse the namespaced public and private pod xcconfig into one single
  xcconfig file.  
  [Marius Rackwitz](https://github.com/mrackwitz)
  [#3916](https://github.com/CocoaPods/CocoaPods/pull/3916)

* Add `--sources` option to `push` command.  
  [Dimitris Koutsogiorgas](https://github.com/dnkoutso)
  [#3912](https://github.com/CocoaPods/CocoaPods/issues/3912)

* Implicitly unlock all local dependencies when installing.  
  [Samuel Giddins](https://github.com/segiddins)
  [#3764](https://github.com/CocoaPods/CocoaPods/issues/3764)

* The resolver error message when a conflict occurred due to platform deployment
  target mismatches will now explain that.  
  [Samuel Giddins](https://github.com/segiddins)
  [#3926](https://github.com/CocoaPods/CocoaPods/issues/3926)

* Add `:source_provider` hook to allow plugins to provide sources.  
  [Eric Amorde](https://github.com/amorde)
  [#3190](https://github.com/CocoaPods/CocoaPods/issues/3190)
  [#3792](https://github.com/CocoaPods/CocoaPods/pull/3792)

* Remove embed frameworks build phase from target types, where it is not required.  
  [Marius Rackwitz](https://github.com/mrackwitz)
  [#3905](https://github.com/CocoaPods/CocoaPods/issues/3905)
  [#4028](https://github.com/CocoaPods/CocoaPods/pull/4028)

* Add a `--private` option to `pod spec lint`, `pod lib lint`, and
  `pod repo push` that will ignore warnings that only apply to public
  specifications and sources.  
  [Samuel Giddins](https://github.com/segiddins)
  [Core#190](https://github.com/CocoaPods/Core/issues/190)
  [#2682](https://github.com/CocoaPods/CocoaPods/issues/2682)

* Add support for dynamic `vendored_frameworks` and `vendored_libraries`.  
  [Samuel Giddins](https://github.com/segiddins)
  [#1993](https://github.com/CocoaPods/CocoaPods/issues/1993)

##### Bug Fixes

* Build settings specified in `pod_target_xcconfig` of a spec are also for
  library targets only applied to the pod target.  
  [Marius Rackwitz](https://github.com/mrackwitz)
  [#3906](https://github.com/CocoaPods/CocoaPods/issues/3906)

* Use APPLICATION_EXTENSION_API_ONLY for watchOS 2 extensions.  
  [Boris Bügling](https://github.com/neonichu)
  [#3920](https://github.com/CocoaPods/CocoaPods/pull/3920)

* Prevent copying resources to installation directory when `SKIP_INSTALL` is enabled.  
  [Dominique d'Argent](https://github.com/nubbel)
  [#3971](https://github.com/CocoaPods/CocoaPods/pull/3971)

* Embed frameworks into app and watch extensions.  
  [Boris Bügling](https://github.com/neonichu)
  [#4004](https://github.com/CocoaPods/CocoaPods/pull/4004)

* Fix missing `$(inherited)` for generated xcconfig `LIBRARY_SEARCH_PATHS`
  and `HEADER_SEARCH_PATHS` build settings.  
  [Tyler Fox](https://github.com/smileyborg)
  [#3908](https://github.com/CocoaPods/CocoaPods/issues/3908)

* Fix source locking/unlocking.  
  [Samuel Giddins](https://github.com/segiddins)
  [#4059](https://github.com/CocoaPods/CocoaPods/issues/4059)

* Include the `-ObjC` linker flag when static `vendored_frameworks` are present.  
  [Samuel Giddins](https://github.com/segiddins)
  [#3870](https://github.com/CocoaPods/CocoaPods/issues/3870)
  [#3992](https://github.com/CocoaPods/CocoaPods/issues/3992)


## 0.38.2 (2015-07-25)

##### Bug Fixes

* Fix generation of xcconfig files that specify both `-iquote` and `-isystem`
  headers.  
  [Russ Bishop](https://github.com/russbishop)
  [#3893](https://github.com/CocoaPods/CocoaPods/issues/3893)

* Pods integrated as static libraries can no longer be imported as
  modules, as that change had unexpected side-effects.  
  [Boris Bügling](https://github.com/neonichu)
  [#3898](https://github.com/CocoaPods/CocoaPods/pull/3898)
  [#3879](https://github.com/CocoaPods/CocoaPods/issues/3879)
  [#3888](https://github.com/CocoaPods/CocoaPods/issues/3888)
  [#3886](https://github.com/CocoaPods/CocoaPods/issues/3886)
  [#3889](https://github.com/CocoaPods/CocoaPods/issues/3889)
  [#3884](https://github.com/CocoaPods/CocoaPods/issues/3884)

* Source file locking now happens after plugin and podfile post-install hooks
  have run.  
  [Samuel Giddins](https://github.com/segiddins)
  [#3529](https://github.com/CocoaPods/CocoaPods/issues/3529)

* Only set project, dylib, and compatibility versions to valid, three integer
  values.  
  [Samuel Giddins](https://github.com/segiddins)
  [#3887](https://github.com/CocoaPods/CocoaPods/issues/3887)


## 0.38.1 (2015-07-23)

##### Enhancements

* Set project, dylib, and compatibility versions when building pods as
  frameworks.  
  [Marius Rackwitz](https://github.com/mrackwitz)

* Pods integrated as static libraries can now be imported as modules.  
  [Tomas Linhart](https://github.com/TomasLinhart)
  [#3874](https://github.com/CocoaPods/CocoaPods/issues/3874)

##### Bug Fixes

* Ensure the aggregate `.xcconfig` file only has the settings for the
  appropriate build configuration.  
  [Samuel Giddins](https://github.com/segiddins)
  [#3842](https://github.com/CocoaPods/CocoaPods/issues/3842)

* Show the correct error when `pod spec lint` finds multiple podspecs, and at
  least one of them fails linting.  
  [Samuel Giddins](https://github.com/segiddins)
  [#3869](https://github.com/CocoaPods/CocoaPods/issues/3869)

* Set header search paths properly on the user target when `vendored_libraries`
  Pods are used while integrating Pods as frameworks.  
  [Jonathan MacMillan](https://github.com/perotinus)
  [#3857](https://github.com/CocoaPods/CocoaPods/issues/3857)

* Only link public headers in the sandbox for Pods that are not being built
  into dynamic frameworks, when integrating Pods as frameworks.  
  [Jonathan MacMillan](https://github.com/perotinus)
  [#3867](https://github.com/CocoaPods/CocoaPods/issues/3867)

* Don't lock resource files, only source files.  
  [Mason Glidden](https://github.com/mglidden)
  [#3557](https://github.com/CocoaPods/CocoaPods/issues/3557)

* Fix copying frameworks when integrating with today extensions.  
  [Samuel Giddins](https://github.com/segiddins)
  [#3819](https://github.com/CocoaPods/CocoaPods/issues/3819)


## 0.38.0 (2015-07-18)

##### Enhancements

* Improve the message shown when trying to use Swift Pods without frameworks.
  Now it includes the offending Pods so that the user can take action to remove
  the Pods, if they don’t want to move to frameworks yet.  
  [Eloy Durán](https://github.com/alloy)
  [#3830](https://github.com/CocoaPods/CocoaPods/pull/3830)

##### Bug Fixes

* Properly merge the `user_target_xcconfig`s of multiple subspecs.  
  [Samuel Giddins](https://github.com/segiddins)
  [#3813](https://github.com/CocoaPods/CocoaPods/issues/3813)


## 0.38.0.beta.2 (2015-07-05)

##### Enhancements

* The resolver will now take supported platform deployment targets into account
  when resolving dependencies.  
  [Samuel Giddins](https://github.com/segiddins)
  [#2443](https://github.com/CocoaPods/CocoaPods/issues/2443)

* `Pods.xcodeproj` will now be written with deterministic UUIDs, vastly reducing
  project churn and merge conflicts.  This behavior can be disabled via the new
  `COCOAPODS_DISABLE_DETERMINISTIC_UUIDS` environment variable.  
  [Samuel Giddins](https://github.com/segiddins)

* [`cocoapods-stats`](https://github.com/CocoaPods/cocoapods-stats)
  is now a default plugin.  
  [Samuel Giddins](https://github.com/segiddins)

##### Bug Fixes

* Ensure that the `prepare_command` is run even when skipping the download
  cache.  
  [Samuel Giddins](https://github.com/segiddins)
  [#3674](https://github.com/CocoaPods/CocoaPods/issues/3674)

* Public headers inside a directory named `framework` should be linked in the
  sandbox.  
  [Vincent Isambart](https://github.com/vincentisambart)
  [#3751](https://github.com/CocoaPods/CocoaPods/issues/3751)

* Properly support targets with spaces in their name in the embed frameworks
  script.  
  [Samuel Giddins](https://github.com/segiddins)
  [#3754](https://github.com/CocoaPods/CocoaPods/issues/3754)

* Don't add the `-ObjC` linker flag if it's unnecessary.  
  [Samuel Giddins](https://github.com/segiddins)
  [#3537](https://github.com/CocoaPods/CocoaPods/issues/3537)

* Ensure that no duplicate framework or target dependencies are created.  
  [Samuel Giddins](https://github.com/segiddins)
  [#3763](https://github.com/CocoaPods/CocoaPods/issues/3763)


## 0.38.0.beta.1 (2015-06-26)

##### Highlighted Enhancement That Needs Testing

* De-duplicate Pod Targets: CocoaPods now recognizes when a dependency is used
  multiple times across different user targets, but needs to be built only once.
  The targets in `Pods.xcodeproj` need to be duplicated when one of the following
  applies:
  * They are used on different platforms.
  * They are used with differents sets of subspecs.
  * They have any dependency which needs to be duplicated.

  You can opt-out of this behavior installation-wise, by setting the following
  option in your ``~/.cocoapods/config.yaml`:
  ```yaml
  deduplicate_targets: false
  ```

  [Marius Rackwitz](https://github.com/mrackwitz)
  [#3550](https://github.com/CocoaPods/CocoaPods/issues/3550)

##### Breaking

* The CocoaPods environment header has been removed.  
  [Samuel Giddins](https://github.com/segiddins)
  [#2390](https://github.com/CocoaPods/CocoaPods/issues/2390)

* The `Installer` is passed directly to the `pre_install` and `post_install`
  hooks defined in the Podfile, instead of the previously used
  `Hooks::InstallerRepresentation`.  
  [Marius Rackwitz](https://github.com/mrackwitz)
  [#3648](https://github.com/CocoaPods/CocoaPods/issues/3648)

* Deprecate the `xcconfig` attribute in the Podspec DSL, which is replaced by
  the new attributes `pod_target_xcconfig` and `user_target_xcconfig`.  
  [Marius Rackwitz](https://github.com/mrackwitz)
  [CocoaPods#3465](https://github.com/CocoaPods/CocoaPods/issues/3465)

##### Enhancements

* The notice about a new version being available will now include our
  recommendation of using the latest stable version.  
  [Hugo Tunius](https://github.com/k0nserv)
  [#3667](https://github.com/CocoaPods/CocoaPods/pull/3667)

* New commands `pod cache list` and `pod cache clean` allows you to see the
  contents of the cache and clean it.  
  [Olivier Halligon](https://github.com/AliSoftware)
  [#3508](https://github.com/CocoaPods/CocoaPods/issues/3508)

* The download cache will automatically be reset when changing CocoaPods
  versions.  
  [Samuel Giddins](https://github.com/segiddins)
  [#3542](https://github.com/CocoaPods/CocoaPods/issues/3542)

* Supports running pre-install hooks in plugins. This happens before the resolver
  does its work, and offers easy access to the sandbox, podfile and lockfile via a
  `PreInstallHooksContext` object. This also renames the post-install hooks from `HooksContext`
  to `PostInstallHooksContext`.  
  [Orta Therox](https://github.com/orta)
  [#3540](https://github.com/CocoaPods/cocoapods/issues/3409)

* Allow passing additional arguments to `pod lib create`, which then get passed
  as-is to the `configure` scripts.  
  [Samuel Giddins](https://github.com/segiddins)
  [#2160](https://github.com/CocoaPods/CocoaPods/issues/2160)

* Use `-analyzer-disable-all-checks` to disable static analyzer for
  pods with `inhibit_warnings` enabled (requires Xcode >= 6.1).  
  [Dieter Komendera](https://github.com/kommen)
  [#2402](https://github.com/CocoaPods/CocoaPods/issues/2402)

* Cache globbing in `PathList` to speed up `pod install`.  
  [Vincent Isambart](https://github.com/vincentisambart)
  [#3699](https://github.com/CocoaPods/CocoaPods/pull/3699)

* CocoaPods will validate your podfile and try to identify problems
  and conflicts in how you've specified the dependencies.  
  [Hugo Tunius](https://github.com/k0nserv)
  [#995](https://github.com/CocoaPods/CocoaPods/issues/995)

* `pod update` will now accept root pod names, even when only subspecs are
  installed.  
  [Samuel Giddins](https://github.com/segiddins)
  [#3689](https://github.com/CocoaPods/CocoaPods/issues/3689)

* Support for the new `watchos` platform.  
  [Boris Bügling](https://github.com/neonichu)
  [#3681](https://github.com/CocoaPods/CocoaPods/pull/3681)

##### Bug Fixes

* Added recursive support to the public headers of vendored frameworks
  that are automatically linked in the sandbox. This fixes and issue
  for framework header directories that contain sub-directories.  
  [Todd Casey](https://github.com/vhariable)
  [#3161](https://github.com/CocoaPods/CocoaPods/issues/3161)

* Public headers of vendored frameworks are now automatically linked in
  the sandbox. That allows transitive inclusion of headers from other pods.  
  [Vincent Isambart](https://github.com/vincentisambart)
  [#3161](https://github.com/CocoaPods/CocoaPods/issues/3161)

* Fixes an issue that prevented static libraries from building. `OTHER_LIBTOOLFLAGS`
  is no longer set to the value of `OTHER_LDFLAGS`. If you want to create a static
  library that includes all dependencies for (internal/external) distribution then
  you should use a tool like `cocoapods-packager`.  
  [Michael Moscardini](https://github.com/themackworth)
  [#2747](https://github.com/CocoaPods/CocoaPods/issues/2747)
  [#2704](https://github.com/CocoaPods/CocoaPods/issues/2704)

* The embed frameworks script will now properly filter out symlinks to the
  directories that are filtered, which fixes an issue when submitting to the
  Mac App Store.  
  [Samuel Giddins](https://github.com/segiddins)

* The error report template is now more robust against missing executables.  
  [Samuel Giddins](https://github.com/segiddins)
  [#3719](https://github.com/CocoaPods/CocoaPods/issues/3719)

* Attempting to specify a `git` source where a Podspec for the requested pod is
  not found will have a more helpful error message.  
  [Samuel Giddins](https://github.com/segiddins)

* `pod outdated` will now accept the `--no-repo-update` and `--no-integrate`
  options.  
  [Samuel Giddins](https://github.com/segiddins)

* Fixes an issue which prevented using a custom `CONFIGURATION_BUILD_DIR` when
  integrating CocoaPods via dynamic frameworks.  
  [Tim Rosenblatt](https://github.com/timrosenblatt)
  [#3675](https://github.com/CocoaPods/CocoaPods/pull/3675)

* Pods frameworks in codesigned Mac apps are now signed.  
  [Nikolaj Schumacher](https://github.com/nschum)
  [#3646](https://github.com/CocoaPods/CocoaPods/issues/3646)


## 0.37.2 (2015-05-27)

##### Enhancements

* Schemes of development pods will now be shared.  
  [Boris Bügling](https://github.com/neonichu)
  [#3600](https://github.com/CocoaPods/CocoaPods/issues/3600)

* Recognizes incomplete cache when the original download of a pod was
  interrupted.  
  [Marius Rackwitz](https://github.com/mrackwitz)
  [#3561](https://github.com/CocoaPods/CocoaPods/issues/3561)

* Allow opting out of pod source locking, meaning `pod try` yields editable
  projects.  
  [Samuel Giddins](https://github.com/segiddins)
  [cocoapods-try#31](https://github.com/CocoaPods/cocoapods-try/issues/31)

##### Bug Fixes

* `pod repo push` will now find and push JSON podspecs.  
  [#3494](https://github.com/CocoaPods/CocoaPods/issues/3494)
  [Kyle Fuller](https://github.com/kylef)

* Flush stdin/stderr and wait a bit in `executable`.  
  [Boris Bügling](https://github.com/neonichu)
  [#3500](https://github.com/CocoaPods/CocoaPods/issues/3500)

## 0.37.1 (2015-05-06)

##### Bug Fixes

* [Cache] Fixes a bug that caused that a pod, which was cached once is not updated
  correctly when needed e.g. for `pod spec lint`.  
  [Marius Rackwitz](https://github.com/mrackwitz)
  [#3498](https://github.com/CocoaPods/CocoaPods/issues/3498)

* Only add the "Embed Pods Frameworks" script for application and unit test targets.  
  [Marius Rackwitz](https://github.com/mrackwitz)
  [#3440](https://github.com/CocoaPods/CocoaPods/issues/3440)

* C++ source files with `.cc`, `.cxx` and `.c++` extensions now have their
  compiler flags set correctly.  
  [Chongyu Zhu](https://github.com/lembacon)
  [Kyle Fuller](https://github.com/kylef)

* Handle broken symlinks when installing a Pod.  
  [Daniel Barden](https://github.com/dbarden)
  [#3515](https://github.com/cocoapods/cocoapods/issues/3515)

* Just remove write permissions from files, so executables are unaffected.  
  [Mason Glidden](https://github.com/mglidden)
  [#3501](https://github.com/CocoaPods/CocoaPods/issues/3501)

* Always copy the generated `Podfile.lock` to `Pods/Manifest.lock` so they are
  guaranteed to match, character-by-character, after installation.  
  [Samuel Giddins](https://github.com/segiddins)
  [#3502](https://github.com/CocoaPods/CocoaPods/issues/3502)

* Don't generate an umbrella header when a custom module map is specified. This
  avoids an incomplete module map warning.  
  [Samuel Giddins](https://github.com/segiddins)

* Actually allow skipping the download cache by downloading directly to the
  download target when requested.  
  [Samuel Giddins](https://github.com/segiddins)


## 0.37.0 (2015-05-03)

For more details, see 📝 [CocoaPods 0.37](https://blog.cocoapods.org/CocoaPods-0.37/) on our blog.

##### Bug Fixes

* Print the UTF-8 warning to STDERR.  
  [Matt Holgate](https://github.com/mjholgate)


## 0.37.0.rc.2 (2015-04-30)

##### Bug Fixes

* Handle caching specs that have subspecs with higher minimum deployment targets
  without deleting needed source files.  
  [Samuel Giddins](https://github.com/segiddins)
  [#3471](https://github.com/CocoaPods/CocoaPods/issues/3471)

* Automatically detect JSON podspecs in `pod lib lint`.  
  [Samuel Giddins](https://github.com/segiddins)
  [#3477](https://github.com/CocoaPods/CocoaPods/issues/3477)


## 0.37.0.rc.1 (2015-04-27)

[Core](https://github.com/CocoaPods/Core/compare/0.37.0.beta.1...0.37.0.rc.1)
[Xcodeproj](https://github.com/CocoaPods/Xcodeproj/compare/0.24.0...0.24.1)

##### Enhancements

* Add environment variable `COCOAPODS_SKIP_UPDATE_MESSAGE` to disable new
  version message.  
  [Andrea Mazzini](https://github.com/andreamazz)
  [#3364](https://github.com/CocoaPods/CocoaPods/issues/3364)

* Use user project's object version for pods project.  
  [Boris Bügling](https://github.com/neonichu)
  [#253](https://github.com/CocoaPods/Xcodeproj/issues/253)

##### Bug Fixes

* Adding `$(inherited)` to `FRAMEWORK_SEARCH_PATHS` build setting in xcconfig for aggregate.  
  [Tomohiro Kumagai](https://github.com/EZ-NET)
  [#3429](https://github.com/CocoaPods/CocoaPods/pull/3429)

* Don't crash when the downloader can't find an appropriate podspec in a `git`
  pod.  
  [Samuel Giddins](https://github.com/segiddins)
  [#3433](https://github.com/CocoaPods/CocoaPods/issues/3433)

* Automatically lock Pod source files after installing.  
  [Mason Glidden](https://github.com/mglidden)
  [#1154](https://github.com/CocoaPods/CocoaPods/issues/1154)

* Handle subprocesses leaking STDOUT/STDERR pipes by more strictly managing
  process lifetime and not allowing I/O to block completion of the task.  
  [Samuel Giddins](https://github.com/segiddins)
  [#3101](https://github.com/CocoaPods/CocoaPods/issues/3101)

* Do not create pod target if `source_files` only contains headers.  
  [Boris Bügling](https://github.com/neonichu)
  [#3106](https://github.com/CocoaPods/CocoaPods/issues/3106)

* Run a pod's `prepare_command` (if it has one) before it is cleaned in the
  download cache.  
  [Marius Rackwitz](https://github.com/mrackwitz)
  [Samuel Giddins](https://github.com/segiddins)
  [#3436](https://github.com/CocoaPods/CocoaPods/issues/3436)

* Don't set the `-fno-objc-arc` compiler flags for files for which the flag
  makes no sense.  
  [Samuel Giddins](https://github.com/segiddins)
  [#2559](https://github.com/CocoaPods/CocoaPods/issues/2559)

* Also apply a pod's configuration to any resource targets defined by the pod.  
  [Tom Adriaenssen](https://github.com/inferis)
  [#3463](https://github.com/CocoaPods/CocoaPods/issues/3463)


## 0.37.0.beta.1 (2015-04-18)

##### Enhancements

* Allow the specification of custom module map files.  
  [Samuel Giddins](https://github.com/segiddins)
  [Marius Rackwitz](https://github.com/mrackwitz)
  [#3145](https://github.com/CocoaPods/CocoaPods/issues/3145)

* Show the source URI for local Pod specification repositories in
  `pod repo list`.  
  [Kyle Fuller](https://github.com/kylef)

* Only show a warning when there is a minimum deployment target mismatch
  between target and spec, instead of throwing a hard error.  
  [Samuel Giddins](https://github.com/segiddins)
  [#1241](https://github.com/CocoaPods/CocoaPods/issues/1241)

* Add download caching for pods, which speeds up `pod install` and linting,
  potentially by several orders of magnitude.  
  [Samuel Giddins](https://github.com/segiddins)
  [#2863](https://github.com/CocoaPods/CocoaPods/issues/2863)
  [#3172](https://github.com/CocoaPods/CocoaPods/issues/3172)

* Add a `--fail-fast` option to both `pod spec lint` and `pod lib lint` that
  causes the linter to exit as soon as a single subspec or platform fails
  linting.  
  [Marius Rackwitz](https://github.com/mrackwitz)

* Naïvely prevent base xcconfig warnings for targets that have custom
  config files set.  
  [Chris Brauchli](https://github.com/cbrauchli)
  [#2633](https://github.com/CocoaPods/CocoaPods/issues/2633)

* Ensure private headers are declared as such in a framework's generated module
  map.  
  [Samuel Giddins](https://github.com/segiddins)
  [#2974](https://github.com/CocoaPods/CocoaPods/issues/2974)

##### Bug Fixes

* Do not pass code-sign arguments to xcodebuild when linting OS X targets.  
  [Boris Bügling](https://github.com/neonichu)
  [#3310](https://github.com/CocoaPods/CocoaPods/issues/3310)

* Fixes an issue showing the URL to remote resources in `pod repo list`.  
  [Kyle Fuller](https://github.com/kylef)

* Fixes a problem with code signing when integrating CocoaPods
  into a Today Widget extension.  
  [Christian Sampaio](https://github.com/chrisfsampaio)
  [#3390](https://github.com/CocoaPods/CocoaPods/pull/3390)


## 0.36.4 (2015-04-16)

##### Bug Fixes

* Fixes various problems with Pods that use xcasset bundles. Pods that
  use xcassets can now be used with the `pod :path` option.  
  [Kyle Fuller](https://github.com/kylef)
  [#1549](https://github.com/CocoaPods/CocoaPods/issues/1549)
  [#3384](https://github.com/CocoaPods/CocoaPods/pull/3383)
  [#3358](https://github.com/CocoaPods/CocoaPods/pull/3358)


## 0.36.3 (2015-03-31)

##### Bug Fixes

* Fix using the downloader.  
  [Samuel Giddins](https://github.com/segiddins)
  [#3344](https://github.com/CocoaPods/CocoaPods/issues/3344)
  [#3345](https://github.com/CocoaPods/CocoaPods/issues/3345)


## 0.36.2 (2015-03-31)

[Core](https://github.com/CocoaPods/Core/compare/0.36.1...0.36.2)

##### Bug Fixes

* Unique resources passed to the script generator.  
  [Diego Torres](https://github.com/dtorres)
  [#3315](https://github.com/CocoaPods/CocoaPods/issues/3315)
  [#3327](https://github.com/CocoaPods/CocoaPods/issues/3327)

* Update the `Manifest.lock` when migrating local podspecs to JSON. This fixes
  running `pod install` after upgrading to `0.36`.  
  [Samuel Giddins](https://github.com/segiddins)
  [#3292](https://github.com/CocoaPods/CocoaPods/issues/3292)
  [#3299](https://github.com/CocoaPods/CocoaPods/issues/3299)


## 0.36.1 (2015-03-27)

[Xcodeproj](https://github.com/CocoaPods/Xcodeproj/compare/0.23.0...0.23.1)

##### Bug Fixes

* Workarounds(✻) for the resource script's handling of `.xcasset` files.  
  [sodas](https://github.com/sodastsai)
  [Tony Li](https://github.com/crazytonyli)
  [Chongyu Zhu](https://github.com/lembacon)
  [#3247](https://github.com/CocoaPods/CocoaPods/issues/3247)
  [#3303](https://github.com/CocoaPods/CocoaPods/issues/3303)

* Fix the sanitization of configuration names in the generated target
  environment header.  
  [Samuel Giddins](https://github.com/segiddins)
  [#3301](https://github.com/CocoaPods/CocoaPods/issues/3301)

> _(✻) Note: these fixes are only temporary to avoid overriding the user project's `xcassets`.
  We are aware that these workarounds are "too greedy" and thus user projects having different
  `xcassets` for different targets will still have issues; we ([@AliSoftware](https://github.com/AliSoftware))
  are working on a deeper fix ([#3263](https://github.com/CocoaPods/CocoaPods/issues/3263)) for the next release._

## 0.36.0 (2015-03-11)

[Xcodeproj](https://github.com/CocoaPods/Xcodeproj/compare/0.22.0...0.23.0)

For more details, see 📝 [CocoaPods 0.36](https://blog.cocoapods.org/CocoaPods-0.36/) on our blog.

##### Enhancements

* Allows Swift pods to have a deployment target under iOS 8.0 if they use
  XCTest.  
  [Samuel Giddins](https://github.com/segiddins)
  [#3225](https://github.com/CocoaPods/CocoaPods/issues/3225)

##### Bug Fixes

* Include Swift-specific build settings on target creation, i.e. disable optimizations
  for debug configuration.
  [Marius Rackwitz](https://github.com/mrackwitz)
  [#3238](https://github.com/CocoaPods/CocoaPods/issues/3238)

* Only copy explicitly specified xcasset files into the bundle of the integrated target.  
  [Marius Rackwitz](https://github.com/mrackwitz)
  [#3219](https://github.com/CocoaPods/CocoaPods/issues/3219)

* Correctly filter Xcode warnings about the use of dynamic frameworks.  
  [Boris Bügling](https://github.com/neonichu)

* Fixes warnings, when the aggregate target doesn't contain any pod target, which is build,
  because `PODS_FRAMEWORK_BUILD_PATH` was added to `FRAMEWORK_SEARCH_PATHS`, but never created.  
  [Marius Rackwitz](https://github.com/mrackwitz)
  [#3217](https://github.com/CocoaPods/CocoaPods/issues/3217)

* Allows the usage of `:head` dependencies even when the most recent published
  version was a pre-release.  
  [Samuel Giddins](https://github.com/segiddins)
  [#3212](https://github.com/CocoaPods/CocoaPods/issues/3212)

* Limit the check for transitive static binaries to those which are directly linked to the user target.  
  [Boris Bügling](https://github.com/neonichu)
  [#3194](https://github.com/CocoaPods/CocoaPods/issues/3194)

* Lint to prevent dynamic libraries and frameworks from passing with iOS 7.  
  [Boris Bügling](https://github.com/neonichu)
  [#3193](https://github.com/CocoaPods/CocoaPods/issues/3193)

* Shows an informative error message when there is no base specification found
  for a `:head` dependency.  
  [Samuel Giddins](https://github.com/segiddins)
  [#3230](https://github.com/CocoaPods/CocoaPods/issues/3230)

* Fix the `OTHER_SWIFT_FLAGS` generated, so it inherits previous definitions.  
  [Daniel Thorpe](https://github.com/danthorpe)
  [#2983](https://github.com/CocoaPods/CocoaPods/issues/2983)


## 0.36.0.rc.1 (2015-02-24)

##### Enhancements

* Set the `APPLICATION_EXTENSION_API_ONLY` build setting if integrating with a watch extension target.  
  [Boris Bügling](https://github.com/neonichu)
  [#3153](https://github.com/CocoaPods/CocoaPods/issues/3153)

* Build for iOS simulator only during validation. This allows validation without having
  provisioning profiles set up.  
  [Boris Bügling](https://github.com/neonichu)
  [#3083](https://github.com/CocoaPods/CocoaPods/issues/3083)
  [Swift#13](https://github.com/CocoaPods/swift/issues/13)

* Explicitly inform the user to close existing project when switching to
  a workspace for the first time.  
  [Kyle Fuller](https://github.com/kylef)
  [#2996](https://github.com/CocoaPods/CocoaPods/issues/2996)

* Automatically detect conflicts between framework names.  
  [Samuel Giddins](https://github.com/segiddins)
  [#2943](https://github.com/CocoaPods/CocoaPods/issues/2943)

* Use the proper `TMPDIR` for the CocoaPods process, instead of blindly using
  `/tmp`.  
  [Samuel Giddins](https://github.com/segiddins)

* Let lint fail for Swift pods supporting deployment targets below iOS 8.0.  
  [Boris Bügling](https://github.com/neonichu)
  [#2963](https://github.com/CocoaPods/CocoaPods/issues/2963)

* Reject installation if a static library is used as a transitive dependency
  while integrating Pods as frameworks.  
  [Samuel Giddins](https://github.com/segiddins)
  [#2926](https://github.com/CocoaPods/CocoaPods/issues/2926)

* Do not copy Swift standard libraries multiple times.  
  [Boris Bügling](https://github.com/neonichu)
  [#3131](https://github.com/CocoaPods/CocoaPods/issues/3131)

* Check for Xcode License Agreement before running commands.  
  [Xavi Matos](https://github.com/CalQL8ed-K-OS)
  [#3002](https://github.com/CocoaPods/CocoaPods/issues/3002)

* `pod update PODNAME` will update pods in a case-insensitive manner.  
  [Samuel Giddins](https://github.com/segiddins)
  [#2992](https://github.com/CocoaPods/CocoaPods/issues/2992)

* Allow specifying repo names to `pod {spec,lib} lint --sources`.  
  [Samuel Giddins](https://github.com/segiddins)
  [#2685](https://github.com/CocoaPods/CocoaPods/issues/2685)

* Require explicit use of `use_frameworks!` for Pods written in Swift.  
  [Boris Bügling](https://github.com/neonichu)
  [#3029](https://github.com/CocoaPods/CocoaPods/issues/3029)

* Lint as framework automatically. If needed, `--use-libraries` option
  allows linting as a static library.  
  [Boris Bügling](https://github.com/neonichu)
  [#2912](https://github.com/CocoaPods/CocoaPods/issues/2912)

* Adding Xcode Legacy build location support for default Pods.xcodeproj.
  It defaults to `${SRCROOT}/../build` but can be changed in a `post_install`
  hook by using the `Project#symroot=` writer.  
  [Sam Marshall](https://github.com/samdmarshall)

##### Bug Fixes

* Set `SKIP_INSTALL=YES` for all generated targets to avoid producing
  *Generic Xcode Archives* on Archive.  
  [Marius Rackwitz](https://github.com/mrackwitz)
  [#3188](https://github.com/CocoaPods/CocoaPods/issues/3188)

* Added support for .tpp C++ header files in specs (previously were getting
  filtered out and symlinks wouldn't get created in the Pods/Headers folder.)  
  [Honza Dvorsky](https://github.com/czechboy0)
  [#3129](https://github.com/CocoaPods/CocoaPods/pull/3129)

* Fixed installation for app-extension targets which had no dependencies
  configured in the Podfile.  
  [Boris Bügling](https://github.com/neonichu)
  [#3102](https://github.com/CocoaPods/CocoaPods/issues/3102)

* Correct escaping of resource bundles in 'Copy Pods Resources' script.  
  [Seán Labastille](https://github.com/flufff42)
  [#3082](https://github.com/CocoaPods/CocoaPods/issues/3082)

* Correctly update sources when calling `pod outdated`, and also respect the
  `--[no-]repo-update` flag.  
  [Samuel Giddins](https://github.com/segiddins)
  [#3137](https://github.com/CocoaPods/CocoaPods/issues/3137)

* Fix the `OTHER_SWIFT_FLAGS` generated, so `#if COCOAPODS` works in Swift.  
  [Samuel Giddins](https://github.com/segiddins)
  [#2983](https://github.com/CocoaPods/CocoaPods/issues/2983)

* Output a properly-formed `Podfile` when running `pod init` with a target that
  contains a `'` in its name.  
  [Samuel Giddins](https://github.com/segiddins)
  [#3136](https://github.com/CocoaPods/CocoaPods/issues/3136)

* Remove the stored lockfile checkout source when switching to a development
  pod.  
  [Samuel Giddins](https://github.com/segiddins)
  [#3141](https://github.com/CocoaPods/CocoaPods/issues/3141)

* Migrate local Ruby podspecs to JSON, allowing updating those pods to work.  
  [Samuel Giddins](https://github.com/segiddins)
  [#3038](https://github.com/CocoaPods/CocoaPods/issues/3038)

* Removing grep color markup in the embed frameworks script.  
  [Adriano Bonat](https://github.com/tanob)
  [#3117](https://github.com/CocoaPods/CocoaPods/issues/3117)

* Fixes an issue where `pod ipc list` and `pod ipc podfile` was returning an
  error.  
  [Kyle Fuller](https://github.com/kylef)
  [#3134](https://github.com/CocoaPods/CocoaPods/issues/3134)

* Fixes an issue with spaces in the path to the user's developer tools.  
  [Boris Bügling](https://github.com/neonichu)
  [#3181](https://github.com/CocoaPods/CocoaPods/issues/3181)


## 0.36.0.beta.2 (2015-01-28)

[Xcodeproj](https://github.com/CocoaPods/Xcodeproj/compare/0.21.0...0.21.2)

##### Breaking

* Changes the default spec repositories used from all configured spec
  repositories, to the master spec repository when no spec repositories
  are explicitly configured in a Podfile.  
  [Kyle Fuller](https://github.com/kylef)
  [#2946](https://github.com/CocoaPods/CocoaPods/issues/2946)

##### Enhancements

* Set the APPLICATION_EXTENSION_API_ONLY build setting if integrating with an app extension target.  
  [Boris Bügling](https://github.com/neonichu)
  [#2980](https://github.com/CocoaPods/CocoaPods/issues/2980)

* Xcodebuild warnings will now be reported as `warning` during linting
  instead of `note`.  
  [Hugo Tunius](https://github.com/K0nserv)

* Copy only the resources required for the current build configuration.  
  [Samuel Giddins](https://github.com/segiddins)
  [#2391](https://github.com/CocoaPods/CocoaPods/issues/2391)

##### Bug Fixes

* Ensure that linting fails if xcodebuild doesn't successfully build your Pod.  
  [Kyle Fuller](https://github.com/kylef)
  [#2981](https://github.com/CocoaPods/CocoaPods/issues/2981)
  [cocoapods-trunk#33](https://github.com/CocoaPods/cocoapods-trunk/issues/33)

* Clone the master spec repository when no spec repositories are explicitly
  defined in the Podfile. This fixes problems using CocoaPods for the first
  time without any explicit spec repositories.  
  [Kyle Fuller](https://github.com/kylef)
  [#2946](https://github.com/CocoaPods/CocoaPods/issues/2946)

* Xcodebuild warnings with the string `error` in them will no longer be
  linted as errors if they are in fact warnings.  
  [Hugo Tunius](https://github.com/K0nserv)
  [#2579](https://github.com/CocoaPods/CocoaPods/issues/2579)

* Any errors which occur during fetching of external podspecs over HTTP
  will now be gracefully handled.  
  [Hugo Tunius](https://github.com/K0nserv)
  [#2823](https://github.com/CocoaPods/CocoaPods/issues/2823)

* When updating spec repositories only update the git sourced repos.  
  [Dustin Clark](https://github.com/clarkda)
  [#2558](https://github.com/CocoaPods/CocoaPods/issues/2558)

* Pods referenced via the `:podspec` option will have their podspecs properly
  parsed in the local directory if the path points to a local file.  
  [Samuel Giddins](https://github.com/segiddins)

* Fix an issue where using Swift frameworks in an Objective-C host application
  causes an error because the Swift frameworks we're not code signed.  
  [Joseph Ross](https://github.com/jrosssavant)
  [#3008](https://github.com/CocoaPods/CocoaPods/issues/3008)


## 0.36.0.beta.1 (2014-12-25)

[CocoaPods](https://github.com/CocoaPods/CocoaPods/compare/0.35.0...0.36.0.beta.1)
• [CocoaPods-Core](https://github.com/CocoaPods/Core/compare/0.35.0...0.36.0.beta.1)
• [Xcodeproj](https://github.com/CocoaPods/Xcodeproj/compare/0.20.2...0.21.0)
• [CLAide](https://github.com/CocoaPods/CLAide/compare/v0.7.0...0.8.0)
• [Molinillo](https://github.com/CocoaPods/Molinillo/compare/0.1.2...0.2.0)
• [cocoapods-downloader](https://github.com/CocoaPods/cocoapods-downloader/compare/0.8.0...0.8.1)
• [cocoapods-try](https://github.com/CocoaPods/cocoapods-try/compare/0.4.2...0.4.3)
• [cocoapods-trunk](https://github.com/CocoaPods/cocoapods-trunk/compare/0.4.1...0.5.0)
• [cocoapods-plugins](https://github.com/CocoaPods/cocoapods-plugins/compare/0.3.2...0.4.0)

##### Highlighted Enhancement That Needs Testing

* Support Frameworks & Swift: CocoaPods now recognizes Swift source files and
  builds dynamic frameworks when necessary. A project can explicitly
  opt-in via `use_frameworks!` in the Podfile, or if any dependency contains
  Swift code, all pods for that target will be integrated as frameworks.

  As a pod author, you can change the module name of the built framework by
  specifying a `module_name` in the podspec. The built frameworks are embedded into
  the host application with a new shell script build phase in the user's
  project allowing configuration-dependent pods.

  [Marius Rackwitz](https://github.com/mrackwitz)
  [#2835](https://github.com/CocoaPods/CocoaPods/issues/2835)

##### Breaking

* Bundle Resources into Frameworks: Previously all resources were compiled and
  copied into the `mainBundle`. Now Pods have to use
  `[NSBundle bundleForClass:<#Class from Pod#>]` to access provided resources
  relative to the bundle.

  [Boris Bügling](https://github.com/neonichu)
  [#2835](https://github.com/CocoaPods/CocoaPods/issues/2730)

* Only the hooks specified by usage of the `plugin` directive of the `Podfile`
  will be run. Additionally, plugins that depend on hooks will have to update to
  specify their 'plugin name' when registering the hooks in order to make it
  possible for those hooks to be run.  
  [Samuel Giddins](https://github.com/segiddins)
  [#2640](https://github.com/CocoaPods/CocoaPods/issues/2640)

##### Enhancements

* Do not generate targets for Pods without sources.  
  [Boris Bügling](https://github.com/neonichu)
  [#2918](https://github.com/CocoaPods/CocoaPods/issues/2918)

* Show the name of the source for each hook that is run in verbose mode.  
  [Samuel Giddins](https://github.com/segiddins)
  [#2639](https://github.com/CocoaPods/CocoaPods/issues/2639)

* Move pods' private headers to `Headers/Private` from `Headers/Build`.
  Since some SCM ignore templates include `build` by default, this makes it
  easier to check in the `Pods/` directory.  
  [Samuel Giddins](https://github.com/segiddins)
  [#2623](https://github.com/CocoaPods/CocoaPods/issues/2623)

* Validate that a specification's `public_header_files` and
  `private_header_files` file patterns only match header files.
  Also, validate that all file patterns, if given, match at least one file.  
  [Samuel Giddins](https://github.com/segiddins)
  [#2914](https://github.com/CocoaPods/CocoaPods/issues/2914)

* Installer changed to organize a development pod's source and resource files
  into subgroups reflecting their organization in the filesystem.  
  [Imre mihaly](https://github.com/imihaly)

##### Bug Fixes

* Fix updating a pod that has subspec dependencies.  
  [Samuel Giddins](https://github.com/segiddins)
  [#2879](https://github.com/CocoaPods/CocoaPods/issues/2879)

* Restore the `#define`s in the environment header when the `--no-integrate`
  installation option is used.  
  [Samuel Giddins](https://github.com/segiddins)
  [#2876](https://github.com/CocoaPods/CocoaPods/issues/2876)

* Fix issues when trying to discover the xcodeproj automatically
  but the current path contains special characters (`[`,`]`,`{`,`}`,`*`,`?`).  
  [Olivier Halligon](https://github.com/AliSoftware)
  [#2852](https://github.com/CocoaPods/CocoaPods/issues/2852)

* Fix linting subspecs that have a higher deployment target than the root
  spec.  
  [Samuel Giddins](https://github.com/segiddins)
  [#1919](https://github.com/CocoaPods/CocoaPods/issues/1919)

* Fix the reading of podspecs that come from the `:git`, `:svn`, `:http`, or
  `:hg` options in your `Podfile` that used context-dependent ruby code, such as
  reading a file to determine the specification version.  
  [Samuel Giddins](https://github.com/segiddins)
  [#2875](https://github.com/CocoaPods/CocoaPods/issues/2875)

* Fix the updating of `:git`, `:svn`, and `:hg` dependencies when updating all
  pods.  
  [Samuel Giddins](https://github.com/CocoaPods/CocoaPods/issues/2859)
  [#2859](https://github.com/CocoaPods/CocoaPods/issues/2859)

* Fix an issue when a user doesn't yet have any spec repositories configured.  
  [Boris Bügling](https://github.com/neonichu)

* Fix an issue updating repositories when another spec repository doesn't
  have a remote.  
  [Kyle Fuller](https://github.com/kylef)
  [#2965](https://github.com/CocoaPods/CocoaPods/issues/2965)


## 0.35.0 (2014-11-19)

[CocoaPods](https://github.com/CocoaPods/CocoaPods/compare/0.34.4...0.35.0)
• [CocoaPods-Core](https://github.com/CocoaPods/Core/compare/0.34.4...0.35.0)
• [Xcodeproj](https://github.com/CocoaPods/Xcodeproj/compare/0.19.4...0.20.2)
• [cocoapods-downloader](https://github.com/CocoaPods/cocoapods-downloader/compare/0.7.2...0.8.0)

For more details, see 📝 [CocoaPods 0.35](https://blog.cocoapods.org/CocoaPods-0.35/) on our blog.

##### Enhancements

* Allow the specification of file patterns for the Podspec's `requires_arc`
  attribute.  
  [Kyle Fuller](https://github.com/kylef)
  [Samuel Giddins](https://github.com/segiddins)
  [#532](https://github.com/CocoaPods/CocoaPods/issues/532)

* From now on, pods installed directly from their repositories will be recorded
  in the `Podfile.lock` file and will be guaranteed to be checked-out using the
  same revision on subsequent installations. Examples of this are when using
  the `:git`, `:svn`, or `:hg` options in your `Podfile`.  
  [Samuel Giddins](https://github.com/segiddins)
  [#1058](https://github.com/CocoaPods/CocoaPods/issues/1058)

##### Bug Fixes

* Fix an output formatting issue with various commands like `pod search`
  and `pod trunk`.
  [Olivier Halligon](https://github.com/AliSoftware)
  [#2603](https://github.com/CocoaPods/CocoaPods/issues/2603)

* Show a helpful error message if the old resolver incorrectly activated a
  pre-release version that now leads to a version conflict.  
  [Samuel Giddins](https://github.com/segiddins)

* Provides a user friendly message when using `pod spec create` with a
  repository that doesn't yet have any commits.  
  [Kyle Fuller](https://github.com/kylef)
  [#2803](https://github.com/CocoaPods/CocoaPods/issues/2803)

* Fixes an issue with integrating into projects where there is a slash in the
  build configuration name.  
  [Kyle Fuller](https://github.com/kylef)
  [#2767](https://github.com/CocoaPods/CocoaPods/issues/2767)

* Pods will use `CLANG_ENABLE_OBJC_ARC = 'YES'` instead of
  `CLANG_ENABLE_OBJC_ARC = 'NO'`. For pods with `requires_arc = false` the
  `-fno-objc-arc` flag will be specified for the all source files.  
  [Hugo Tunius](https://github.com/K0nserv)
  [#2262](https://github.com/CocoaPods/CocoaPods/issues/2262)

* Fixed an issue that Core Data mapping models where not compiled when
  copying resources to main application bundle.  
  [Yan Rabovik](https://github.com/rabovik)

* Fix uninitialized constant Class::YAML crash in some cases.
  [Tim Shadel](https://github.com/timshadel)

##### Enhancements

* `pod search`, `pod spec which`, `pod spec cat` and `pod spec edit`
  now use plain text search by default instead of a regex. Especially
  `pod search UIView+UI` now searches for pods containing exactly `UIView+UI`
  in their name, not trying to interpret the `+` as a regular expression.
  _Note: You can still use a regular expression with the new `--regex` flag that has
  been added to these commands, e.g. `pod search --regex "(NS|UI)Color"`._
  [Olivier Halligon](https://github.com/AliSoftware)
  [Core#188](https://github.com/CocoaPods/Core/issues/188)

* Use `--allow-warnings` rather than `--error-only` for pod spec validation
  [Daniel Tomlinson](https://github.com/DanielTomlinson)
  [#2820](https://github.com/CocoaPods/CocoaPods/issues/2820)

## 0.35.0.rc2 (2014-11-06)

##### Enhancements

* Allow the resolver to fail faster when there are unresolvable conflicts
  involving the Lockfile.  
  [Samuel Giddins](https://github.com/segiddins)

##### Bug Fixes

* Allows pre-release spec versions when a requirement has an external source
  specified.  
  [Samuel Giddins](https://github.com/segiddins)
  [#2768](https://github.com/CocoaPods/CocoaPods/issues/2768)

* We no longer require git version 1.7.5 or greater.  
  [Kyle Fuller](https://github.com/kylef)

* Fix the usage of `:head` pods.  
  [Samuel Giddins](https://github.com/segiddins)
  [#2789](https://github.com/CocoaPods/CocoaPods/issues/2789)

* Show a more informative message when attempting to lint a spec whose
  source could not be downloaded.  
  [Samuel Giddins](https://github.com/segiddins)
  [#2667](https://github.com/CocoaPods/CocoaPods/issues/2667)
  [#2759](https://github.com/CocoaPods/CocoaPods/issues/2759)

## 0.35.0.rc1 (2014-11-02)

##### Highlighted Enhancements That Need Testing

* The `Resolver` has been completely rewritten to use
  [Molinillo](https://github.com/CocoaPods/Molinillo), an iterative dependency
  resolution algorithm that automatically resolves version conflicts.
  The order in which dependencies are declared in the `Podfile` no longer has
  any effect on the resolution process.

  You should ensure that `pod install`, `pod update` and `pod update [NAME]`
  work as expected and install the correct versions of your pods during
  this RC1 release.
  [Samuel Giddins](https://github.com/segiddins)
  [#978](https://github.com/CocoaPods/CocoaPods/issues/978)
  [#2002](https://github.com/CocoaPods/CocoaPods/issues/2002)

##### Breaking

* Support for older versions of Ruby has been dropped and CocoaPods now depends
  on Ruby 2.0.0 or greater. This is due to the release of Xcode 6.0 which has
  dropped support for OS X 10.8, which results in the minimum version of
  Ruby pre-installed on OS X now being 2.0.0.

  If you are using a custom installation of Ruby  older than 2.0.0, you
  will need to update. Or even better, migrate to system Ruby.  
  [Kyle Fuller](https://github.com/kylef)

* Attempts to resolve circular dependencies will now raise an exception.  
  [Samuel Giddins](https://github.com/segiddins)
  [Molinillo#6](https://github.com/CocoaPods/Molinillo/issues/6)

##### Enhancements

* The use of implicit sources has been un-deprecated. By default, all available
  spec-repos will be used. There should only be a need to specify explicit
  sources if you want to specifically _exclude_ certain spec-repos, such as the
  `master` spec-repo, if you want to declare the order of spec look-up
  precedence, or if you want other users of a Podfile to automatically have a
  spec-repo cloned on `pod install`.  
  [Eloy Durán](https://github.com/alloy)

* The `pod push` command has been removed as it has been deprecated in favour of
  `pod repo push` in CocoaPods 0.33.  
  [Fabio Pelosin](https://github.com/fabiopelosin)

* Refactorings in preparation to framework support, which could break usage
  of the Hooks API.  
  [Marius Rackwitz](https://github.com/mrackwitz)
  [#2461](https://github.com/CocoaPods/CocoaPods/issues/2461)

* Implicit dependencies are now locked, so simply running `pod install` will not
  cause them to be updated when they shouldn't be.  
  [Samuel Giddins](https://github.com/segiddins)
  [#2318](https://github.com/CocoaPods/CocoaPods/issues/2318)
  [#2506](https://github.com/CocoaPods/CocoaPods/issues/2506)

* Pre-release versions are only considered in the resolution process when there
  are dependencies that explicitly reference pre-release requirements.  
  [Samuel Giddins](https://github.com/segiddins)
  [#1489](https://github.com/CocoaPods/CocoaPods/issues/1489)

* Only setup the master specs repo if required.  
  [Daniel Tomlinson](https://github.com/DanielTomlinson)
  [#2562](https://github.com/CocoaPods/CocoaPods/issues/2562)

* `Sandbox::FileAccessor` now optionally includes expanded paths of headers of
  vendored frameworks in `public_headers`.  
  [Eloy Durán](https://github.com/alloy)
  [#2722](https://github.com/CocoaPods/CocoaPods/pull/2722)

* Analysis is now halted and the user informed when there are multiple different
  external sources for dependencies with the same root name.
  The user is also now warned when there are duplicate dependencies in the
  Podfile.  
  [Samuel Giddins](https://github.com/segiddins)
  [#2738](https://github.com/CocoaPods/CocoaPods/issues/2738)

* Multiple subspecs that point to the same external dependency will now only
  cause that external source to be fetched once.  
  [Samuel Giddins](https://github.com/segiddins)
  [#2743](https://github.com/CocoaPods/CocoaPods/issues/2743)

##### Bug Fixes

* Fixes an issue in the `XCConfigIntegrator` where not all targets that need
  integration were being integrated, but were getting incorrect warnings about
  the user having specified a custom base configuration.  
  [Eloy Durán](https://github.com/alloy)
  [2752](https://github.com/CocoaPods/CocoaPods/issues/2752)

* Do not try to clone spec-repos in `/`.  
  [Eloy Durán](https://github.com/alloy)
  [#2723](https://github.com/CocoaPods/CocoaPods/issues/2723)

* Improved sanitizing of configuration names which have a numeric prefix.  
  [Steffen Matthischke](https://github.com/HeEAaD)
  [#2700](https://github.com/CocoaPods/CocoaPods/pull/2700)

* Fixes an issues where headers from a podspec with one platform are exposed to
  targets with a different platform. The headers are now only exposed to the
  targets with the same platform.  
  [Michael Melanson](https://github.com/michaelmelanson)
  [Kyle Fuller](https://github.com/kylef)
  [#1249](https://github.com/CocoaPods/CocoaPods/issues/1249)


## 0.34.4 (2014-10-18)

##### Bug Fixes

* Fixes a crash when running `pod outdated`.  
  [Samuel Giddins](https://github.com/segiddins)
  [#2624](https://github.com/CocoaPods/CocoaPods/issues/2624)

* Ensure that external sources (as specified in the `Podfile`) are downloaded
  when their source is missing, even if their specification is present.  
  [Samuel Giddins](https://github.com/segiddins)
  [#2494](https://github.com/CocoaPods/CocoaPods/issues/2494)

* Fixes an issue where running `pod install/update` while the Xcode project
  is open can cause the open project to have build failures until Xcode
  is restarted.  
  [Kyle Fuller](https://github.com/kylef)
  [#2627](https://github.com/CocoaPods/CocoaPods/issues/2627)
  [#2665](https://github.com/CocoaPods/CocoaPods/issues/2665)

* Fixes a crash when using file URLs as a source.  
  [Kurry Tran](https://github.com/kurry)
  [#2683](https://github.com/CocoaPods/CocoaPods/issues/2683)

* Fixes an issue when using pods in static library targets and building with
  Xcode 6 which requires `OTHER_LIBTOOLFLAGS` instead of `OTHER_LDFLAGS`, thus
  basically reverting to the previous Xcode behaviour, for now at least.  
  [Kyle Fuller](https://github.com/kylef)
  [Eloy Durán](https://github.com/alloy)
  [#2666](https://github.com/CocoaPods/CocoaPods/issues/2666)

* Fixes an issue running the resources script when Xcode is installed to a
  directory with a space when compiling xcassets.  
  [Kyle Fuller](https://github.com/kylef)
  [#2684](https://github.com/CocoaPods/CocoaPods/issues/2684)

* Fixes an issue when installing Pods with resources to a target which
  doesn't have any resources.  
  [Kyle Fuller](https://github.com/kylef)
  [#2083](https://github.com/CocoaPods/CocoaPods/issues/2083)

* Ensure that git 1.7.5 or newer is installed when running pod.  
  [Kyle Fuller](https://github.com/kylef)
  [#2651](https://github.com/CocoaPods/CocoaPods/issues/2651)


## 0.34.2 (2014-10-08)

##### Enhancements

* Make the output of `pod outdated` show what running `pod update` will do.
  Takes into account the sources specified in the `Podfile`.  
  [Samuel Giddins](https://github.com/segiddins)
  [#2470](https://github.com/CocoaPods/CocoaPods/issues/2470)

* Allows the use of the `GCC_PREPROCESSOR_DEFINITION` flag `${inherited}`
  without emitting a warning.  
  [Samuel Giddins](https://github.com/segiddins)
  [#2577](https://github.com/CocoaPods/CocoaPods/issues/2577)

* Integration with user project will no longer replace an existing
  base build configuration.  
  [Robert Jones](https://github.com/redshirtrob)
  [#1736](https://github.com/CocoaPods/CocoaPods/issues/1736)

##### Bug Fixes

* Improved sanitizing of configuration names to avoid generating invalid
  preprocessor definitions.  
  [Boris Bügling](https://github.com/neonichu)
  [#2542](https://github.com/CocoaPods/CocoaPods/issues/2542)

* More robust generation of source names from URLs.  
  [Samuel Giddins](https://github.com/segiddins)
  [#2534](https://github.com/CocoaPods/CocoaPods/issues/2534)

* Allow the `Validator` to only use specific sources.
  Allows customizable source for `pod spec lint` and `pod lib lint`,
  with both defaulting to `master`.
  [Samuel Giddins](https://github.com/segiddins)
  [#2543](https://github.com/CocoaPods/CocoaPods/issues/2543)
  [cocoapods-trunk#28](https://github.com/CocoaPods/cocoapods-trunk/issues/28)

* Takes into account the sources specified in `Podfile` running
  `pod outdated`.  
  [Samuel Giddins](https://github.com/segiddins)
  [#2553](https://github.com/CocoaPods/CocoaPods/issues/2553)

* Ensures that the master repo is shallow cloned when added via a Podfile
  `source` directive.  
  [Samuel Giddins](https://github.com/segiddins)
  [#3586](https://github.com/CocoaPods/CocoaPods/issues/2586)

* Ensures that the user project is not saved when there are no
  user targets integrated.  
  [Samuel Giddins](https://github.com/segiddins)
  [#2561](https://github.com/CocoaPods/CocoaPods/issues/2561)
  [#2593](https://github.com/CocoaPods/CocoaPods/issues/2593)

* Fix a crash when running `pod install` with an empty target that inherits a
  pod from a parent target.  
  [Kyle Fuller](https://github.com/kylef)
  [#2591](https://github.com/CocoaPods/CocoaPods/issues/2591)

* Take into account versions of a Pod from all specified sources when
  resolving dependencies.  
  [Thomas Visser](https://github.com/Thomvis)
  [#2556](https://github.com/CocoaPods/CocoaPods/issues/2556)

* Sanitize build configuration names in target environment header macros.  
  [Kra Larivain](https://github.com/olarivain)
  [#2532](https://github.com/CocoaPods/CocoaPods/pull/2532)


## 0.34.1 (2014-09-26)

##### Bug Fixes

* Doesn't take into account the trailing `.git` in repository URLs when
  trying to find a matching specs repo.  
  [Samuel Giddins](https://github.com/segiddins)
  [#2526](https://github.com/CocoaPods/CocoaPods/issues/2526)


## 0.34.0 (2014-09-26)

For more details, see 📝 [CocoaPods 0.34](https://blog.cocoapods.org/CocoaPods-0.34/) on our blog.

##### Breaking

* Add support for loading podspecs from *only* specific spec-repos via
  `sources`. By default, when there are no sources specified in a Podfile all
  source repos will be used. This has always been the case. However, this
  implicit use of sources is now deprecated. Once you specify specific sources,
  **no** repos will be included by default. For example:

        source 'https://github.com/artsy/Specs.git'
        source 'https://github.com/CocoaPods/Specs.git'

  Any source URLs specified that have not yet been added will be cloned before
  resolution begins.  
  [François Benaiteau](https://github.com/netbe)
  [Fabio Pelosin](https://github.com/fabiopelosin)
  [Samuel Giddins](https://github.com/segiddins)
  [#1143](https://github.com/CocoaPods/CocoaPods/pull/1143)
  [Core#19](https://github.com/CocoaPods/Core/pull/19)
  [Core#170](https://github.com/CocoaPods/Core/issues/170)
  [#2515](https://github.com/CocoaPods/CocoaPods/issues/2515)

##### Enhancements

* Added the `pod repo list` command which lists all the repositories.  
  [Luis Ascorbe](https://github.com/lascorbe)
  [#1455](https://github.com/CocoaPods/CocoaPods/issues/1455)

##### Bug Fixes

* Works around an Xcode issue where linting would fail even though `xcodebuild`
  actually succeeds. Xcode.app also doesn't fail when this issue occurs, so it's
  safe for us to do the same.  
  [Kra Larivain](https://github.com/olarivain)
  [Boris Bügling](https://github.com/neonichu)
  [Eloy Durán](https://github.com/alloy)
  [Samuel E. Giddins](https://github.com/segiddins)
  [#2394](https://github.com/CocoaPods/CocoaPods/issues/2394)
  [#2395](https://github.com/CocoaPods/CocoaPods/pull/2395)

* Fixes the detection of JSON podspecs included via `:path`.  
  [laiso](https://github.com/laiso)
  [#2489](https://github.com/CocoaPods/CocoaPods/pull/2489)

* Fixes an issue where `pod install` would crash during Plist building if any
  pod has invalid UTF-8 characters in their title or description.  
  [Ladislav Martincik](https://github.com/martincik)
  [#2482](https://github.com/CocoaPods/CocoaPods/issues/2482)

* Fix crash when the URL of a private GitHub repo is passed to `pod spec
  create` as an argument.  
  [Fabio Pelosin](https://github.com/fabiopelosin)
  [#1543](https://github.com/CocoaPods/CocoaPods/issues/1543)


## 0.34.0.rc2 (2014-09-16)

##### Bug Fixes

* Fixes an issue where `pod lib lint` would crash if a podspec couldn't be
  loaded.  
  [Kyle Fuller](https://github.com/kylef)
  [#2147](https://github.com/CocoaPods/CocoaPods/issues/2147)

* Fixes an issue where `pod init` would not add `source 'master'` to newly
  created Podfiles.  
  [Ash Furrow](https://github.com/AshFurrow)
  [#2473](https://github.com/CocoaPods/CocoaPods/issues/2473)


## 0.34.0.rc1 (2014-09-13)

##### Breaking

* The use of the `$PODS_ROOT` environment variable has been deprecated and
  should not be used. It will be removed in future versions of CocoaPods.  
  [#2449](https://github.com/CocoaPods/CocoaPods/issues/2449)

* Add support for loading podspecs from specific spec-repos _only_, a.k.a. ‘sources’.
  By default, when not specifying any specific sources in your Podfile, the ‘master’
  spec-repo will be used, as was always the case. However, once you specify specific
  sources the ‘master’ spec-repo will **not** be included by default. For example:

        source 'private-spec-repo'
        source 'master'

  [François Benaiteau](https://github.com/netbe)
  [Fabio Pelosin](https://github.com/fabiopelosin)
  [#1143](https://github.com/CocoaPods/CocoaPods/pull/1143)
  [Core#19](https://github.com/CocoaPods/Core/pull/19)

* The `Pods` directory has been reorganized. This might require manual
  intervention in projects where files generated by CocoaPods have manually been
  imported into the user's project (common with the acknowledgements files).  
  [#1055](https://github.com/CocoaPods/CocoaPods/pull/1055)
  [Fabio Pelosin](https://github.com/fabiopelosin)
  [Michele Titolo](https://github.com/mtitolo)

* Plugins are now expected to include the `cocoapods-plugin.rb` file in
  `./lib`.  
  [Fabio Pelosin](https://github.com/fabiopelosin)
  [CLAide#28](https://github.com/CocoaPods/CLAide/pull/28)

* The specification `requires_arc` attribute now defaults to true.  
  [Fabio Pelosin](https://github.com/fabiopelosin)
  [CocoaPods#267](https://github.com/CocoaPods/CocoaPods/issues/267)

##### Enhancements

* Add support to specify dependencies per build configuration:

        pod 'Lookback', :configurations => ['Debug']

  Currently configurations can only be specified per single Pod.  
  [Joachim Bengtsson](https://github.com/nevyn)
  [Eloy Durán](https://github.com/alloy)
  [Fabio Pelosin](https://github.com/fabiopelosin)
  [#1791](https://github.com/CocoaPods/CocoaPods/pull/1791)
  [#1668](https://github.com/CocoaPods/CocoaPods/pull/1668)
  [#731](https://github.com/CocoaPods/CocoaPods/pull/731)

* Improved performance of git downloads using shallow clone.  
  [Marin Usalj](https://github.com/supermarin)
  [Fabio Pelosin](https://github.com/fabiopelosin)
  [cocoapods-downloader#29](https://github.com/CocoaPods/cocoapods-downloader/pull/29)

* Simplify installation: CocoaPods no longer requires the
  compilation of the troublesome native extensions.  
  [Fabio Pelosin](https://github.com/fabiopelosin)
  [Xcodeproj#168](https://github.com/CocoaPods/Xcodeproj/pull/168)
  [Xcodeproj#167](https://github.com/CocoaPods/Xcodeproj/issues/167)

* Add hooks for plugins. Currently only the installer hook is supported.
  A plugin can register itself to be activated after the installation with the
  following syntax:

      Pod::HooksManager.register(:post_install) do |installer_context|
        # implementation
      end

  The `installer_context` is an instance of the `Pod::Installer:HooksContext`
  class which provides the information about the installation.  
  [Fabio Pelosin](https://github.com/fabiopelosin)
  [Core#132](https://github.com/CocoaPods/Core/pull/1755)

* Add a support for migrating the sandbox to new versions of CocoaPods.  
  [Fabio Pelosin](https://github.com/fabiopelosin)

* Display an indication for deprecated Pods in the command line search.  
  [Hugo Tunius](https://github.com/k0nserv)
  [#2180](https://github.com/CocoaPods/CocoaPods/issues/2180)

* Use the CLIntegracon gem for the integration tests.  
  [Marius Rackwitz](https://github.com/mrackwitz)
  [#2371](https://github.com/CocoaPods/CocoaPods/issues/2371)

* Include configurations that a user explicitly specifies, in their Podfile,
  when the `--no-integrate` option is specified.  
  [Eloy Durán](https://github.com/alloy)

* Properly quote the `-isystem` values in the xcconfig files.  
  [Eloy Durán](https://github.com/alloy)

* Remove the installation post install message which presents the CHANGELOG.  
  [Fabio Pelosin](https://github.com/fabiopelosin)
  [Eloy Durán](https://github.com/alloy)

* Add support for user-specified project directories with the
  `--project-directory` option.  
  [Samuel E. Giddins](https://github.com/segiddins)
  [#2183](https://github.com/CocoaPods/CocoaPods/issues/2183)

* Now the `plutil` tool is used when available to produce
  output consistent with Xcode.  
  [Fabio Pelosin](https://github.com/fabiopelosin)

* Indicate the name of the pod whose requirements cannot be satisfied.  
  [Seivan Heidari](https://github.com/seivan)
  [Fabio Pelosin](https://github.com/fabiopelosin)
  [#1938](https://github.com/CocoaPods/CocoaPods/issues/1938)

* Add support for JSON specs to external sources (`:path`, `:git`, etc)
  options.  
  [Kyle Fuller](https://github.com/kylef)
  [#2320](https://github.com/CocoaPods/CocoaPods/issues/2320)

* Generate the workspaces using the same output of Xcode.  
  [Fabio Pelosin](https://github.com/fabiopelosin)


##### Bug Fixes

* Fix `pod repo push` to first check if a Specs directory exists and if so
  push there.  
  [Edward Valentini](edwardvalentini)
  [#2060](https://github.com/CocoaPods/CocoaPods/issues/2060)

* Fix `pod outdated` to not include subspecs.  
  [Ash Furrow](ashfurrow)
  [#2136](https://github.com/CocoaPods/CocoaPods/issues/2136)

* Always evaluate podspecs from the original podspec directory. This fixes
  an issue when depending on a pod via `:path` and that pod's podspec uses
  relative paths.  
  [Kyle Fuller](kylef)
  [pod-template#50](https://github.com/CocoaPods/pod-template/issues/50)

* Fix spec linting to not warn for missing license file in subspecs.  
  [Fabio Pelosin](https://github.com/fabiopelosin)
  [Core#132](https://github.com/CocoaPods/Core/issues/132)

* Fix `pod init` so that it doesn't recurse when checking for Podfiles.  
  [Paddy O'Brien](https://github.com/tapi)
  [#2181](https://github.com/CocoaPods/CocoaPods/issues/2181)

* Fix missing XCTest framework in Xcode 6.  
  [Paul Williamson](squarefrog)
  [#2296](https://github.com/CocoaPods/CocoaPods/issues/2296)

* Support multiple values in `ARCHS`.  
  [Robert Zuber](https://github.com/z00b)
  [#1904](https://github.com/CocoaPods/CocoaPods/issues/1904)

* Fix static analysis in Xcode 6.  
  [Samuel E. Giddins](https://github.com/segiddins)
  [#2402](https://github.com/CocoaPods/CocoaPods/issues/2402)

* Fix an issue where a version of a spec will not be locked when using
  multiple subspecs of a podspec.  
  [Kyle Fuller](https://github.com/kylef)
  [Fabio Pelosin](https://github.com/fabiopelosin)
  [#2135](https://github.com/CocoaPods/CocoaPods/issues/2135)

* Fix an issue using JSON podspecs installed directly from a lib's
  repository.  
  [Kyle Fuller](https://github.com/kylef)
  [#2320](https://github.com/CocoaPods/CocoaPods/issues/2320)

* Support and use quotes in the `OTHER_LDFLAGS` of xcconfigs to avoid
  issues with targets containing a space character in their name.  
  [Fabio Pelosin](https://github.com/fabiopelosin)


## 0.33.1 (2014-05-20)

##### Bug Fixes

* Fix `pod spec lint` for `json` podspecs.  
  [Fabio Pelosin](https://github.com/fabiopelosin)
  [#2157](https://github.com/CocoaPods/CocoaPods/issues/2157)

* Fixed downloader issues related to `json` podspecs.  
  [Fabio Pelosin](https://github.com/fabiopelosin)
  [#2158](https://github.com/CocoaPods/CocoaPods/issues/2158)

* Fixed `--no-ansi` flag in help banners.  
  [Fabio Pelosin](https://github.com/fabiopelosin)
  [#34](https://github.com/CocoaPods/CLAide/issues/34)


## 0.33.0 (2014-05-20)

For more details, see 📝 [CocoaPods 0.33](https://blog.cocoapods.org/CocoaPods-0.33/) on our blog.

##### Breaking

* The deprecated `pre_install` and the `pod_install` hooks of the specification
  class have been removed.  
  [Fabio Pelosin](https://github.com/fabiopelosin)
  [#2151](https://github.com/CocoaPods/CocoaPods/issues/2151)
  [#2153](https://github.com/CocoaPods/CocoaPods/pull/2153)

##### Enhancements

* Added the `cocoapods-trunk` plugin which introduces the `trunk` subcommand.  
  [Fabio Pelosin](https://github.com/fabiopelosin)
  [#2151](https://github.com/CocoaPods/CocoaPods/issues/2151)
  [#2153](https://github.com/CocoaPods/CocoaPods/pull/2153)

* The `pod push` sub-command has been moved to the `pod repo push` sub-command.
  Moreover pushing to the master repo from it has been disabled.  
  [Fabio Pelosin](https://github.com/fabiopelosin)
  [#2151](https://github.com/CocoaPods/CocoaPods/issues/2151)
  [#2153](https://github.com/CocoaPods/CocoaPods/pull/2153)

* Overhauled command line interface. Add support for auto-completion script
  (d). If auto-completion is enabled for your shell you can configure it for
  CocoaPods with the following command:

      rm -f /usr/local/share/zsh/site-functions/_pod
      dpod --completion-script > /usr/local/share/zsh/site-functions/_pod
      exec zsh

  Currently only the Z shell is supported.  
  [Fabio Pelosin](https://github.com/fabiopelosin)
  [CLAide#25](https://github.com/CocoaPods/CLAide/issues/25)
  [CLAide#20](https://github.com/CocoaPods/CLAide/issues/20)
  [CLAide#19](https://github.com/CocoaPods/CLAide/issues/19)
  [CLAide#17](https://github.com/CocoaPods/CLAide/issues/17)
  [CLAide#12](https://github.com/CocoaPods/CLAide/issues/12)

* The `--version` flag is now only supported for the root `pod` command. If
  used in conjunction with the `--verbose` flag the version of the detected
  plugins will be printed as well.  
  [Fabio Pelosin](https://github.com/fabiopelosin)
  [CLAide#13](https://github.com/CocoaPods/CLAide/issues/13)
  [CLAide#14](https://github.com/CocoaPods/CLAide/issues/14)

* The extremely meta `cocoaPods-plugins` is now installed by default providing
  information about the available and the installed plug-ins.  
  [David Grandinetti](https://github.com/dbgrandi)
  [Olivier Halligon](https://github.com/AliSoftware)
  [Fabio Pelosin](https://github.com/fabiopelosin)
  [#2092](https://github.com/CocoaPods/CocoaPods/issues/2092)

* Validate the reachability of `social_media_url`, `documentation_url` and
  `docset_url` in podspecs we while linting a specification.  
  [Kyle Fuller](https://github.com/kylef)
  [#2025](https://github.com/CocoaPods/CocoaPods/issues/2025)

* Print the current version when the repo/lockfile requires a higher version.  
  [Samuel E. Giddins](https://github.com/segiddins)
  [#2049](https://github.com/CocoaPods/CocoaPods/issues/2049)

* Show `help` when running the `pod` command instead of defaulting to `pod
  install`.  
  [Kyle Fuller](https://github.com/kylef)
  [#1771](https://github.com/CocoaPods/CocoaPods/issues/1771)

##### Bug Fixes

* Show the actual executable when external commands fail.  
  [Boris Bügling](https://github.com/neonichu)
  [#2102](https://github.com/CocoaPods/CocoaPods/issues/2102)

* Fixed support for file references in the workspace generated by CocoaPods.  
  [Kyle Fuller](https://github.com/kylef)
  [Fabio Pelosin](https://github.com/fabiopelosin)
  [Xcodeproj#105](https://github.com/CocoaPods/Xcodeproj/pull/150)

* Show a helpful error message when reading version information with merge
  conflict.  
  [Samuel E. Giddins](https://github.com/segiddins)
  [#1853](https://github.com/CocoaPods/CocoaPods/issues/1853)

* Show deprecated specs when invoking `pod outdated`.  
  [Samuel E. Giddins](https://github.com/segiddins)
  [#2003](https://github.com/CocoaPods/CocoaPods/issues/2003)

* Fixes an issue where `pod repo update` may start an un-committed merge.  
  [Kyle Fuller](https://github.com/kylef)
  [#2024](https://github.com/CocoaPods/CocoaPods/issues/2024)

## 0.32.1 (2014-04-15)

##### Bug Fixes

* Fixed the Podfile `default_subspec` attribute in nested subspecs.  
  [Fabio Pelosin](https://github.com/fabiopelosin)
  [#2050](https://github.com/CocoaPods/CocoaPods/issues/2050)

## 0.32.0 (2014-04-15)

[CocoaPods](https://github.com/CocoaPods/CocoaPods/compare/0.31.1...0.32.0)
• [CocoaPods-Core](https://github.com/CocoaPods/Core/compare/0.31.1...0.32.0)

For more details, see 📝 [CocoaPods 0.32](https://blog.cocoapods.org/CocoaPods-0.32/) on our blog.

##### Enhancements

* Allow to update only a list of given pods with `pod update [POD_NAMES...]`.  
  [Marius Rackwitz](https://github.com/mrackwitz)
  [CocoaPods#760](https://github.com/CocoaPods/CocoaPods/issues/760)

* `pod update` prints the previous version of the updated pods.  
  [Andrea Mazzini](https://github.com/andreamazz)
  [#2008](https://github.com/CocoaPods/CocoaPods/issues/2008)

* `pod update` falls back to `pod install` if no Lockfile is present.  
  [Marius Rackwitz](https://github.com/mrackwitz)

* File references in the Pods project for development Pods now are absolute if
  the dependency is specified with an absolute paths.  
  [Samuel Ford](https://github.com/samuelwford)
  [#1042](https://github.com/CocoaPods/CocoaPods/issues/1042)

* Added `deprecated` and `deprecated_in_favor_of` attributes to Specification
  DSL.  
  [Paul Young](https://github.com/paulyoung)
  [Core#87](https://github.com/CocoaPods/Core/pull/87)

* Numerous improvements to the validator and to the linter.
  * Validate the reachability of screenshot URLs in podspecs while linting a
    specification.  
    [Kyle Fuller](https://github.com/kylef)
    [#2010](https://github.com/CocoaPods/CocoaPods/issues/2010)
  * Support HTTP redirects when linting homepage and screenshots.  
    [Boris Bügling](https://github.com/neonichu)
    [#2027](https://github.com/CocoaPods/CocoaPods/pull/2027)
  * The linter now checks `framework` and `library` attributes for invalid
    strings.  
    [Paul Williamson](https://github.com/squarefrog)
    [Fabio Pelosin](fabiopelosin)
    [Core#66](https://github.com/CocoaPods/Core/issues/66)
    [Core#96](https://github.com/CocoaPods/Core/pull/96)
    [Core#105](https://github.com/CocoaPods/Core/issues/105)
  * The Linter will not check for comments anymore.  
    [Fabio Pelosin](https://github.com/fabiopelosin)
    [Core#108](https://github.com/CocoaPods/Core/issues/108)
  * Removed legacy checks from the linter.  
    [Fabio Pelosin](https://github.com/fabiopelosin)
    [Core#108](https://github.com/CocoaPods/Core/issues/108)
  * Added logic to handle subspecs and platform scopes to linter check of
    the `requries_arc` attribute.  
    [Fabio Pelosin](https://github.com/fabiopelosin)
    [CocoaPods#2005](https://github.com/CocoaPods/CocoaPods/issues/2005)
  * The linter no longer considers empty a Specification if it only specifies the
    `resource_bundle` attribute.  
    [Joshua Kalpin](https://github.com/Kapin)
    [#63](https://github.com/CocoaPods/Core/issues/63)
    [#95](https://github.com/CocoaPods/Core/pull/95)

* `pod lib create` is now using the `configure` file instead of the
  `_CONFIGURE.rb` file.  
  [Piet Brauer](https://github.com/pietbrauer)
  [Orta Therox](https://github.com/orta)

* `pod lib create` now disallows any pod name that begins with a `.`  
  [Dustin Clark](https://github.com/clarkda)
  [#2026](https://github.com/CocoaPods/CocoaPods/pull/2026)
  [Core#97](https://github.com/CocoaPods/Core/pull/97)
  [Core#98](https://github.com/CocoaPods/Core/issues/98)

* Prevent the user from using `pod` commands as root.  
  [Kyle Fuller](https://github.com/kylef)
  [#1815](https://github.com/CocoaPods/CocoaPods/issues/1815)

* Dependencies declared with external sources now support HTTP downloads and
  have improved support for all the options supported by the downloader.  
  [Fabio Pelosin](https://github.com/fabiopelosin)

* An informative error message is presented when merge conflict is detected in
  a YAML file.  
  [Luis de la Rosa](https://github.com/luisdelarosa)
  [#69](https://github.com/CocoaPods/Core/issues/69)
  [#100](https://github.com/CocoaPods/Core/pull/100)

##### Bug Fixes

* Fixed the Podfile `default_subspec` attribute in nested subspecs.  
  [Fabio Pelosin](https://github.com/fabiopelosin)
  [#1021](https://github.com/CocoaPods/CocoaPods/issues/1021)

* Warn when including deprecated pods
  [Samuel E. Giddins](https://github.com/segiddins)
  [#2003](https://github.com/CocoaPods/CocoaPods/issues/2003)


## 0.31.1 (2014-04-01)

[CocoaPods](https://github.com/CocoaPods/CocoaPods/compare/0.31.0...0.31.1)
• [CocoaPods-Core](https://github.com/CocoaPods/Core/compare/0.31.0...0.31.1)

##### Minor Enhancements

* The specification now strips the indentation of the `prefix_header` and
  `prepare_command` to aide their declaration as a here document (similarly to
  what it already does with the description).  
  [Fabio Pelosin](https://github.com/fabiopelosin)
  [Core#51](https://github.com/CocoaPods/Core/issues/51)

##### Bug Fixes

* Fix linting for Pods which declare a private repo as the source.  
  [Boris Bügling](https://github.com/neonichu)
  [Core#82](https://github.com/CocoaPods/Core/issues/82)


## 0.31.0 (2014-03-31)

[CocoaPods](https://github.com/CocoaPods/CocoaPods/compare/0.30.0...0.31.0)
• [CocoaPods-Core](https://github.com/CocoaPods/Core/compare/0.30.0...0.31.0)

For more details, see 📝 [CocoaPods 0.31](https://blog.cocoapods.org/CocoaPods-0.31/) on our blog.

##### Enhancements

* Warnings are not promoted to errors anymore to maximise compatibility with
  existing libraries.  
  [Fabio Pelosin](https://github.com/fabiopelosin)
  [#1629](https://github.com/CocoaPods/CocoaPods/issues/1629)

* Include the versions of the Pods to the output of `pod list`.  
  [Stefan Damm](https://github.com/StefanDamm)
  [Robert Zuber](https://github.com/z00b)
  [#1617](https://github.com/CocoaPods/CocoaPods/issues/1617)

* Generated prefix header file will now have unique prefix_header_contents for
  Pods with subspecs.  
  [Luis de la Rosa](https://github.com/luisdelarosa)
  [#1449](https://github.com/CocoaPods/CocoaPods/issues/1449)

* The linter will now check the reachability of the homepage of Podspecs during
  a full lint.  
  [Richard Lee](https://github.com/dlackty)
  [Fabio Pelosin](https://github.com/fabiopelosin)
  [#1704](https://github.com/CocoaPods/CocoaPods/issues/1704)
  [Core#70](https://github.com/CocoaPods/Core/pull/70)

* Improved detection of the last version of a specification in `pod spec`
  subcommands.  
  [Laurent Sansonetti](https://github.com/lrz)
  [#1953](https://github.com/CocoaPods/CocoaPods/pull/1953)

* Display advised settings for Travis CI in the warning related presented when
  the terminal encoding is not set to UTF-8.  
  [Richard Lee](https://github.com/dlackty)
  [#1933](https://github.com/CocoaPods/CocoaPods/issues/1933)
  [#1941](https://github.com/CocoaPods/CocoaPods/pull/1941)

* Unset the `CDPATH` env variable before shelling-out to `prepare_command`.  
  [Marc Boquet](https://github.com/apalancat)
  [#1943](https://github.com/CocoaPods/CocoaPods/pull/1943)

##### Bug Fixes

* Resolve crash related to the I18n deprecation warning.  
  [Eloy Durán](https://github.com/alloy)
  [#1950](https://github.com/CocoaPods/CocoaPods/issues/1950)

* Fix compilation issues related to the native Extension of Xcodeproj.  
  [Eloy Durán](https://github.com/alloy)

* Robustness against user Git configuration and against merge commits in `pod
  repo` subcommands.  
  [Boris Bügling](https://github.com/neonichu)
  [#1949](https://github.com/CocoaPods/CocoaPods/issues/1949)
  [#1978](https://github.com/CocoaPods/CocoaPods/pull/1978)

* Gracefully inform the user if the `:head` option is not supported for a given
  download strategy.  
  [Boris Bügling](https://github.com/neonichu)
  [#1947](https://github.com/CocoaPods/CocoaPods/issues/1947)
  [#1958](https://github.com/CocoaPods/CocoaPods/pull/1958)

* Cleanup a pod directory if error occurs while downloading.  
  [Alex Rothenberg](https://github.com/alexrothenberg)
  [#1842](https://github.com/CocoaPods/CocoaPods/issues/1842)
  [#1960](https://github.com/CocoaPods/CocoaPods/pull/1960)

* No longer warn for Github repositories with OAuth authentication.  
  [Boris Bügling](https://github.com/neonichu)
  [#1928](https://github.com/CocoaPods/CocoaPods/issues/1928)
  [Core#77](https://github.com/CocoaPods/Core/pull/77)

* Fix for when using `s.version` as the `:tag` for a git repository in a
  Podspec.  
  [Joel Parsons](https://github.com/joelparsons)
  [#1721](https://github.com/CocoaPods/CocoaPods/issues/1721)
  [Core#72](https://github.com/CocoaPods/Core/pull/72)

* Improved escaping of paths in Git downloader.  
  [Vladimir Burdukov](https://github.com/chipp)
  [cocoapods-downloader#14](https://github.com/CocoaPods/cocoapods-downloader/pull/14)

* Podspec without explicitly set `requires_arc` attribute no longer passes the
  lint.  
  [Richard Lee](https://github.com/dlackty)
  [#1840](https://github.com/CocoaPods/CocoaPods/issues/1840)
  [Core#71](https://github.com/CocoaPods/Core/pull/71)

* Properly quote headers in the `-isystem` compiler flag of the aggregate
  targets.  
  [Eloy Durán](https://github.com/alloy)
  [#1862](https://github.com/CocoaPods/CocoaPods/issues/1862)
  [#1894](https://github.com/CocoaPods/CocoaPods/pull/1894)

## 0.30.0 (2014-03-29)

[CocoaPods](https://github.com/CocoaPods/CocoaPods/compare/0.29.0...0.30.0)

For more details, see 📝 [CocoaPods 0.30](https://blog.cocoapods.org/CocoaPods-0.30/) on our blog.

###### Enhancements

* Radically reduce first run pod setup bandwidth by creating a shallow clone of
  the ‘master’ repo by default. Use the `--no-shallow` option to perform a full
  clone instead.  
  [Jeff Verkoeyen](https://github.com/jverkoey)
  [#1803](https://github.com/CocoaPods/CocoaPods/pull/1803)

* Improves the error message when searching with an invalid regular expression.  
  [Kyle Fuller](https://github.com/kylef)

* Improves `pod init` to save Xcode project file in Podfile when one was supplied.  
  [Kyle Fuller](https://github.com/kylef)

* Adds functionality to specify a template URL for the `pod lib create` command.  
  [Piet Brauer](https://github.com/pietbrauer)

###### Bug Fixes

* Fixes a bug with `pod repo remove` silently handling permission errors.  
  [Kyle Fuller](https://github.com/kylef)
  [#1778](https://github.com/CocoaPods/CocoaPods/issues/1778)

* `pod push` now properly checks that the repo has changed before attempting
  to commit. This only affected pods with special characters (such as `+`) in
  their names.  
  [Gordon Fontenot](https://github.com/gfontenot)
  [#1739](https://github.com/CocoaPods/CocoaPods/pull/1739)


## 0.29.0 (2013-12-25)

[CocoaPods](https://github.com/CocoaPods/CocoaPods/compare/0.28.0...0.29.0)
• [CocoaPods-core](https://github.com/CocoaPods/Core/compare/0.28.0...0.29.0)
• [cocoapods-downloader](https://github.com/CocoaPods/cocoapods-downloader/compare/0.2.0...0.3.0)

For more details, see 📝 [CocoaPods 0.29](https://blog.cocoapods.org/CocoaPods-0.29/) on our blog.

###### Breaking

* The command `podfile_info` is now a plugin offered by CocoaPods.
  As a result, the command has been removed from CocoaPods.  
  [Joshua Kalpin](https://github.com/Kapin)
  [#1589](https://github.com/CocoaPods/CocoaPods/issues/1589)

* JSON has been adopted as the format to store specifications. As a result
  the `pod ipc spec` command returns a JSON representation and the YAML
  specifications are not supported anymore. JSON specifications adopt the
  `.podspec.json` extension.
  [Fabio Pelosin](https://github.com/fabiopelosin)
  [#1568](https://github.com/CocoaPods/CocoaPods/pull/1568)

###### Enhancements

* Introduced `pod try` the easiest way to test the example project of a pod.  
  [Fabio Pelosin](https://github.com/fabiopelosin)
  [#1568](https://github.com/CocoaPods/CocoaPods/pull/1568)

* Pod headers are now provided to the user target as a system
  header. This means that any warnings in a Pod's code will show
  under its target in Xcode's build navigator, and never under the
  user target.  
  [Swizzlr](https://github.com/swizzlr)
  [#1596](https://github.com/CocoaPods/CocoaPods/pull/1596)

* Support LZMA2 compressed tarballs in the downloader.  
  [Kyle Fuller](https://github.com/kylef)
  [cocoapods-downloader#5](https://github.com/CocoaPods/cocoapods-downloader/pull/5)

* Add Bazaar support for installing directly from a repo.  
  [Fred McCann](https://github.com/fmccann)
  [#1632](https://github.com/CocoaPods/CocoaPods/pull/1632)

* The `pod search <query>` command now supports regular expressions
  for the query parameter when searching using the option `--full`.  
  [Florian Hanke](https://github.com/floere)
  [#1643](https://github.com/CocoaPods/CocoaPods/pull/1643)

* Pod lib lint now accepts multiple podspecs in the same folder.  
  [kra Larivain/OpenTable](https://github.com/opentable)
  [#1635](https://github.com/CocoaPods/CocoaPods/pull/1635)

* The `pod push` command will now silently test the upcoming CocoaPods trunk
  service. The service is only tested when pushing to the master repo and the
  test doesn't affect the normal workflow.  
  [Fabio Pelosin](https://github.com/fabiopelosin)

* The `pod search <query>` command now supports searching on cocoapods.org
  when searching using the option `--web`. Options `--ios` and `--osx` are
  fully supported.
  [Florian Hanke](https://github.com/floere)
  [#1643](https://github.com/CocoaPods/CocoaPods/pull/1682)

* The `pod search <query>` command now supports multiword queries when using
  the `--web` option.
  [Florian Hanke](https://github.com/floere)
  [#1643](https://github.com/CocoaPods/CocoaPods/pull/1682)

###### Bug Fixes

* Fixed a bug which resulted in `pod lib lint` not being able to find the
  headers.  
  [Fabio Pelosin](https://github.com/fabiopelosin)
  [#1566](https://github.com/CocoaPods/CocoaPods/issues/1566)

* Fixed the developer frameworks search paths so that
  `$(SDKROOT)/Developer/Library/Frameworks` is used for iOS and
  `$(DEVELOPER_LIBRARY_DIR)/Frameworks` is used for OS X.  
  [Kevin Wales](https://github.com/kwales)
  [#1562](https://github.com/CocoaPods/CocoaPods/pull/1562)

* When updating the pod repos, repositories with unreachable remotes
  are now ignored. This fixes an issue with certain private repositories.  
  [Joshua Kalpin](https://github.com/Kapin)
  [#1595](https://github.com/CocoaPods/CocoaPods/pull/1595)
  [#1571](https://github.com/CocoaPods/CocoaPods/issues/1571)

* The linter will now display an error if a Pod's name contains whitespace.  
  [Joshua Kalpin](https://github.com/Kapin)
  [Core#39](https://github.com/CocoaPods/Core/pull/39)
  [#1610](https://github.com/CocoaPods/CocoaPods/issues/1610)

* Having the silent flag enabled in the config will no longer cause issues
  with `pod search`. In addition, the flag `--silent` is no longer supported
  for the command.  
  [Joshua Kalpin](https://github.com/Kapin)
  [#1627](https://github.com/CocoaPods/CocoaPods/pull/1627)

* The linter will now display an error if a framework ends with `.framework`
  (i.e. `QuartzCore.framework`).  
  [Joshua Kalpin](https://github.com/Kapin)
  [#1331](https://github.com/CocoaPods/CocoaPods/issues/1336)
  [Core#45](https://github.com/CocoaPods/Core/pull/45)

* The linter will now display an error if a library ends with `.a` or `.dylib`
  (i.e. `z.dylib`). It will also display an error if it begins with `lib`
  (i.e. `libxml`).  
  [Joshua Kalpin](https://github.com/Kapin)
  [Core#44](https://github.com/CocoaPods/Core/issues/44)

* The ARCHS build setting can come back as an array when more than one
  architecture is specified.  
  [Carson McDonald](https://github.com/carsonmcdonald)
  [#1628](https://github.com/CocoaPods/CocoaPods/issues/1628)

* Fixed all issues caused by `/tmp` being a symlink to `/private/tmp`.
  This affected mostly `pod lib lint`, causing it to fail when the
  Pod used `prefix_header_*` or when the pod headers imported headers
  using the namespaced syntax (e.g. `#import <MyPod/Header.h>`).  
  [kra Larivain/OpenTable](https://github.com/opentable)
  [#1514](https://github.com/CocoaPods/CocoaPods/pull/1514)

* Fixed an incorrect path being used in the example app Podfile generated by
  `pod lib create`.
  [Eloy Durán](https://github.com/alloy)
  [cocoapods-try#5](https://github.com/CocoaPods/cocoapods-try/issues/5)


## 0.28.0 (2013-11-14)

[CocoaPods](https://github.com/CocoaPods/CocoaPods/compare/0.27.1...0.28.0)
• [CocoaPods-core](https://github.com/CocoaPods/Core/compare/0.27.1...0.28.0)
• [CLAide](https://github.com/CocoaPods/CLAide/compare/0.3.2...0.4.0)

For more details, see 📝 [CocoaPods 0.28](https://blog.cocoapods.org/CocoaPods-0.28/) on our blog.

###### Enhancements

* CLAide now supports gem plugins. An example CocoaPods plugin can be found at
  [open\_pod\_bay](https://github.com/leshill/open_pod_bay).

  As of yet there are no promises made yet on the APIs, so try to fail as
  gracefully as possible in case a CocoaPods update breaks your usage. In these
  cases, also please let us know what you would need, so we can take this into
  account when we do finalize APIs.

  [Les Hill](https://github.com/leshill)
  [CLAide#1](https://github.com/CocoaPods/CLAide/pull/1)
  [#959](https://github.com/CocoaPods/CocoaPods/issues/959)

###### Bug Fixes

* Compiling `xcassets` with `actool` now uses `UNLOCALIZED_RESOURCES_FOLDER_PATH`
  instead of `PRODUCT_NAME.WRAPPER_EXTENSION` as output directory as it is more
  accurate and allows the project to overwrite `WRAPPER_NAME`.  
  [Marc Knaup](https://github.com/fluidsonic)
  [#1556](https://github.com/CocoaPods/CocoaPods/pull/1556)

* Added a condition to avoid compiling xcassets when `WRAPPER_EXTENSION`
  is undefined, as it would be in the case of static libraries. This prevents
  trying to copy the compiled files to a directory that does not exist.  
  [Noah McCann](https://github.com/nmccann)
  [#1521](https://github.com/CocoaPods/CocoaPods/pull/1521)

* Added additional condition to check if `actool` is available when compiling
  `xcassets`. This prevents build failures of Xcode 5 projects on Travis CI (or
  lower Xcode versions).  
  [Michal Konturek](https://github.com/michalkonturek)
  [#1511](https://github.com/CocoaPods/CocoaPods/pull/1511)

* Added a condition to properly handle universal or mac apps when compiling
  xcassets. This prevents build errors in the xcassets compilation stage
  particularly when using xctool to build.  
  [Ryan Marsh](https://github.com/ryanwmarsh)
  [#1594](https://github.com/CocoaPods/CocoaPods/pull/1594)

* Vendored Libraries now correctly affect whether a podspec is considered empty.  
  [Joshua Kalpin](https://github.com/Kapin)
  [Core#38](https://github.com/CocoaPods/Core/pull/38)

* Vendored Libraries and Vendored Frameworks now have their paths validated correctly.  
  [Joshua Kalpin](https://github.com/Kapin)
  [#1567](https://github.com/CocoaPods/CocoaPods/pull/1567)

* Gists are now correctly accepted with https.  
  [Joshua Kalpin](https://github.com/Kapin)
  [Core#38](https://github.com/CocoaPods/Core/pull/38)

* The `pod push` command is now more specific about the branch it pushes to.  
  [orta](http://orta.github.io)
  [#1561](https://github.com/CocoaPods/CocoaPods/pull/1561)

* Dtrace files are now properly left unflagged when installing, regardless of configuration.  
  [Swizzlr](https://github.com/swizzlr)
  [#1560](https://github.com/CocoaPods/CocoaPods/pull/1560)

* Users are now warned if their terminal encoding is not UTF-8. This fixes an issue
  with a small percentage of pod names that are incompatible with ASCII.  
  [Joshua Kalpin](https://github.com/Kapin)
  [#1570](https://github.com/CocoaPods/CocoaPods/pull/1570)


## 0.27.1 (2013-10-24)

[CocoaPods](https://github.com/CocoaPods/CocoaPods/compare/0.26.2...0.27.1)
• [cocoapods-core](https://github.com/CocoaPods/Core/compare/0.26.2...0.27.1)
• [Xcodeproj](https://github.com/CocoaPods/Xcodeproj/compare/0.13.0...0.14.0)

For more details, see 📝 [CocoaPods 0.27 and improved installation UX](https://blog.cocoapods.org/CocoaPods-0.27-and-improved-installation-UX/) on our blog.

###### Enhancements

* The xcodeproj gem now comes bundled with prebuilt binaries for the Ruby
  versions that come with OS X 10.8 and 10.9. Users now no longer need to
  install the Xcode Command Line Tools or deal with the Ruby C header location.  
  [Eloy Durán](https://github.com/alloy)
  [Xcodeproj#88](https://github.com/CocoaPods/Xcodeproj/issues/88)

* Targets passed to the `link_with` method of the Podfile DSL no longer need
  to be explicitly passed as an array. `link_with ['target1', 'target2']` can
  now be written as `link_with 'target1', 'target2'`.  
  [Adam Sharp](https://github.com/sharplet)
  [Core#30](https://github.com/CocoaPods/Core/pull/30)

* The copy resources script now compiles xcassets resources.  
  [Ulrik Damm](https://github.com/ulrikdamm)
  [#1427](https://github.com/CocoaPods/CocoaPods/pull/1427)

* `pod repo` now support a `remove ['repo_name']` command.  
  [Joshua Kalpin](https://github.com/Kapin)
  [#1493](https://github.com/CocoaPods/CocoaPods/issues/1493)
  [#1484](https://github.com/CocoaPods/CocoaPods/issues/1484)

###### Bug Fixes

* The architecture is now set in the build settings of the user build
  configurations.  
  [Fabio Pelosin](https://github.com/fabiopelosin)
  [#1450](https://github.com/CocoaPods/CocoaPods/issues/1462)
  [#1462](https://github.com/CocoaPods/CocoaPods/issues/1462)

* Fixed a crash related to CocoaPods being unable to resolve an unique build
  setting of an user target with custom build configurations.  
  [Fabio Pelosin](https://github.com/fabiopelosin)
  [#1462](https://github.com/CocoaPods/CocoaPods/issues/1462)
  [#1463](https://github.com/CocoaPods/CocoaPods/issues/1463)
  [#1457](https://github.com/CocoaPods/CocoaPods/issues/1457)

* Fixed a defect which prevented subspecs from being dependant on a pod with a
  name closely matching the name of one of the subspec's parents.  
  [Noah McCann](https://github.com/nmccann)
  [#29](https://github.com/CocoaPods/Core/pull/29)

* The developer dir relative to the SDK is not added anymore if testing
  frameworks are detected in OS X targets, as it doesn't exists, avoiding the
  presentation of the relative warning in Xcode.  
  [Fabio Pelosin](https://github.com/fabiopelosin)


## 0.26.2 (2013-10-09)

[CocoaPods](https://github.com/CocoaPods/CocoaPods/compare/0.26.1...0.26.2)
• [cocoapods-core](https://github.com/CocoaPods/Core/compare/0.26.1...0.26.2)
• [Xcodeproj](https://github.com/CocoaPods/Xcodeproj/compare/0.11.1...0.13.0)

###### Bug Fixes

* Fixed a crash which was causing a failure in `pod lib create` if the name of
  the Pod included spaces. As spaces are not supported now this is gracefully
  handled with an informative message.  
  [Kyle Fuller](https://github.com/kylef)
  [#1456](https://github.com/CocoaPods/CocoaPods/issues/1456)

* If an user target doesn't specify an architecture the value specified for the
  project is used in CocoaPods targets.  
  [Fabio Pelosin](https://github.com/fabiopelosin)
  [#1450](https://github.com/CocoaPods/CocoaPods/issues/1450)

* The Pods project now properly configures ARC on all build configurations.  
  [Fabio Pelosin](https://github.com/fabiopelosin)
  [#1454](https://github.com/CocoaPods/CocoaPods/issues/1454)


## 0.26.1 (2013-10-08)

[CocoaPods](https://github.com/CocoaPods/CocoaPods/compare/0.25.0...0.26.1)
• [cocoapods-core](https://github.com/CocoaPods/Core/compare/0.25.0...0.26.1)
• [Xcodeproj](https://github.com/CocoaPods/Xcodeproj/compare/0.11.1...0.12.0)

For more details, see 📝 [CocoaPods 0.26](https://blog.cocoapods.org/CocoaPods-0.26/) on our blog.

###### Enhancements

* CocoaPods now creates and hides the schemes of its targets after every
  installation. The schemes are not shared because the flag which keeps track
  whether they should be visible is a user only flag. The schemes are still
  present and to debug a single Pod it is possible to make its scheme visible
  in the Schemes manager of Xcode. This is rarely needed though because the
  user targets trigger the compilation of the Pod targets.  
  [Fabio Pelosin](https://github.com/fabiopelosin)
  [#1185](https://github.com/CocoaPods/CocoaPods/pull/1185)

* Installations which don't integrate a user target (lint subcommands and
  `--no-integrate` option) now set the architecture of OS X Pod targets to
  `$(ARCHS_STANDARD_64_BIT)` (Xcode 4 default value for new targets). This
  fixes lint issues with Xcode 4.  
  [Fabio Pelosin](https://github.com/fabiopelosin)
  [#1185](https://github.com/CocoaPods/CocoaPods/pull/1185)

* Further improvements to the organization of the Pods project  

  - The project is now is sorted by name with groups at the bottom.
  - Source files are now stored in the root group of the spec, subspecs are not
    stored in a `Subspec` group anymore and the products of the Pods all are
    stored in the products group of the project.
  - The frameworks are referenced relative to the Developer directory and
    namespaced per platform.

  [Fabio Pelosin](https://github.com/fabiopelosin)
  [#1389](https://github.com/CocoaPods/CocoaPods/pull/1389)
  [#1420](https://github.com/CocoaPods/CocoaPods/pull/1420)

* Added the `documentation_url` DSL attribute to the specifications.  
  [Fabio Pelosin](https://github.com/fabiopelosin)
  [#1273](https://github.com/CocoaPods/CocoaPods/pull/1273)

###### Bug Fixes

* The search paths of vendored frameworks and libraries now are always
  specified relatively.  
  [Fabio Pelosin](https://github.com/fabiopelosin)
  [#1405](https://github.com/CocoaPods/CocoaPods/pull/1405)

* Fix an issue where CocoaPods would fail to work when used with an older
  version of the Active Support gem. This fix raises the dependency version to
  the earliest compatible version of Active Support.  
  [Kyle Fuller](https://github.com/kylef)
  [#1407](https://github.com/CocoaPods/CocoaPods/issues/1407)

* CocoaPods will not attempt to load anymore all the version of a specification
  preventing crashes if those are incompatible.  
  [Fabio Pelosin](https://github.com/fabiopelosin)
  [#1272](https://github.com/CocoaPods/CocoaPods/pull/1272)


## 0.25.0 (2013-09-20)

[CocoaPods](https://github.com/CocoaPods/CocoaPods/compare/0.24.0...0.25.0)
• [cocoapods-core](https://github.com/CocoaPods/Core/compare/0.24.0...0.25.0)
• [Xcodeproj](https://github.com/CocoaPods/Xcodeproj/compare/0.10.1...0.11.0)

###### Enhancements

* Added support for Xcode 5.

  The generated Pods Xcode project is now compatible with `arm64` projects and
  is updated to use Xcode 5’s default settings removing all warnings.

  **NOTE to users migrating projects from Xcode 4, or are still using Xcode 4:**
  1. The Pods Xcode project now sets the `ONLY_ACTIVE_ARCH` build setting to
     `YES` in the `Debug` configuration. You _will_ have to set the same on your
     project/target, otherwise the build _will_ fail.
  2. Ensure your project/target has an `ARCHS` value set, otherwise the build
     _will_ fail.
  3. When building a **iOS** project from the command-line, with the `xcodebuild`
     tool that comes with Xcode 4, you’ll need to completely disable this setting
     by appending to your build command: `ONLY_ACTIVE_ARCH=NO`.

  [#1352](https://github.com/CocoaPods/CocoaPods/pull/1352)

* Speed up project generation in `pod install` and `pod update`.

* The pre and post install hooks that have been deprecated now include the name
  and version of the spec that’s using them.

###### Bug Fixes

* Only create a single resource bundle for all targets. Prior to this change a
  resource bundle included into multiple targets within the project would create
  duplicately named targets in the Pods Xcode project, causing duplicately named
  Schemes to be created on each invocation of `pod install`. All targets that
  reference a given resource bundle now have dependencies on a single common
  target.

  [Blake Watters](https://github.com/blakewatters)
  [#1338](https://github.com/CocoaPods/CocoaPods/issues/1338)

* Solved outstanding issues with CocoaPods resource bundles and Archive builds:
  1. The rsync task copies symlinks into the App Bundle, producing an invalid
     app. This change add `--copy-links` to the rsync invocation to ensure the
     target files are copied rather than the symlink.
  2. The Copy Resources script uses `TARGET_BUILD_DIR` which points to the App
     Archiving folder during an Archive action. Switching to
     `BUILT_PRODUCTS_DIR` instead ensures that the path is correct for all
     actions and configurations.

  [Blake Watters](https://github.com/blakewatters)
  [#1309](https://github.com/CocoaPods/CocoaPods/issues/1309)
  [#1329](https://github.com/CocoaPods/CocoaPods/issues/1329)

* Ensure resource bundles are copied to installation location on install actions
  [Chris Gummer](https://github.com/chrisgummer)
  [#1364](https://github.com/CocoaPods/CocoaPods/issues/1364)

* Various bugfixes in Xcodeproj, refer to its [CHANGELOG](https://github.com/CocoaPods/Xcodeproj/blob/0.11.0/CHANGELOG.md)
  for details.


## 0.24.0 (2013-09-04)

[CocoaPods](https://github.com/CocoaPods/CocoaPods/compare/0.23.0...0.24.0)
• [cocoapods-core](https://github.com/CocoaPods/Core/compare/0.23.0...0.24.0)
• [Xcodeproj](https://github.com/CocoaPods/Xcodeproj/compare/0.8.1...0.9.0)
• [cocoapods-downloader](https://github.com/CocoaPods/cocoapods-downloader/compare/0.1.1...0.2.0)

###### Enhancements

* Added `pod init` command which generates a Podfile according to the
  targets of the project stored in the working directory and to the templates
  stored in the `~/.cocoapods/templates` folder. Two templates are supported:
    - the `Podfile.default` template for regular targets.
    - and the `Podfile.test` template for test targets.
  [Ian Ynda-Hummel](https://github.com/ianyh)
  [#1106](https://github.com/CocoaPods/CocoaPods/issues/1106)
  [#1045](https://github.com/CocoaPods/CocoaPods/issues/1045)

* CocoaPods will now leverage the [xcproj](https://github.com/0xced/xcproj)
  command line tool if available in the path of the user to touch saved
  projects. This will result in projects being serialized in the exact format
  used by Xcode eliminating merge conflicts and other related issues. To learn
  more about how to install xcproj see its
  [readme](https://github.com/0xced/xcproj).
  [Cédric Luthi](https://github.com/0xced)
  [#1275](https://github.com/CocoaPods/CocoaPods/issues/1275)

* Rationalized and cleaned up Pods project group structure and path specification.

* Create all necessary build configurations for *Pods.xcodeproj* at the project level. If the user’s project has more than just *Debug* and *Release* build configurations, they may be explicitly specified in the Podfile:  
`xcodeproj 'MyApp', 'App Store' => :release, 'Debug' => :debug, 'Release' => :release`  
  If build configurations aren’t specified in the Podfile then they will be automatically picked from the user’s project in *Release* mode.  
  These changes will ensure that the `libPods.a` static library is not stripped for all configurations, as explained in [#1217](https://github.com/CocoaPods/CocoaPods/pull/1217).  
  [Cédric Luthi](https://github.com/0xced)  
  [#1294](https://github.com/CocoaPods/CocoaPods/issues/1294)

* Added basic support for Bazaar repositories.  
  [Fred McCann](https://github.com/fmccann)  
  [cocoapods-downloader#4](https://github.com/CocoaPods/cocoapods-downloader/pull/4)

###### Bug Fixes

* Fixed crash in `pod spec cat`.

* Use the `TARGET_BUILD_DIR` environment variable for installing resource bundles.  
  [Cédric Luthi](https://github.com/0xced)  
  [#1268](https://github.com/CocoaPods/CocoaPods/issues/1268)  

* CoreData versioned models are now properly handled respecting the contents of
  the `.xccurrentversion` file.  
  [Ashton-W](https://github.com/Ashton-W)  
  [#1288](https://github.com/CocoaPods/CocoaPods/issues/1288),
  [Xcodeproj#83](https://github.com/CocoaPods/Xcodeproj/pull/83)  

* OS X frameworks are now copied to the Resources folder using rsync to
  properly overwrite existing files.  
  [Nikolaj Schumacher](https://github.com/nschum)  
  [#1063](https://github.com/CocoaPods/CocoaPods/issues/1063)

* User defined build configurations are now added to the resource bundle
  targets.  
  [#1309](https://github.com/CocoaPods/CocoaPods/issues/1309)


## 0.23.0 (2013-08-08)


## 0.23.0.rc1 (2013-08-02)

[CocoaPods](https://github.com/CocoaPods/CocoaPods/compare/0.22.3...0.23.0.rc1)
• [cocoapods-core](https://github.com/CocoaPods/Core/compare/0.22.3...0.23.0.rc1)
• [Xcodeproj](https://github.com/CocoaPods/Xcodeproj/compare/0.8.1...0.9.0)
• [cocoapods-downloader](https://github.com/CocoaPods/cocoapods-downloader/compare/0.1.1...0.1.2)

###### Enhancements

* Added `prepare_command` attribute to Specification DSL. The prepare command
  will replace the `pre_install` hook. The `post_install` hook has also been
  deprecated.
  [#1247](https://github.com/CocoaPods/CocoaPods/issues/1247)

  The reason we provided Ruby hooks at first, was because we wanted to offer
  the option to make any required configuration possible. By now, however, we
  have a pretty good idea of the use-cases and are therefore locking down the
  freedom that was once available. In turn, we’re adding attributes that can
  replace the most common use-cases. _(See the enhancements directly following
  this entry for more info)._

  The second reason we need to lock this down is because this is the last
  remaining obstacle to fully serialize specifications, which we need in order
  to move to a ‘spec push’ web-service in the future.

* Added `resource_bundles` attribute to the Specification DSL.  
  [#743](https://github.com/CocoaPods/CocoaPods/issues/743)
  [#1186](https://github.com/CocoaPods/CocoaPods/issues/1186)

* Added `vendored_frameworks` attribute to the Specification DSL.  
  [#809](https://github.com/CocoaPods/CocoaPods/issues/809)
  [#1075](https://github.com/CocoaPods/CocoaPods/issues/1075)

* Added `vendored_libraries` attribute to the Specification DSL.  
  [#809](https://github.com/CocoaPods/CocoaPods/issues/809)
  [#1075](https://github.com/CocoaPods/CocoaPods/issues/1075)

* Restructured `.cocoapods` folder to contain repos in a subdirectory.  
  [Ian Ynda-Hummel](https://github.com/ianyh)
  [#1150](https://github.com/CocoaPods/CocoaPods/issues/1150)  

* Improved `pod spec create` template.  
  [#1223](https://github.com/CocoaPods/CocoaPods/issues/1223)

* Added copy&paste-friendly dependency to `pod search`.  
  [#1073](https://github.com/CocoaPods/CocoaPods/issues/1073)

* Improved performance of the installation of Pods with git
  sources which specify a tag.  
  [#1077](https://github.com/CocoaPods/CocoaPods/issues/1077)

* Core Data `xcdatamodeld` files are now properly referenced from the Pods
  project.  
  [#1155](https://github.com/CocoaPods/CocoaPods/issues/1155)

* Removed punctuation check from the specification validations.  
  [#1242](https://github.com/CocoaPods/CocoaPods/issues/1242)

* Deprecated the `documentation` attribute of the Specification DSL.  
  [Core#20](https://github.com/CocoaPods/Core/issues/20)

###### Bug Fixes

* Fix copy resource script issue related to filenames with spaces.  
  [Denis Hennessy](https://github.com/dhennessy)
  [#1231](https://github.com/CocoaPods/CocoaPods/issues/1231)  



## 0.22.3 (2013-07-23)

[CocoaPods](https://github.com/CocoaPods/CocoaPods/compare/0.22.2...0.22.3)

###### Enhancements

* Add support for .xcdatamodel resource files (in addition to .xcdatamodeld).
  [#1201](https://github.com/CocoaPods/CocoaPods/pull/1201)

###### Bug Fixes

* Always exlude `USE_HEADERMAP` from the user’s project.
  [#1216](https://github.com/CocoaPods/CocoaPods/issues/1216)

* Use correct template repo when using the `pod lib create` command.
  [#1214](https://github.com/CocoaPods/CocoaPods/issues/1214)

* Fixed issue with `pod push` failing when the podspec is unchanged. It will now
  report `[No change] ExamplePod (0.1.0)` and continue to push other podspecs if
  they exist. [#1199](https://github.com/CocoaPods/CocoaPods/pull/1199)

* Set STRIP_INSTALLED_PRODUCT = NO in the generated Pods project. This allows
  Xcode to include symbols from CocoaPods in dSYMs during Archive builds.
  [#1217](https://github.com/CocoaPods/CocoaPods/pull/1217)

* Ensure the resource script doesn’t fail due to the resources list file not
  existing when trying to delete it.
  [#1198](https://github.com/CocoaPods/CocoaPods/pull/1198)

* Fix handling of spaces in paths when compiling xcdatamodel(d) files.
  [#1201](https://github.com/CocoaPods/CocoaPods/pull/1201)



## 0.22.2 (2013-07-11)

[CocoaPods](https://github.com/CocoaPods/CocoaPods/compare/0.22.1...0.22.2)
• [cocoapods-core](https://github.com/CocoaPods/Core/compare/0.22.1...0.22.2)
• [Xcodeproj](https://github.com/CocoaPods/Xcodeproj/compare/0.8.0...0.8.1)

###### Enhancements

* The build settings of the Pods project and of its target have been updated to
  be in line with the new defaults of the future versions of Xcode.

###### Bug fixes

* Specifications defining build setting with the `[*]` syntax are now properly
  handled.
  [#1171](https://github.com/CocoaPods/CocoaPods/issues/1171)

* The name of the files references are now properly set fixing a minor
  regression introduced by CocoaPods 0.22.1 and matching more closely Xcode
  behaviour.

* The validator now builds the Pods target instead of the first target actually
  performing the validation.

* Build settings defined through the `xcconfig` attribute of a `podspec` are now
  stripped of duplicate values when merged in an aggregate target.
  [#1189](https://github.com/CocoaPods/CocoaPods/issues/1189)


## 0.22.1 (2013-07-03)

[CocoaPods](https://github.com/CocoaPods/CocoaPods/compare/0.22.0...0.22.1)
• [cocoapods-core](https://github.com/CocoaPods/Core/compare/0.22.0...0.22.1)

###### Bug fixes

* Fixed a crash related to target dependencies and subspecs.
  [#1168](https://github.com/CocoaPods/CocoaPods/issues/1168)


## 0.22.0 (2013-07-03)

[CocoaPods](https://github.com/CocoaPods/CocoaPods/compare/0.21.0...0.22.0)
• [cocoapods-core](https://github.com/CocoaPods/Core/compare/0.21.0...0.22.0)
• [Xcodeproj](https://github.com/CocoaPods/Xcodeproj/compare/0.7.1...0.8.0)

###### Enhancements

* Added the `pod lib create` subcommand which allows to create a new Pod
  adhering to the best practices. The template is still a bit primitive
  and we encourage users to provide feedback by submitting patches and issues
  to https://github.com/CocoaPods/CocoaPods.
  [#850](https://github.com/CocoaPods/CocoaPods/issues/850)

* Added the `pod lib lint` subcommand which allows to lint the Pod stored
  in the working directory (a pod spec in the root is needed). This subcommand
  is equivalent to the deprecated `pod spec lint --local`.
  [#850](https://github.com/CocoaPods/CocoaPods/issues/850)

* The dependencies of the targets of the Pods project are now made explicit.
  [#1165](https://github.com/CocoaPods/CocoaPods/issues/1165)

* The size of the cache used for the git repos is now configurable. For more
  details see
  https://github.com/CocoaPods/CocoaPods/blob/master/lib/cocoapods/config.rb#L7-L25
  [#1159](https://github.com/CocoaPods/CocoaPods/issues/1159)

* The copy resources shell script now aborts if any error occurs.
  [#1098](https://github.com/CocoaPods/CocoaPods/issues/1098)

* The output of shell script build phases no longer includes environment
  variables to reduce noise.
  [#1122](https://github.com/CocoaPods/CocoaPods/issues/1122)

* CocoaPods no longer sets the deprecated `ALWAYS_SEARCH_USER_PATHS` build
  setting.

###### Bug fixes

* Pods whose head state changes now are correctly detected and reinstalled.
  [#1160](https://github.com/CocoaPods/CocoaPods/issues/1160)

* Fixed the library reppresentation of the hooks which caused issues with the
  `#copy_resources_script_path` method.
  [#1157](https://github.com/CocoaPods/CocoaPods/issues/1157)

* Frameworks symlinks are not properly preserved by the copy resources script.
  Thanks to Thomas Dohmke (ashtom) for the fix.
  [#1063](https://github.com/CocoaPods/CocoaPods/issues/1063)

## 0.21.0 (2013-07-01)

[CocoaPods](https://github.com/CocoaPods/CocoaPods/compare/0.21.0.rc1...0.21.0)
• [cocoapods-core](https://github.com/CocoaPods/Core/compare/0.21.0.rc1...0.21.0)
• [Xcodeproj](https://github.com/CocoaPods/Xcodeproj/compare/0.7.0...0.7.1)

###### Bug fixes

* Fixed a linter issue related to the dedicated targets change.
  [#1130](https://github.com/CocoaPods/CocoaPods/issues/1130)

* Fixed xcconfig issues related to Pods including a dot in the name.
  [#1152](https://github.com/CocoaPods/CocoaPods/issues/1152)


## 0.21.0.rc1 (2013-06-18)

[CocoaPods](https://github.com/CocoaPods/CocoaPods/compare/0.20.2...0.21.0.rc1)
• [cocoapods-core](https://github.com/CocoaPods/Core/compare/0.20.2...0.21.0.rc1)
• [Xcodeproj](https://github.com/CocoaPods/Xcodeproj/compare/0.6.0...0.7.0)

###### Enhancements

* Pods are now built in dedicated targets. This enhancement isolates the build
  environment of each Pod from other ones eliminating pollution issues. It also
  introduces an important architectural improvement which lays the foundation
  for the upcoming CocoaPods features. Stay tuned! This feature has been
  implemented by [Jeremy Slater](https://github.com/jasl8r).
  [#1011](https://github.com/CocoaPods/CocoaPods/issues/1011)
  [#983](https://github.com/CocoaPods/CocoaPods/issues/983)
  [#841](https://github.com/CocoaPods/CocoaPods/issues/841)

* Reduced external dependencies and deprecation of Rake::FileList.
  [#1080](https://github.com/CocoaPods/CocoaPods/issues/1080)

###### Bug fixes

* Fixed crash due to Podfile.lock containing multiple version requirements for
  a Pod. [#1076](https://github.com/CocoaPods/CocoaPods/issues/1076)

* Fixed a build error due to the copy resources script using the same temporary
  file for multiple targets.
  [#1099](https://github.com/CocoaPods/CocoaPods/issues/1099)

## 0.20.2 (2013-05-26)

[CocoaPods](https://github.com/CocoaPods/CocoaPods/compare/0.20.1...0.20.2)

###### Bug fixes

* Ensure that, in a sandbox-pod env, RubyGems loads the CocoaPods gem on system
  Ruby (1.8.7).
  [#939](https://github.com/CocoaPods/CocoaPods/issues/939#issuecomment-18396063)
* Allow sandbox-pod to execute any tool inside the Xcode.app bundle.
* Allow sandbox-pod to execute any tool inside a rbenv prefix.

## 0.20.1 (2013-05-23)

[CocoaPods](https://github.com/CocoaPods/CocoaPods/compare/0.20.0...0.20.1)
• [CLAide](https://github.com/CocoaPods/CLAide/compare/0.3.0...0.3.2)

###### Bug fixes

* Made sandbox-pod executable visible as it wasn't correctly configured in the
  gemspec.
* Made sandbox-pod executable actually work when installed as a gem. (In which
  case every executable is wrapped in a wrapper bin script and the DATA constant
  can no longer be used.)
* Required CLAide 0.3.2 as 0.3.0 didn't include all the files in the gemspec
  and 0.3.1 was not correctly processed by RubyGems.

## 0.20.0 (2013-05-23)

[CocoaPods](https://github.com/CocoaPods/CocoaPods/compare/0.19.1...0.20.0)
• [cocoapods-core](https://github.com/CocoaPods/Core/compare/0.19.1...0.20.0)
• [cocoapods-downloader](https://github.com/CocoaPods/CLAide/compare/0.1.0...0.1.1)
• [Xcodeproj](https://github.com/CocoaPods/Xcodeproj/compare/0.5.5...0.6.0)
• [CLAide](https://github.com/CocoaPods/CLAide/compare/0.2.0...0.3.0)

###### Enhancements

* Introduces an experimental sandbox feature.
  [#939](https://github.com/CocoaPods/CocoaPods/issues/939)

  Let’s face it, even though we have a great community that spends an amazing
  amount of time on curating the specifications, the internet can be a hostile
  place and the community is growing too large to take a naive approach any
  longer.

  As such, we have started leveraging OS X’s sandbox facilities to disallow
  unsanctioned operations. This is still very experimental and therefore has to
  be used explicitely, for now, but that does **not** mean we don’t want you to
  start using it and **report issues**.

  To use the sandbox, simply use the `sandbox-pod` command instead. E.g.:

        $ sandbox-pod install

  In case of issues, be sure to check `/var/log/system.log` for ‘deny’ messages.
  For instance, here’s an example where the sandbox denies read access to `/`:

        May 16 00:23:35 Khaos kernel[0]: Sandbox: ruby(98430) deny file-read-data /

  **NOTE**: _The above example is actually one that we know of. We’re not sure
  yet which process causes this, but there shouldn’t be a need for any process
  to read data from the root path anyways._

  **NOTE 2**: _At the moment the sandbox is not compatible with the `:path` option
  when referencing Pods that are not stored within the directory of the Podfile._

* The naked `pod` command now defaults to `pod install`.
  [#958](https://github.com/CocoaPods/CocoaPods/issues/958)

* CocoaPods will look for the Podfile in the ancestors paths if one is
  not available in the working directory.
  [#940](https://github.com/CocoaPods/CocoaPods/issues/940)

* Documentation generation has been removed from CocoaPods as it graduated
  to CocoaDocs. This decision was taken because CocoaDocs is a much better
  solution which doesn't clutter Xcode's docsets while still allowing
  access to the docsets with Xcode and with Dash. Removing this feature
  keeps the installer leaner and easier to develop and paves the way for the
  upcoming sandbox. Private pods can use pre install hook to generate the
  documentation. If there will be enough demand this feature might be
  reintegrated as plugin (see
  [#1037](https://github.com/CocoaPods/CocoaPods/issues/1037)).

* Improved performance of the copy resources script and thus build time of
  the integrated targets. Contribution by [@onato](https://github.com/onato)
  [#1050](https://github.com/CocoaPods/CocoaPods/issues/1050).

* The changelog for the current version is printed after CocoaPods is
  installed/updated.
  [#853](https://github.com/CocoaPods/CocoaPods/issues/853).


###### Bug fixes

* Inheriting `inhibit_warnings` per pod is now working
  [#1032](https://github.com/CocoaPods/CocoaPods/issues/1032)
* Fix copy resources script for iOS < 6 and OS X < 10.8 by removing the
  `--reference-external-strings-file`
  flag. [#1030](https://github.com/CocoaPods/CocoaPods/pull/1030)
* Fixed issues with the `:head` option of the Podfile.
  [#1046](https://github.com/CocoaPods/CocoaPods/issues/1046)
  [#1039](https://github.com/CocoaPods/CocoaPods/issues/1039)

## 0.19.1 (2013-04-30)

[CocoaPods](https://github.com/CocoaPods/CocoaPods/compare/0.19.0...0.19.1)
• [cocoapods-core](https://github.com/CocoaPods/Core/compare/0.19.0...0.19.1)

###### Bug fixes

* Project-level preprocessor macros are not overwritten anymore.
  [#903](https://github.com/CocoaPods/CocoaPods/issues/903)
* A Unique hash instances for the build settings of the Pods target is now
  created resolving interferences in the hooks.
  [#1014](https://github.com/CocoaPods/CocoaPods/issues/1014)

## 0.19.0 (2013-04-30)

[CocoaPods](https://github.com/CocoaPods/CocoaPods/compare/0.18.1...0.19.0)
• [cocoapods-core](https://github.com/CocoaPods/Core/compare/0.18.1...0.19.0)

###### Enhancements

* Compile time introspection. Macro definitions which allow to inspect the
  installed Pods and their version have been introduced in the build
  environment of the Pod libraries
  ([example](https://gist.github.com/fabiopelosin/5348551)).
* CocoaPods now defines the `COCOAPODS=1` macro in the Pod and the Client
  targets. This is useful for libraries which conditionally expose interfaces.
  [#903](https://github.com/CocoaPods/CocoaPods/issues/903)
* Added support for the `private_header_files` attribute of the Specification
  DSL.
  [#998](https://github.com/CocoaPods/CocoaPods/issues/998)
* CocoaPods now defines the deployment target of the Pods project computed as
  the minimum deployment target of the Pods libraries.
  [#556](https://github.com/CocoaPods/CocoaPods/issues/556)
* Added `pod podfile-info` command. Shows list of used Pods and their info
  in a project or supplied Podfile.
  Options: `--all` - with dependencies. `--md` - in Markdown.
  [#855](https://github.com/CocoaPods/CocoaPods/issues/855)
* Added `pod help` command. You can still use the old format
  with --help flag.
  [#957](https://github.com/CocoaPods/CocoaPods/pull/957)
* Restored support for Podfiles named `CocoaPods.podfile`. Moreover, the
  experimental YAML format of the Podfile now is associated with files named
  `CocoaPods.podfile.yaml`.
  [#1004](https://github.com/CocoaPods/CocoaPods/pull/1004)

###### Deprecations

* The `:local` flag in Podfile has been renamed to `:path` and the old syntax
  has been deprecated.
  [#971](https://github.com/CocoaPods/CocoaPods/issues/971)

###### Bug fixes

* Fixed issue related to `pod outdated` and external sources.
  [#954](https://github.com/CocoaPods/CocoaPods/issues/954)
* Fixed issue with .svn folders in copy resources script.
  [#972](https://github.com/CocoaPods/CocoaPods/issues/972)

## 0.18.1 (2013-04-10)

[CocoaPods](https://github.com/CocoaPods/CocoaPods/compare/0.18.0...0.18.1)
• [cocoapods-core](https://github.com/CocoaPods/Core/compare/0.18.0...0.18.)

###### Bug fixes

* Fixed a bug introduced in 0.18 which cause compilation issue due to the
  quoting of the inherited value in the xcconfigs.
  [#956](https://github.com/CocoaPods/CocoaPods/issues/956)
* Robustness against user targets including build files with missing file
  references.
  [#938](https://github.com/CocoaPods/CocoaPods/issues/938)
* Partially fixed slow performance from the command line
  [#919](https://github.com/CocoaPods/CocoaPods/issues/919)


## 0.18.0 (2013-04-08)

[CocoaPods](https://github.com/CocoaPods/CocoaPods/compare/0.17.2...0.18.0)
• [cocoapods-core](https://github.com/CocoaPods/Core/compare/0.17.2...0.18.0)
• [Xcodeproj](https://github.com/CocoaPods/Xcodeproj/compare/0.5.2...0.5.5)

###### Enhancements

* Added the ability to inhibit warnings per pod.
  Just pass `:inhibit_warnings => true` inline.
  This feature has been implemented by Marin Usalj (@mneorr).
  [#10](https://github.com/CocoaPods/Core/pull/10)
  [#934](https://github.com/CocoaPods/CocoaPods/pull/934)
* Inhibiting warnings will also suppress the warnings of the static analyzer.
* A new build phase has been added to check that your
  installation is in sync with the `Podfile.lock` and fail the build otherwise.
  The new build phase will not be added automatically to targets already
  integrated with CocoaPods, for integrating targets manually see [this
  comment](https://github.com/CocoaPods/CocoaPods/pull/946#issuecomment-16042419).
  This feature has been implemented by Ullrich Schäfer (@stigi).
  [#946](https://github.com/CocoaPods/CocoaPods/pull/946)
* The `pod search` commands now accepts the `--ios` and the `--osx` arguments
  to filter the results by platform.
  [#625](https://github.com/CocoaPods/CocoaPods/issues/625)
* The developer frameworks are automatically added if `SenTestingKit` is
  detected. There is no need to specify them in specifications anymore.
  [#771](https://github.com/CocoaPods/CocoaPods/issues/771)
* The `--no-update` argument of the `install`, `update`, `outdated` subcommands
  has been renamed to `--no-repo-update`.
  [#913](https://github.com/CocoaPods/CocoaPods/issues/913)

###### Bug fixes

* Improved handling for Xcode projects containing non ASCII characters.
  Special thanks to Cédric Luthi (@0xced), Vincent Isambart (@vincentisambart),
  and Manfred Stienstra (@Manfred) for helping to develop the workaround.
  [#926](https://github.com/CocoaPods/CocoaPods/issues/926)
* Corrected improper configuration of the PODS_ROOT xcconfig variable in
  non-integrating installations.
  [#918](https://github.com/CocoaPods/CocoaPods/issues/918)
* Improved support for pre-release versions using dashes.
  [#935](https://github.com/CocoaPods/CocoaPods/issues/935)
* Documentation sets are now namespaced by pod solving improper attribution.
  [#659](https://github.com/CocoaPods/CocoaPods/issues/659)


## 0.17.2 (2013-04-03)

[CocoaPods](https://github.com/CocoaPods/CocoaPods/compare/0.17.1...0.17.2)
• [cocoapods-core](https://github.com/CocoaPods/Core/compare/0.17.1...0.17.2)

###### Bug fixes

* Fix crash related to the specification of the workspace as a relative path.
  [#920](https://github.com/CocoaPods/CocoaPods/issues/920)
* Fix an issue related to the `podspec` dsl directive of the Podfile for
  specifications with internal dependencies.
  [#928](https://github.com/CocoaPods/CocoaPods/issues/928)
* Fix crash related to search from the command line.
  [#929](https://github.com/CocoaPods/CocoaPods/issues/929)

###### Ancillary enhancements

* Enabled the FileList deprecation warning in the Linter.
* CocoaPods will raise if versions requirements are specified for dependencies
  with external sources.
* The exclude patterns now handle folders automatically.


## 0.17.1 (2013-03-30)

[CocoaPods](https://github.com/CocoaPods/CocoaPods/compare/0.17.0...0.17.1)
• [cocoapods-core](https://github.com/CocoaPods/Core/compare/0.17.0...0.17.1)

###### Bug fixes

* Always create the CACHE_ROOT directory when performing a search.
  [#917](https://github.com/CocoaPods/CocoaPods/issues/917)

## 0.17.0 (2013-03-29)

[CocoaPods](https://github.com/CocoaPods/CocoaPods/compare/0.17.0.rc7...0.17.0)
• [cocoapods-core](https://github.com/CocoaPods/Core/compare/0.17.0.rc7...0.17.0)

#### GM

###### Bug fixes

* Don’t break when specifying doc options, but not appledoc ones.
  [#906](https://github.com/CocoaPods/CocoaPods/issues/906)
* Sort resolved specifications.
  [#907](https://github.com/CocoaPods/CocoaPods/issues/907)
* Subspecs do not need to include HEAD information.
  [#905](https://github.com/CocoaPods/CocoaPods/issues/905)

###### Ancillary enhancements

* Allow the analyzer to do its work without updating sources.
  [motion-cocoapods#50](https://github.com/HipByte/motion-cocoapods/pull/50)

#### rc7

[CocoaPods](https://github.com/CocoaPods/CocoaPods/compare/0.17.0.rc6...0.17.0.rc7)
• [cocoapods-core](https://github.com/CocoaPods/Core/compare/0.17.0.rc6...0.17.0.rc7)

###### Bug fixes

- Fixed an issue which lead to the missing declaration of the plural directives
  of the Specification DSL.
  [#816](https://github.com/CocoaPods/CocoaPods/issues/816)
- The resolver now respects the order of specification of the target
  definitions.
- Restore usage of cache file to store a cache for expensive stats.
- Moved declaration of `Pod::FileList` to CocoaPods-core.

###### Ancillary enhancements

- Fine tuned the Specification linter and the health reporter of repositories.
- Search results are sorted.

#### rc6

[CocoaPods](https://github.com/CocoaPods/CocoaPods/compare/0.17.0.rc5...0.17.0.rc6)
• [cocoapods-core](https://github.com/CocoaPods/Core/compare/0.17.0.rc5...0.17.0.rc6)

###### Bug fixes

- CocoaPods updates the repositories by default.
  [#872](https://github.com/CocoaPods/CocoaPods/issues/872)
- Fixed a crash which was present when the Podfile specifies a workspace.
  [#871](https://github.com/CocoaPods/CocoaPods/issues/871)
- Fix for a bug which lead to a broken installation in paths containing
  brackets and other glob metacharacters.
  [#862](https://github.com/CocoaPods/CocoaPods/issues/862)
- Fix for a bug related to the case of the paths which lead to clean all files
  in the directories of the Pods.


###### Ancillary enhancements

- CocoaPods now maintains a search index which is updated incrementally instead
  of analyzing all the specs every time. The search index can be updated
  manually with the `pod ipc update-search-index` command.
- Enhancements to the `pod repo lint` command.
- CocoaPods will not create anymore the pre commit hook in the master repo
  during setup. If already created it is possible remove it deleting the
  `~/.cocoapods/master/.git/hooks/pre-commit` path.
- Improved support for linting and validating specs repo.

#### rc5

[CocoaPods](https://github.com/CocoaPods/CocoaPods/compare/0.17.0.rc4...0.17.0.rc5)
• [cocoapods-core](https://github.com/CocoaPods/Core/compare/0.17.0.rc4...0.17.0.rc5)

###### Bug fixes

- The `--no-clean` argument is not ignored anymore by the installer.
- Proper handling of file patterns ending with a slash.
- More user errors are raised as an informative.

#### rc4

[CocoaPods](https://github.com/CocoaPods/CocoaPods/compare/0.17.0.rc3...0.17.0.rc4)

###### Bug fixes

- Restored compatibility with `Podfile::TargetDefinition#copy_resources_script_name`
  in the Podfile hooks.
- Updated copy resources script so that it will use base internationalization
  [#846](https://github.com/CocoaPods/CocoaPods/issues/846)
- Robustness against an empty configuration file.
- Fixed a crash with `pod push`
  [#848](https://github.com/CocoaPods/CocoaPods/issues/848)
- Fixed an issue which lead to the creation of a Pods project which would
  crash Xcode.
  [#854](https://github.com/CocoaPods/CocoaPods/issues/854)
- Fixed a crash related to a `PBXVariantGroup` present in the frameworks build
  phase of client targets.
  [#859](https://github.com/CocoaPods/CocoaPods/issues/859)


###### Ancillary enhancements

- The `podspec` option of the `pod` directive of the Podfile DSL now accepts
  folders.

#### rc3

[CocoaPods](https://github.com/CocoaPods/CocoaPods/compare/0.17.0.rc2...0.17.0.rc3
• [Xcodeproj](https://github.com/CocoaPods/Xcodeproj/compare/0.5.0...0.5.1))

###### Bug fixes

- CocoaPods will not crash anymore if the license file indicated on the spec
  doesn't exits.
- Pre install hooks are called before the Pods are cleaned.
- Fixed and issue which prevent the inclusion of OTHER_CFLAGS and
  OTHER_CPLUSPLUSFLAGS  in the release builds of the Pods project.
- Fixed `pod lint --local`
- Fixed the `--allow-warnings` of `pod push`
  [#835](https://github.com/CocoaPods/CocoaPods/issues/835)
- Added `copy_resources_script_name` to the library representation used in the
  hooks.
  [#837](https://github.com/CocoaPods/CocoaPods/issues/837)

###### Ancillary enhancements

- General improvements to `pod ipc`.
- Added `pod ipc repl` subcommand.

#### rc2

[CocoaPods](https://github.com/CocoaPods/CocoaPods/compare/0.17.0.rc1...0.17.0.rc2)
• [cocoapods-core](https://github.com/CocoaPods/Core/compare/0.17.0.rc1...0.17.0.rc2)

###### Bug fixes

- Restored output coloring.
- Fixed a crash related to subspecs
  [#819](https://github.com/CocoaPods/CocoaPods/issues/819)
- Git repos were not cached for dependencies with external sources.
  [#820](https://github.com/CocoaPods/CocoaPods/issues/820)
- Restored support for directories for the preserve_patterns specification
  attribute.
  [#823](https://github.com/CocoaPods/CocoaPods/issues/823)

#### rc1

[CocoaPods](https://github.com/CocoaPods/CocoaPods/compare/0.16.4...0.17.0.rc1)
• [Xcodeproj](https://github.com/CocoaPods/Xcodeproj/compare/0.4.3...0.5.0)
• [cocoapods-core](https://github.com/CocoaPods/Core)
• [cocoapods-downloader](https://github.com/CocoaPods/cocoapods-downloader)

###### __Notice__

At some point in future the master repo will be switched to the YAML format of
specifications. This means that specifications with hooks (or any other kind of
dynamic logic) will not be accepted. Please let us know if there is need for
other DSL attributes or any other kind of support.

Currently the following specifications fail to load as they depended on the
CocoaPods internals and need to be updated:

- LibComponentLogging-pods/0.0.1/LibComponentLogging-pods.podspec
- RestKit/0.9.3/RestKit.podspec
- Three20/1.0.11/Three20.podspec
- ARAnalytics/1.1/ARAnalytics.podspec

Other specifications, might present compatibility issues for the reasons
presented below.

###### __Breaking__

- Subspecs do **not** inherit the files patterns from the parent spec anymore.
  This feature made the implementation more complicated and was not easy to
  explain to podspecs maintainers. Compatibility can be easily fixed by adding
  a 'Core' subspec.
- Support for inline podspecs has been removed.
- The support for Rake::FileList is being deprecated, in favor of a more
  consistent DSL. Rake::FileList also presented issues because it would access
  the file system as soon as it was converted to an array.
- The hooks architecture has been re-factored and might present
  incompatibilities (please open an issue if appropriate).
- The `requires_arc` attribute default value is transitioning from `false` to
  `true`. In the meanwhile a value is needed to pass the lint.
- Deprecated `copy_header_mapping` hook.
- Deprecated `exclude_header_search_paths` attribute.
- External sources are not supported in the dependencies of specifications
  anymore. Actually they never have been supported, they just happened to work.

###### DSL

- Podfile:
  - It is not needed to specify the platform anymore (unless not integrating)
    as CocoaPods now can infer the platform from the integrated targets.
- Specification:
  - `preferred_dependency` has been renamed to `default_subspec`.
  - Added `exclude_files` attribute.
  - Added `screenshots` attribute.
  - Added default values for attributes like `source_files`.

###### Enhancements

- Released preview [documentation](http://docs.cocoapods.org).
- CocoaPods now has support for working in teams and not committing the Pods
  folder, as it will keep track of the status of the Pods folder.
  [#552](https://github.com/CocoaPods/CocoaPods/issues/552)
- Simplified installation: no specific version of ruby gems is required anymore.
- The workspace is written only if needed greatly reducing the occasions in
  which Xcode asks to revert.
- The Lockfile is sorted reducing the SCM noise.
  [#591](https://github.com/CocoaPods/CocoaPods/issues/591)
- Added Podfile, Frameworks, and Resources to the Pods project.
  [#647](https://github.com/CocoaPods/CocoaPods/issues/647)
  [#588](https://github.com/CocoaPods/CocoaPods/issues/588)
- Adds new subcommand `pod spec cat NAME` to print a spec file to standard output.
- Specification hooks are only called when the specification is installed.
- The `--no-clean` option of the `pod spec lint` command now displays the Pods
  project for inspection.
- It is now possible to specify default values for the configuration in
  `~/.cocoapods/config.yaml` ([default values](https://github.com/CocoaPods/CocoaPods/blob/master/lib/cocoapods/config.rb#L17)).
- CocoaPods now checks the checksums of the installed specifications and
  reinstalls them if needed.
- Support for YAML formats of the Podfile and the Specification.
- Added new command `pod ipc` to provide support for inter process
  communication through YAML formats.
- CocoaPods now detects if the folder of a Pod is empty and reinstalls it.
  [#534](https://github.com/CocoaPods/CocoaPods/issues/534)
- Install hooks and the `prefix_header_contents` attribute are supported in subspecs.
  [#617](https://github.com/CocoaPods/CocoaPods/issues/617)
- Dashes are now supported in the versions of the Pods.
  [#293](https://github.com/CocoaPods/CocoaPods/issues/293)

###### Bug fixes

- CocoaPods is not confused anymore by target definitions with different activated subspec.
  [#535](https://github.com/CocoaPods/CocoaPods/issues/535)
- CocoaPods is not confused anymore by to dependencies from external sources.
  [#548](https://github.com/CocoaPods/CocoaPods/issues/548)
- The git cache will always update against the remote if a tag is requested,
  resolving issues where library maintainers where updating the tag after a
  lint and would be confused by CocoaPods using the cached commit for the tag.
  [#407](https://github.com/CocoaPods/CocoaPods/issues/407)
  [#596](https://github.com/CocoaPods/CocoaPods/issues/596)

###### Codebase

- Major clean up and refactor of the whole code base.
- Extracted the core classes into
  [cocoapods-core](https://github.com/CocoaPods/Core) gem.
- Extracted downloader into
  [cocoapods-downloader](https://github.com/CocoaPods/cocoapods-downloader).
- Extracted command-line command & option handling into
  [CLAide](https://github.com/CocoaPods/CLAide).

## 0.16.4 (2013-02-25)

[CocoaPods](https://github.com/CocoaPods/CocoaPods/compare/0.16.3...0.16.4)

###### Enhancements

- Add explicit flattening option to `Downloader:Http`: `:flatten => true`.
  [#814](https://github.com/CocoaPods/CocoaPods/pull/814)
  [#812](https://github.com/CocoaPods/CocoaPods/issues/812)
  [#1314](https://github.com/CocoaPods/Specs/pull/1314)

###### Bug fixes

- Explicitely require `date` in the gemspec for Ruby 2.0.0.
  [34da3f7](https://github.com/CocoaPods/CocoaPods/commit/34da3f792b2a36fafacd4122e29025c9cf2ff38d)

## 0.16.3 (2013-02-20)

[CocoaPods](https://github.com/CocoaPods/CocoaPods/compare/0.16.2...0.16.3) • [Xcodeproj](https://github.com/CocoaPods/Xcodeproj/compare/0.4.3...0.5.0)

###### Bug fixes

- Only flatten tarballs, **not** zipballs, from HTTP sources. A zipball can
  contain single directories in the root that should be preserved, for instance
  a framework bundle. This reverts part of the change in 0.16.1.
  **NOTE** This will break some podspecs that were changed after 0.16.1.
  [#783](https://github.com/CocoaPods/CocoaPods/pull/783)
  [#727](https://github.com/CocoaPods/CocoaPods/issues/727)
- Never consider aggregate targets in the user’s project for integration.
  [#729](https://github.com/CocoaPods/CocoaPods/issues/729)
  [#784](https://github.com/CocoaPods/CocoaPods/issues/784)
- Support comments on all build phases, groups and targets in Xcode projects.
  [#51](https://github.com/CocoaPods/Xcodeproj/pull/51)
- Ensure default Xcode project values are copied before being used.
  [b43087c](https://github.com/CocoaPods/Xcodeproj/commit/b43087cb342d8d44b491e702faddf54a222b23c3)
- Block assertions in Release builds.
  [#53](https://github.com/CocoaPods/Xcodeproj/pull/53)
  [#803](https://github.com/CocoaPods/CocoaPods/pull/803)
  [#802](https://github.com/CocoaPods/CocoaPods/issues/802)


###### Enhancements

- Compile Core Data model files.
  [#795](https://github.com/CocoaPods/CocoaPods/pull/795)
- Add `Xcodeproj::Differ`, which shows differences between Xcode projects.
  [308941e](https://github.com/CocoaPods/Xcodeproj/commit/308941eeaa3bca817742c774fd584cc5ab1c8f84)


## 0.16.2 (2013-02-02)

[CocoaPods](https://github.com/CocoaPods/CocoaPods/compare/0.16.1...0.16.2) • [Xcodeproj](https://github.com/CocoaPods/Xcodeproj/compare/0.4.1...0.4.3)

###### Bug fixes

- Quote storyboard and xib paths in ‘copy resource’ script.
  [#740](https://github.com/CocoaPods/CocoaPods/pull/740)
- Fix use of `podspec` directive in Podfile with no options specified.
  [#768](https://github.com/CocoaPods/CocoaPods/pull/768)
- Generate Mac OS X Pods target with the specified deployment target.
  [#757](https://github.com/CocoaPods/CocoaPods/issues/757)
- Disable libSystem objects for ARC libs that target older platforms.
  This applies when the deployment target is set to < iOS 6.0 or OS X 10.8,
  or not specified at all.
  [#352](https://github.com/CocoaPods/Specs/issues/352)
  [#1161](https://github.com/CocoaPods/Specs/pull/1161)
- Mark header source files as ‘Project’ not ‘Public’.
  [#747](https://github.com/CocoaPods/CocoaPods/issues/747)
- Add `PBXGroup` as acceptable `PBXFileReference` value.
  [#49](https://github.com/CocoaPods/Xcodeproj/pull/49)
- Make `xcodeproj show` without further arguments actually work.
  [#45](https://github.com/CocoaPods/Xcodeproj/issues/45)

###### Enhancements

- Added support for pre-download over Mercurial.
  [#750](https://github.com/CocoaPods/CocoaPods/pull/750)

## 0.16.1 (2013-01-13)

[CocoaPods](https://github.com/CocoaPods/CocoaPods/compare/0.16.0...0.16.1) • [Xcodeproj](https://github.com/CocoaPods/Xcodeproj/compare/0.4.0...0.4.1)

###### Bug fixes

- After unpacking source from a HTTP location, move the source into the parent
  dir if the archive contained only one child. This is done to make it
  consistent with how source from other types of locations are described in a
  podspec.
  **NOTE** This might break some podspecs that assumed the incorrect layout.
  [#727](https://github.com/CocoaPods/CocoaPods/issues/727)
  [#728](https://github.com/CocoaPods/CocoaPods/pull/728)
- Remove duplicate option in `pod update` command.
  [#725](https://github.com/CocoaPods/CocoaPods/issues/725)
- Memory fixes in Xcodeproj.
  [#43](https://github.com/CocoaPods/Xcodeproj/pull/43)

###### Xcodeproj Enhancements

- Sort contents of xcconfig files by setting name.
  [#591](https://github.com/CocoaPods/CocoaPods/issues/591)
- Add helpers to get platform name, deployment target, and frameworks build phases
- Take SDKROOT into account when adding frameworks.

## 0.16.0 (2012-11-22)

[CocoaPods](https://github.com/CocoaPods/CocoaPods/compare/0.16.0.rc5...master)

###### Enhancements

- Use Rake 0.9.4
  [#657](https://github.com/CocoaPods/CocoaPods/issues/657)

## 0.16.0.rc5 (2012-11-14)

[CocoaPods](https://github.com/CocoaPods/CocoaPods/compare/0.16.0.rc4...0.16.0.rc5)

###### Deprecated

- The usage of specifications defined in a Podfile is deprecated. Use the
  `:podspec` option with a file path instead. Complete removal will most
  probably happen in 0.17.0.
  [#549](https://github.com/CocoaPods/CocoaPods/issues/549)
  [#616](https://github.com/CocoaPods/CocoaPods/issues/616)
  [#525](https://github.com/CocoaPods/CocoaPods/issues/525)

###### Bug fixes

- Always consider inline podspecs as needing installation.
- Fix detection when the lib has already been integrated with the user’s target.
  [#643](https://github.com/CocoaPods/CocoaPods/issues/643)
  [#614](https://github.com/CocoaPods/CocoaPods/issues/614)
  [#613](https://github.com/CocoaPods/CocoaPods/issues/613)

## 0.16.0.rc4 (2012-11-14)

[CocoaPods](https://github.com/CocoaPods/CocoaPods/compare/0.16.0.rc3...0.16.0.rc4)

###### Bug fixes

- Fix for Rake 0.9.3
  [#657](https://github.com/CocoaPods/CocoaPods/issues/657)

## 0.16.0.rc3 (2012-11-02)

[CocoaPods](https://github.com/CocoaPods/CocoaPods/compare/0.16.0.rc2...0.16.0.rc3) • [Xcodeproj](https://github.com/CocoaPods/Xcodeproj/compare/0.4.0.rc1...0.4.0.rc6)

###### Enhancements

- Added support for copying frameworks to the app bundle.
  [#597](https://github.com/CocoaPods/CocoaPods/pull/597)

###### Bug fixes

- Ignore PBXReferenceProxy while integrating into user project.
  [#626](https://github.com/CocoaPods/CocoaPods/issues/626)
- Added support for PBXAggregateTarget and PBXLegacyTarget.
  [#615](https://github.com/CocoaPods/CocoaPods/issues/615)
- Added support for PBXReferenceProxy.
  [#612](https://github.com/CocoaPods/CocoaPods/issues/612)

## 0.16.0.rc2 (2012-10-21)

[CocoaPods](https://github.com/CocoaPods/CocoaPods/compare/0.16.0.rc1...0.16.0.rc2)

###### Bug fixes

- Fix for uninitialized constant Xcodeproj::Constants error.

## 0.16.0.rc1 (2012-10-21)

[CocoaPods](https://github.com/CocoaPods/CocoaPods/compare/0.15.2...0.16.0.rc1) • [Xcodeproj](https://github.com/CocoaPods/Xcodeproj/compare/0.3.5...0.4.0.rc1)

###### Enhancements

- Xcodeproj partial rewrite.
  [#565](https://github.com/CocoaPods/CocoaPods/issues/565)
  [#561](https://github.com/CocoaPods/CocoaPods/pull/561)
  - Performance improvements in the `Generating support files` phase.
  - Better support for editing existing projects and sorting groups.

## 0.15.2 (2012-10-19)

[CocoaPods](https://github.com/CocoaPods/CocoaPods/compare/0.15.1...0.15.2)

###### Enhancements

- Added support for `.hh` headers.
  [#576](https://github.com/CocoaPods/CocoaPods/pull/576)

###### Bug fixes

- Restored support for running CocoaPods without a terminal.
  [#575](https://github.com/CocoaPods/CocoaPods/issues/575)
  [#577](https://github.com/CocoaPods/CocoaPods/issues/577)
- The git cache now always uses a barebones repo preventing a number of related issues.
  [#581](https://github.com/CocoaPods/CocoaPods/issues/581)
  [#569](https://github.com/CocoaPods/CocoaPods/issues/569)
- Improved fix for the issue that lead to empty directories for Pods.
  [#572](https://github.com/CocoaPods/CocoaPods/issues/572)
  [#602](https://github.com/CocoaPods/CocoaPods/issues/602)
- Xcodeproj robustness against invalid values, such as malformed UTF8.
  [#592](https://github.com/CocoaPods/CocoaPods/issues/592)

## 0.15.1 (2012-10-04)

[CocoaPods](https://github.com/CocoaPods/CocoaPods/compare/0.15.0...0.15.1)

###### Enhancements

- Show error if syntax error in Podfile or Podfile.lock.

###### Bug fixes

- Fixed an issue that lead to empty directories for Pods.
  [#519](https://github.com/CocoaPods/CocoaPods/issues/519)
  [#568](https://github.com/CocoaPods/CocoaPods/issues/568)
- Fixed a crash related to the RubyGems version informative.
  [#570](https://github.com/CocoaPods/CocoaPods/issues/570)
- Fixed a crash for `pod outdated`.
  [#567](https://github.com/CocoaPods/CocoaPods/issues/567)
- Fixed an issue that lead to excessively slow sets computation.

## 0.15.0 (2012-10-02)

[CocoaPods](https://github.com/CocoaPods/CocoaPods/compare/0.14.0...0.15.0) • [Xcodeproj](https://github.com/CocoaPods/Xcodeproj/compare/0.3.3...0.3.4)

###### Enhancements

- Pod `install` will update the specs repo only if needed.
  [#533](https://github.com/CocoaPods/CocoaPods/issues/533)
- CocoaPods now searches for the highest version of a Pod on all the repos.
  [#85](https://github.com/CocoaPods/CocoaPods/issues/85)
- Added a pre install hook to the Podfile and to root specifications.
  [#486](https://github.com/CocoaPods/CocoaPods/issues/486)
- Support for `header_mappings_dir` attribute in subspecs.
- Added support for linting a Podspec using the files from its folder `pod spec
  lint --local`
- Refactored UI.
- Added support for Podfiles named `CocoaPods.podfile` which allows to
  associate an editor application in Mac OS X.
  [#528](https://github.com/CocoaPods/CocoaPods/issues/528)
- Added config option to disable the new version available message.
  [#448](https://github.com/CocoaPods/CocoaPods/issues/448)
- Added support for extracting `.tar.bz2` files
  [#522](https://github.com/CocoaPods/CocoaPods/issues/522)
- Improved feedback for errors of repo subcommands.
  [#505](https://github.com/CocoaPods/CocoaPods/issues/505)


###### Bug fixes

- Subspecs namespacing has been restored.
  [#541](https://github.com/CocoaPods/CocoaPods/issues/541)
- Improvements to the git cache that should be more robust.
  [#517](https://github.com/CocoaPods/CocoaPods/issues/517)
  - In certain conditions pod setup would execute twice.
- The git cache now is updated if a branch is not found
  [#514](https://github.com/CocoaPods/CocoaPods/issues/514)
- Forcing UTF-8 encoding on licenses generation in Ruby 1.9.
  [#530](https://github.com/CocoaPods/CocoaPods/issues/530)
- Added support for `.hpp` headers.
  [#244](https://github.com/CocoaPods/CocoaPods/issues/244)

## 0.14.0 (2012-09-10)

[CocoaPods](https://github.com/CocoaPods/CocoaPods/compare/0.14.0.rc2...0.14.0) • [Xcodeproj](https://github.com/CocoaPods/Xcodeproj/compare/0.3.2...0.3.3)

###### Bug fixes

- In certain conditions the spec of an external would have been overridden
  by the spec in the root of a Pod.
  [#489](https://github.com/CocoaPods/CocoaPods/issues/489)
- CocoaPods now uses a recent version of Octokit.
  [#490](https://github.com/CocoaPods/CocoaPods/issues/490)
- Fixed a bug that caused Pods with preferred dependencies to be always
  installed.
  [Specs#464](https://github.com/CocoaPods/CocoaPods/issues/464)
- Fixed Xcode 4.4+ artwork warning.
  [Specs#508](https://github.com/CocoaPods/CocoaPods/issues/508)

## 0.14.0.rc2 (2012-08-30)

[CocoaPods](https://github.com/CocoaPods/CocoaPods/compare/0.14.0.rc1...0.14.0.rc2)

###### Bug fixes

- Fix incorrect name for Pods from external sources with preferred subspecs.
  [#485](https://github.com/CocoaPods/CocoaPods/issues/485)
- Prevent duplication of Pod with a local source and mutliple activated specs.
  [#485](https://github.com/CocoaPods/CocoaPods/issues/485)
- Fixed the `uninitialized constant Pod::Lockfile::Digest` error.
  [#484](https://github.com/CocoaPods/CocoaPods/issues/484)

## 0.14.0.rc1 (2012-08-28)

[CocoaPods](https://github.com/CocoaPods/CocoaPods/compare/0.13.0...0.14.0.rc1) • [Xcodeproj](https://github.com/CocoaPods/Xcodeproj/compare/0.3.1...0.3.2)

###### Enhancements

- Improve installation process by preserving the installed versions of Pods
  across installations and machines. A Pod is reinstalled if:
  - the version required in the Podfile changes and becomes incompatible with
    the installed one.
    [#191](https://github.com/CocoaPods/CocoaPods/issues/191)
  - the external source changes.
  - the head status changes (from disabled to enabled or vice-versa).
- Introduce `pod update` command that installs the dependencies of the Podfile
  **ignoring** the lockfile `Podfile.lock`.
  [#131](https://github.com/CocoaPods/CocoaPods/issues/131)
- Introduce `pod outdated` command that shows the pods with known updates.
- Add `:local` option for dependencies which will use the source files directly
  from a local directory. This is usually used for libraries that are being
  developed in parallel to the end product (application/library).
  [#458](https://github.com/CocoaPods/CocoaPods/issues/458),
  [#415](https://github.com/CocoaPods/CocoaPods/issues/415),
  [#156](https://github.com/CocoaPods/CocoaPods/issues/156).
- Folders of Pods which are no longer required are removed during installation.
  [#298](https://github.com/CocoaPods/CocoaPods/issues/298)
- Add meaningful error messages
  - ia podspec can’t be found in the root of an external source.
    [#385](https://github.com/CocoaPods/CocoaPods/issues/385),
    [#338](https://github.com/CocoaPods/CocoaPods/issues/338),
    [#337](https://github.com/CocoaPods/CocoaPods/issues/337).
  - a subspec name is misspelled.
    [#327](https://github.com/CocoaPods/CocoaPods/issues/327)
  - an unrecognized command and/or argument is provided.
- The subversion downloader now does an export instead of a checkout, which
  makes it play nicer with SCMs that store metadata in each directory.
  [#245](https://github.com/CocoaPods/CocoaPods/issues/245)
- Now the Podfile is added to the Pods project for convenient editing.

###### Bug fixes

- The git cache now fetches the tags from the remote if it can’t find the
  reference.
- Xcodeproj now builds on 10.6.8 and Travis CI without symlinking headers.
- Only try to install, add source files to the project, and clean a Pod once.
  [#376](https://github.com/CocoaPods/CocoaPods/issues/376)

###### Notes

- External Pods might be reinstalled due to the migration to the new
  `Podfile.lock`.
- The SCM reference of head Pods is not preserved across machines.
- Pods whose inline specification changed are not detected as modified. As a
  workaround, remove their folder stored in `Pods`.
- Pods whose specification changed are not detected as modified. As a
  workaround, remove their folder stored in `Pods`.


## 0.13.0 (2012-08-22)

[CocoaPods](https://github.com/CocoaPods/CocoaPods/compare/0.12.0...0.13.0)

###### Enhancements

- Add Podfile `podspec` which allows to use the dependencies of a podspec file.
  [#162](https://github.com/CocoaPods/CocoaPods/issues/162)
- Check if any of the build settings defined in the xcconfig files is
  overridden. [#92](https://github.com/CocoaPods/CocoaPods/issues/92)
- The Linter now checks that there are no compiler flags that disable warnings.

###### Bug fixes

- The final project isn’t affected anymore by the `inhibit_all_warnings!`
  option.
- Support for redirects while using podspec from an url.
  [#462](https://github.com/CocoaPods/CocoaPods/issues/462)


## 0.12.0 (2012-08-21)

[CocoaPods](https://github.com/CocoaPods/CocoaPods/compare/0.11.1...0.12.0)

###### Enhancements

- The documentation is generated using the public headers if they are
  specified.
- In case of a download failure the installation is aborted and the error
  message is shown.
- Git submodules are initialized only if requested.
- Don’t impose a certain structure of the user’s project by raising if no
  ‘Frameworks’ group exists.
  [#431](https://github.com/CocoaPods/CocoaPods/pull/431)
- Support for GitHub Gists in the linter.
- Allow specifying ARC settings in subspecs.
- Add Podfile `inhibit_all_warnings!` which will inhibit all warnings from the
  Pods library. [#209](https://github.com/CocoaPods/CocoaPods/issues/209)
- Make the Pods Xcode project prettier by namespacing subspecs in nested
  groups. [#466](https://github.com/CocoaPods/CocoaPods/pull/466)


## 0.11.1 (2012-08-09)

[CocoaPods](https://github.com/CocoaPods/CocoaPods/compare/0.11.0...0.11.1)

###### Bug fixes

- Fixed a crash related to subspecs without header files. [#449]
- Git submodules are loaded after the appropriate referenced is checked out and
  will be not loaded anymore in the cache. [#451]
- Fixed SVN support for the head version. [#432]


## 0.11.0 (2012-08-08)

[CocoaPods](https://github.com/CocoaPods/CocoaPods/compare/0.10.0...0.11.0)

###### Enhancements

- Added support for public headers. [#440]
- Added `pod repo lint`. [#423]
- Improved support for `:head` option and SVN repositories.
- When integrating Pods with a project without "Frameworks" group in root of
  the project, raise an informative message.
  [#431](https://github.com/CocoaPods/CocoaPods/pull/431)
- Dropped support for legacy `config.ios?` and `config.osx?`

###### Bug fixes

- Version message now correctly terminates with a 0 exit status.
- Resolved an issue that lead to git error messages in the error report.


## 0.10.0 (2012-07-29)

[CocoaPods](http://git.io/4i75YA)

###### Enhancements

- Added a `--local-only` option to `pod push` so that developers can push
  locally and test before pushing to a remote. [#405](http://git.io/0ILJEw)
- Added line number information for errors generated in the Podfile.
  [#408](http://git.io/fWQvMg)
- Pods stored in git repositories now initialize submodules.
  [#406](http://git.io/L9ssSw)

###### Bug fixes

- Removed note about the post install hook form the linter.
- Improved xcodebuild error detection in the linter.
- Ensure the git cache exists, before updating it, when trying to install the
  ‘bleeding edge’ of a pod. [#426](http://git.io/d4eqRA)
- Clean downloaded external pods **after** resolving and activating (sub)specs.
  [#414](http://git.io/i77q_w)
- Support `tar.gz` as filename in a HTTP source. [#428](http://git.io/qhwKkA)


## 0.9.2 (2012-07-16)

[CocoaPods](http://git.io/AVlRKg) • [Xcodeproj](http://git.io/xHbc0w)

###### Bug fixes

- When generating the PodsDummy class, make that class unique to each target. [#402](http://git.io/NntYiQ)
- Raise an informative error message when the platform in the `Podfile` is omitted or incorrect. [#403](http://git.io/k5EcUQ)


## 0.9.1 (2012-07-14)

[CocoaPods](http://git.io/_kqAbw)

###### Bug fixes

- CocoaPods 0.9.x needs Xcodeproj 0.3.0.


## 0.9.0 (2012-07-14)

[CocoaPods](http://git.io/kucJQw) • [Xcodeproj](http://git.io/5eLL8g)

###### Enhancements

- Force downloading the ‘bleeding edge’ version of a pod with the `:head` flag. [#392](http://git.io/t_NVRQ)
- Support for weak frameworks. [#263](http://git.io/XZDuog)
- Use double quotes when shelling out. This makes a url like `$HOME/local/lib` work. [#396](http://git.io/DnBzhA)

###### Bug fixes

- Relaxed linter to accepts pod that only specify paths to preserve (like TuneupJS).
- Gender neutralization of podfile documentation. [#384](http://git.io/MAsHXg)
- Exit early when using an old RubyGems version (< 1.4.0). These versions contain subtle bugs
  related to prerelease version comparisons. Unfortunately, OS X >= 10.7 ships with 1.3.6. [#398](http://git.io/Lr7DoA)


## 0.8.0 (2012-07-09)

[CocoaPods](http://git.io/RgMF3w) • [Xcodeproj](http://git.io/KBKE_Q)

###### Breaking change

Syntax change in Podfile: `dependency` has been replaced by `pod`.

``ruby
platform :ios
pod 'JSONKit',      '~> 1.4'
pod 'Reachability', '~> 2.0.4'
``

###### Bug fixes

- Properly quote all paths given to Git.


## 0.7.0 (2012-07-06)

[CocoaPods](http://git.io/Agia6A) • [Xcodeproj](http://git.io/mlqquw)

###### Features

- Added support for branches in git repos.
- Added support for linting remote files, i.e. `pod spec lint http://raw/file.podspec`.
- Improved `Spec create template`.
- The indentation is automatically stripped for podspecs strings.

###### Bug fixes

- The default warnings of Xcode are not overriden anymore.
- Improvements to the detection of the license files.
- Improvements to `pod spec lint`.
- CocoaPods is now case insensitive.


## 0.6.1 (2012-07-01)

[CocoaPods](http://git.io/45wFjw) • [Xcodeproj](http://git.io/rRA4XQ)

###### Bug fixes

- Switched to master branch for specs repo.
- Fixed a crash with `pod spec lint` related to `preserve_paths`.
- Fixed a bug that caused subspecs to not inherit the compiler flags of the top level specification.
- Fixed a bug that caused duplication of system framworks.


## 0.6.0 (2012-07-01)

A full list of all the changes since 0.5.1 can be found [here][6].


### Link with specific targets

CocoaPods can now integrate all the targets specified in your `Podfile`.

To specify which target, in your Xcode project, a Pods target should be linked
with, use the `link_with` method like so:

``ruby
platform :ios

workspace 'MyWorkspace'

link_with ['MyAppTarget', 'MyOtherAppTarget']
dependency 'JSONKit'

target :test, :exclusive => true do
  xcodeproj 'TestProject', 'Test' => :debug
  link_with 'TestRunnerTarget'
  dependency 'Kiwi'
end
``

_NOTE: As you can see it can take either one target name, or an array of names._

* If no explicit Xcode workspace is specified and only **one** project exists in
the same directory as the Podfile, then the name of that project is used as the
workspace’s name.

* If no explicit Xcode project is specified for a target, it will use the Xcode
project of the parent target. If no target specifies an expicit Xcode project
and there is only **one** project in the same directory as the Podfile then that
project will be used.

* If no explicit target is specified, then the Pods target will be linked with
the first target in your project. So if you only have one target you do not
need to specify the target to link with.

See [#76](https://github.com/CocoaPods/CocoaPods/issues/76) for more info.

Finally, CocoaPods will add build configurations to the Pods project for all
configurations in the other projects in the workspace. By default the
configurations are based on the `Release` configuration, to base them on the
`Debug` configuration you will have to explicitely specify them as can be seen
above in the following line:

```ruby
xcodeproj 'TestProject', 'Test' => :debug
```


### Documentation

CocoaPods will now generate documentation for every library with the
[`appledoc`][5] tool and install it into Xcode’s documentation viewer.

You can customize the settings used like so:

```ruby
s.documentation = { :appledoc => ['--product-name', 'My awesome project!'] }
```

Alternatively, you can specify a URL where an HTML version of the documentation
can be found:

```ruby
s.documentation = { :html => 'http://example.com/docs/index.html' }
```

See [#149](https://github.com/CocoaPods/CocoaPods/issues/149) and
[#151](https://github.com/CocoaPods/CocoaPods/issues/151) for more info.


### Licenses & Documentation

CocoaPods will now generate two 'Acknowledgements' files for each target specified
in your Podfile which contain the License details for each Pod used in that target
(assuming details have been specified in the Pod spec).

There is a markdown file, for general consumption, as well as a property list file
that can be added to a settings bundle for an iOS application.

You don't need to do anything for this to happen, it should just work.

If you're not happy with the default boilerplate text generated for the title, header
and footnotes in the files, it's possible to customise these by overriding the methods
that generate the text in your `Podfile` like this:

```ruby
class ::Pod::Generator::Acknowledgements
  def header_text
    "My custom header text"
  end
end
```

You can even go one step further and customise the text on a per target basis by
checking against the target name, like this:

```ruby
class ::Pod::Generator::Acknowledgements
  def header_text
    if @target_definition.label.end_with?("MyTargetName")
      "Custom header text for MyTargetName"
    else
      "Custom header text for other targets"
    end
  end
end
```

Finally, here's a list of the methods that are available to override:

```ruby
header_title
header_text
footnote_title
footnote_text
```


### Introduced two new classes: LocalPod and Sandbox.

The Sandbox represents the entire contents of the `POD_ROOT` (normally
`SOURCE_ROOT/Pods`). A LocalPod represents a pod that has been installed within
the Sandbox.

These two classes can be used as better homes for various pieces of logic
currently spread throughout the installation process and provide a better API
for working with the contents of this directory.


### Xcodeproj API

All Xcodeproj APIs are now in `snake_case`, instead of `camelCase`. If you are
manipulating the project from your Podfile's `post_install` hook, or from a
podspec, then update these method calls.


### Enhancements

* [#188](https://github.com/CocoaPods/CocoaPods/pull/188): `list` command now
  displays the specifications introduced in the master repo if it is given as an
  option the number of days to take into account.

* [#188](https://github.com/CocoaPods/CocoaPods/pull/188): Transferred search
  layout improvements and options to `list` command.

* [#166](https://github.com/CocoaPods/CocoaPods/issues/166): Added printing
  of homepage and source to search results.

* [#177](https://github.com/CocoaPods/CocoaPods/issues/177): Added `--stat`
  option to display watchers and forks for pods hosted on GitHub.

* [#177](https://github.com/CocoaPods/CocoaPods/issues/177): Introduced colors
  and tuned layout of search.

* [#112](https://github.com/CocoaPods/CocoaPods/issues/112): Introduced `--push`
  option to `$ pod setup`. It configures the master spec repository to use the private
  push URL. The change is preserved in future calls to `$ pod setup`.

* [#153](https://github.com/CocoaPods/CocoaPods/issues/153): It is no longer
  required to call `$ pod setup`.

* [#163](https://github.com/CocoaPods/CocoaPods/issues/163): Print a template
  for a new ticket when an error occurs.

* Added a new Github-specific downloader that can download repositories as a
  gzipped tarball.

* No more global state is kept during resolving of dependencies.

* Updated Xcodeproj to have a friendlier API.


### Fixes

* [#142](https://github.com/CocoaPods/CocoaPods/issues/142): Xcode 4.3.2 no longer
  supports passing the -fobj-arc flag to the linker and will fail to build. The
  addition of this flag was a workaround for a compiler bug in previous versions.
  This flag is no longer included by default - to keep using this flag, you need to
  add `set_arc_compatibility_flag!` to your Podfile.

* [#183](https://github.com/CocoaPods/CocoaPods/issues/183): Fix for
  `.DS_Store` file in `~/.cocoapods` prevents `$ pod install` from running.

* [#134](https://github.com/CocoaPods/CocoaPods/issues/134): Match
  `IPHONEOS_DEPLOYMENT_TARGET` build setting with `deployment_target` option in
  generated Pods project file.

* [#142](https://github.com/CocoaPods/CocoaPods/issues/): Add `-fobjc-arc` to
  `OTHER_LDFLAGS` if _any_ pods require ARC.

* [#148](https://github.com/CocoaPods/CocoaPods/issues/148): External encoding
  set to UTF-8 on Ruby 1.9 to fix crash caused by non-ascii characters in pod
  description.

* Ensure all header search paths are quoted in the xcconfig file.

* Added weak quoting to `ibtool` input paths.


## 0.5.0 (2011-11-22)

No longer requires MacRuby. Runs on MRI 1.8.7 (OS X system version) and 1.9.3.

A full list of all the changes since 0.3.0 can be found [here][7].


## 0.4.0

Oops, accidentally skipped this version.


## 0.3.0 (2011-11-12)

### Multiple targets

Add support for multiple static library targets in the Pods Xcode project with
different sets of depedencies. This means that you can create a separate
library which contains all dependencies, including extra ones that you only use
in, for instance, a debug or test build. [[docs][1]]

```ruby
# This Podfile will build three static libraries:
# * libPods.a
# * libPods-debug.a
# * libPods-test.a

# This dependency is included in the `default` target, which generates the
# `libPods.a` library, and all non-exclusive targets.
dependency 'SSCatalog'

target :debug do
  # This dependency is only included in the `debug` target, which generates
  # the `libPods-debug.a` library.
  dependency 'CocoaLumberjack'
end

target :test, :exclusive => true do
  # This dependency is *only* included in the `test` target, which generates
  # the `libPods-test.a` library.
  dependency 'Kiwi'
end
```

### Install libraries from anywhere

A dependency can take a git url if the repo contains a podspec file in its
root, or a podspec can be loaded from a file or HTTP location. If no podspec is
available, a specification can be defined inline in the Podfile. [[docs][2]]

```ruby
# From a spec repo.
dependency 'SSToolkit'

# Directly from the Pod’s repo (if it contains a podspec).
dependency 'SSToolkit', :git => 'https://github.com/samsoffes/sstoolkit.git'

# Directly from the Pod’s repo (if it contains a podspec) with a specific commit (or tag).
dependency 'SSToolkit', :git    => 'https://github.com/samsoffes/sstoolkit.git',
                        :commit => '2adcd0f81740d6b0cd4589af98790eee3bd1ae7b'

# From a podspec that's outside a spec repo _and_ the library’s repo. This can be a file or http url.
dependency 'SSToolkit', :podspec => 'https://raw.github.com/gist/1353347/ef1800da9c5f5d267a642b8d3950b41174f2a6d7/SSToolkit-0.1.1.podspec'

# If no podspec is available anywhere, you can define one right in your Podfile.
dependency do |s|
  s.name         = 'SSToolkit'
  s.version      = '0.1.3'
  s.platform     = :ios
  s.source       = { :git => 'https://github.com/samsoffes/sstoolkit.git', :commit => '2adcd0f81740d6b0cd4589af98790eee3bd1ae7b' }
  s.resources    = 'Resources'
  s.source_files = 'SSToolkit/**/*.{h,m}'
  s.frameworks   = 'QuartzCore', 'CoreGraphics'

  def s.post_install(target)
    prefix_header = config.project_pods_root + target.prefix_header_filename
    prefix_header.open('a') do |file|
      file.puts(%{#ifdef __OBJC__\n#import "SSToolkitDefines.h"\n#endif})
    end
  end
end
```

### Add a `post_install` hook to the Podfile class

This allows the user to customize, for instance, the generated Xcode project
_before_ it’s written to disk. [[docs][3]]

```ruby
# Enable garbage collection support for MacRuby applications.
post_install do |installer|
  installer.project.targets.each do |target|
    target.build_configurations.each do |config|
      config.build_settings['GCC_ENABLE_OBJC_GC'] = 'supported'
    end
  end
end
```

### Manifest

Generate a Podfile.lock file next to the Podfile, which contains a manifest of
your application’s dependencies and their dependencies.

```
PODS:
  - JSONKit (1.4)
  - LibComponentLogging-Core (1.1.4)
  - LibComponentLogging-NSLog (1.0.2):
    - LibComponentLogging-Core (>= 1.1.4)
  - RestKit-JSON-JSONKit (0.9.3):
    - JSONKit
    - RestKit (= 0.9.3)
  - RestKit-Network (0.9.3):
    - LibComponentLogging-NSLog
    - RestKit (= 0.9.3)
  - RestKit-ObjectMapping (0.9.3):
    - RestKit (= 0.9.3)
    - RestKit-Network (= 0.9.3)

DOWNLOAD_ONLY:
  - RestKit (0.9.3)

DEPENDENCIES:
  - RestKit-JSON-JSONKit
  - RestKit-ObjectMapping
```

### Generate Xcode projects from scratch

We no longer ship template projects with the gem, but instead generate them
programmatically. This code has moved out into its own [Xcodeproj gem][4],
allowing you to automate Xcode related tasks.




[1]: https://github.com/CocoaPods/CocoaPods/blob/master/lib/cocoapods/podfile.rb#L151
[2]: https://github.com/CocoaPods/CocoaPods/blob/master/lib/cocoapods/podfile.rb#L82
[3]: https://github.com/CocoaPods/CocoaPods/blob/master/lib/cocoapods/podfile.rb#L185
[4]: https://github.com/CocoaPods/Xcodeproj
[5]: https://github.com/tomaz/appledoc
[6]: https://github.com/CocoaPods/CocoaPods/compare/0.5.1...0.6.0
[7]: https://github.com/CocoaPods/CocoaPods/compare/0.3.10...0.5.0<|MERGE_RESOLUTION|>--- conflicted
+++ resolved
@@ -65,7 +65,6 @@
 
 ##### Bug Fixes
 
-<<<<<<< HEAD
 * Clean up old integrated framework references.  
   [Dimitris Koutsogiorgas](https://github.com/dnkouts)
   [#8296](https://github.com/CocoaPods/CocoaPods/issues/8296)
@@ -109,18 +108,15 @@
 * Fixed test host delegate methods to not warn about unused arguments.  
   [Jacek Suliga](https://github.com/jmkk)
   [#8521](https://github.com/CocoaPods/CocoaPods/pull/8521)
-=======
+
+
+## 1.6.1 (2019-02-21)
+
+##### Enhancements
+
 * None.  
 
-
-## 1.6.1 (2019-02-21)
-
-##### Enhancements
-
-* None.  
-
-##### Bug Fixes
->>>>>>> f69f09d2
+##### Bug Fixes
 
 * Properly link system frameworks and weak frameworks into dynamic framework targets.  
   [Dimitris Koutsogiorgas](https://github.com/dnkoutso)
