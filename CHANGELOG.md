# Installation & Update

To install or update CocoaPods see this [guide](http://docs.cocoapods.org/guides/installing_cocoapods.html).

To install release candidates run `[sudo] gem install cocoapods --pre`

## Master

##### Enhancements

* Include Podfile Plugin changes for incremental installation.  
  [Sebastian Shanus](https://github.com/sebastianv1)
  [#9147](https://github.com/CocoaPods/CocoaPods/pull/9147)

* Integrate `use_frameworks!` linkage DSL.  
  [Dimitris Koutsogiorgas](https://github.com/dnkoutso)
  [#9099](https://github.com/CocoaPods/CocoaPods/issues/9099)

* Add support for integrating dependency file in user script phases.  
  [Dimitris Koutsogiorgas](https://github.com/dnkoutso)
  [#9082](https://github.com/CocoaPods/CocoaPods/issues/9082)

##### Bug Fixes

<<<<<<< HEAD
* Move custom `Copy Headers` script phase for header mappings before `Compile Sources`.  
  [Dimitris Koutsogiorgas](https://github.com/dnkoutso)
  [#9131](https://github.com/CocoaPods/CocoaPods/pull/9131)
=======
* Correctly set deployment target for non library specs even if the root spec does not specify one.  
  [Dimitris Koutsogiorgas](https://github.com/dnkoutso)
  [#9153](https://github.com/CocoaPods/CocoaPods/pull/9153)
>>>>>>> dcc702dd

* Make `APPLICATION_EXTENSION_API_ONLY` build setting not break when performing a cached incremental install.  
  [Igor Makarov](https://github.com/igor-makarov)
  [#8967](https://github.com/CocoaPods/CocoaPods/issues/8967)
  [#9141](https://github.com/CocoaPods/CocoaPods/issues/9141)
  [#9142](https://github.com/CocoaPods/CocoaPods/pull/9142)

## 1.8.0.beta.2 (2019-08-27)

##### Enhancements

* None.  

##### Bug Fixes

* Do not verify deployment target version during resolution for non library specs.  
  [Dimitris Koutsogiorgas](https://github.com/dnkoutso)
  [#9105](https://github.com/CocoaPods/CocoaPods/issues/9105)

* Add `USE_RECURSIVE_SCRIPT_INPUTS_IN_SCRIPT_PHASES = YES` to all `.xcconfig`s  
  [Igor Makarov](https://github.com/igor-makarov)
  [#8073](https://github.com/CocoaPods/CocoaPods/issues/8073)
  [#9125](https://github.com/CocoaPods/CocoaPods/pull/9125)
  [cocoapods-integration-specs#248](https://github.com/CocoaPods/cocoapods-integration-specs/pull/248)

* Fix iOS app spec code signing.  
  [Dimitris Koutsogiorgas](https://github.com/dnkoutso)
  [#9110](https://github.com/CocoaPods/CocoaPods/issues/9110)

* Add Apple watch device family to resource bundles built for WatchOS  
  [Aaron McDaniel](https://github.com/Spilly)
  [#9075](https://github.com/CocoaPods/CocoaPods/issues/9075)

## 1.8.0.beta.1 (2019-08-05)

##### Enhancements

* Allow Algolia search for CDNSource  
  [Igor Makarov](https://github.com/igor-makarov)
  [#9015](https://github.com/CocoaPods/CocoaPods/issues/9015)
  [#9046](https://github.com/CocoaPods/CocoaPods/pull/9046)
  [Core#569](https://github.com/CocoaPods/Core/pull/569)

* Using `repo push` now pushes to the current repo branch (`HEAD`) instead of `master`  
  [Jhonatan Avalos](https://github.com/baguio)
  [#8630](https://github.com/CocoaPods/CocoaPods/pull/8630)  

* Add support for UI test specs with `test_type` value `:ui`  
  [Yavuz Nuzumlali](https://github.com/manuyavuz)
  [#9002](https://github.com/CocoaPods/CocoaPods/pull/9002)
  [Core#562](https://github.com/CocoaPods/Core/pull/562)

* Replace git-based `MasterSource` with CDN-based `TrunkSource`  
  [Igor Makarov](https://github.com/igor-makarov)
  [#8923](https://github.com/CocoaPods/CocoaPods/pull/8923)
  [Core#552](https://github.com/CocoaPods/Core/pull/552)

* Integrate a pod into a custom project name if specified.  
  [Dimitris Koutsogiorgas](https://github.com/dnkoutso) & [Sebastian Shanus](https://github.com/sebastianv1)
  [#8939](https://github.com/CocoaPods/CocoaPods/pull/8939)

* Performance optimization for large number of files related to cleaning sandbox directory during installation  
  [hovox](https://github.com/hovox)
  [#8797](https://github.com/CocoaPods/CocoaPods/issues/8797)

* Add support for Specification Info.plist DSL  
  [Eric Amorde](https://github.com/amorde)
  [#8753](https://github.com/CocoaPods/CocoaPods/issues/8753)
  [#3032](https://github.com/CocoaPods/CocoaPods/issues/3032)

* Fix target definition display name for inhibit warnings message.  
  [Dimitris Koutsogiorgas](https://github.com/dnkoutso)
  [#8935](https://github.com/CocoaPods/CocoaPods/pull/8935)

* Allow using an application defined by an app spec as the app host for a test spec.  
  [jkap](https://github.com/jkap)
  [Samuel Giddins](https://github.com/segiddins)
  [#8654](https://github.com/CocoaPods/CocoaPods/pull/8654)

* Speed up dependency resolution when there are many requirements for the same pod
  or many versions that do not satisfy the given requirements.  
  [Samuel Giddins](https://github.com/segiddins)

* Add support for pods in abstract-only targets to be installed.  
  [Samuel Giddins](https://github.com/segiddins)

* Emit a warning when attempting to integrate dynamic frameworks into command line tool targets  
  [Eric Amorde](https://github.com/amorde)
  [#6493](https://github.com/CocoaPods/CocoaPods/issues/6493)

* Always suggest `pod repo update` on dependency resolution conflict,
  unless repo update was specifically requested.
  [Artem Sheremet](https://github.com/dotdoom)
  [#8768](https://github.com/CocoaPods/CocoaPods/pull/8768)

* Set Default Module for Storyboards in resource bundle targets.  
  [James Treanor](https://github.com/jtreanor)
  [#8890](https://github.com/CocoaPods/CocoaPods/pull/8890)

* Print correct platform name when inferring target platform.  
  [Dimitris Koutsogiorgas](https://github.com/dnkoutso)
  [#8916](https://github.com/CocoaPods/CocoaPods/pull/8916)

* Do not re-write sandbox files if they have not changed.  
  [Dimitris Koutsogiorgas](https://github.com/dnkoutso)
  [#8983](https://github.com/CocoaPods/CocoaPods/pull/8983)

* Added option to skip Pods.xcodeproj generation  
  [Itay Brenner](https://github.com/itaybre)
  [8872](https://github.com/CocoaPods/CocoaPods/pull/8872)

##### Bug Fixes

* Update symlink script to prevent duplicate files  
  [Alex Coomans](https://github.com/drcapulet)
  [#9035](https://github.com/CocoaPods/CocoaPods/pull/9035)

* Use correct `header_mappings_dir` for subspecs  
  [Alex Coomans](https://github.com/drcapulet)
  [#9019](https://github.com/CocoaPods/CocoaPods/pull/9019)

* Make CDNSource show up in `pod repo env`  
  [Igor Makarov](https://github.com/igor-makarov)
  [#9016](https://github.com/CocoaPods/CocoaPods/pull/9016)

* Fix regenerating aggregate targets for incremental installation.  
  [Sebastian Shanus](https://github.com/sebastianv1)
  [#9009](https://github.com/CocoaPods/CocoaPods/pull/9009)

* Fix heuristic for determining whether the source URL to be added is CDN  
  [Igor Makarov](https://github.com/igor-makarov)
  [#9000](https://github.com/CocoaPods/CocoaPods/issues/9000)
  [#8999](https://github.com/CocoaPods/CocoaPods/issues/8999)

* Fix set `cache_root` from config file error  
  [tripleCC](https://github.com/tripleCC)
  [#8515](https://github.com/CocoaPods/CocoaPods/issues/8515)

* Set default build configurations for app / test specs when installing with
  `integrate_targets: false`, ensuring the `Embed Frameworks` and
  `Copy Resources` scripts will copy the necessary build artifacts.  
  [Samuel Giddins](https://github.com/segiddins)

* No longer show a warning when using an optional include (`#include?`) to
  include the Pods .xcconfig from the base .xcconfig file  
  [Rob Hudson](https://github.com/robtimp)

* Remove stale podspecs from 'Local Podspecs' when installing non-local counterparts.  
  [Pär Strindevall](https://github.com/parski)
  [Dimitris Koutsogiorgas](https://github.com/dnkoutso)
  [#8914](https://github.com/CocoaPods/CocoaPods/pull/8914)

* Fix inheriting search paths for test targets in `init` command.  
  [Dimitris Koutsogiorgas](https://github.com/dnkoutso)
  [#8868](https://github.com/CocoaPods/CocoaPods/issues/8868)

* Allow detecting `SWIFT_VERSION` build settings from user targets when some
  xcconfig files are missing.  
  [Samuel Giddins](https://github.com/segiddins)

* Only return library itself as a framework path for library specs.  
  [Dimitris Koutsogiorgas](https://github.com/dnkoutso)
  [#9029](https://github.com/CocoaPods/CocoaPods/pull/9029)
  
* Fix a bug that prevented dependencies in a plugin source from resolving  
  [Eric Amorde](https://github.com/amorde)
  [#8540](https://github.com/CocoaPods/CocoaPods/issues/8540)

* Store relative project and file paths in the incremental cache.  
  [Dimitris Koutsogiorgas](https://github.com/dnkoutso)
  [#9041](https://github.com/CocoaPods/CocoaPods/pull/9041)

* Use correct deployment target for test specs and app specs.  
  [Dimitris Koutsogiorgas](https://github.com/dnkoutso)
  [#9040](https://github.com/CocoaPods/CocoaPods/pull/9040)

* Allow overriding custom xcconfig entries set for compiling a library when
  specifying an app or test spec.  
  [Samuel Giddins](https://github.com/segiddins)

* Pass a non-browser user agent for social media validation  
  [Dov Frankel](https://github.com/abbeycode)
  [CocoaPods/Core#571](https://github.com/CocoaPods/Core/pull/571)
  [#9053](https://github.com/CocoaPods/Cocoapods/pull/9053)
  [#9049](https://github.com/CocoaPods/CocoaPods/issues/9049)

* Do not add CocoaPods script phases to targets that have no paths to embed.  
  [Dimitris Koutsogiorgas](https://github.com/dnkoutso)
  [#9069](https://github.com/CocoaPods/CocoaPods/pull/9069)


## 1.7.5 (2019-07-19)

##### Enhancements

* None.  

##### Bug Fixes

* Do not pass inhibit warnings compiler flags for Swift source files.  
  [Dimitris Koutsogiorgas](https://github.com/dnkoutso)
  [#9013](https://github.com/CocoaPods/CocoaPods/issues/9013)


## 1.7.4 (2019-07-09)

##### Enhancements

* None.  

##### Bug Fixes

* Handle scheme configuration for specs with unsupported platforms.  
  [Dimitris Koutsogiorgas](https://github.com/dnkoutso)
  [#8850](https://github.com/CocoaPods/CocoaPods/issues/8850)


## 1.7.3 (2019-06-28)

##### Enhancements

* None.  

##### Bug Fixes

* Honor the Swift version set by a dependency pod during lint.  
  [Dimitris Koutsogiorgas](https://github.com/dnkoutso)
  [#8940](https://github.com/CocoaPods/CocoaPods/issues/8940)


## 1.7.2 (2019-06-13)

##### Enhancements

* None.  

##### Bug Fixes

* Prevent crash when configuring schemes for subspecs.  
  [Dimitris Koutsogiorgas](https://github.com/dnkoutso)
  [#8880](https://github.com/CocoaPods/CocoaPods/issues/8880)

* Attempt to use Swift version for dependencies during lint.  
  [Dimitris Koutsogiorgas](https://github.com/dnkoutso)
  [#8764](https://github.com/CocoaPods/CocoaPods/issues/8764)


## 1.7.1 (2019-05-30)

##### Enhancements

* None.  

##### Bug Fixes

* Stabilize product reference UUIDs to fix Xcode crashing with incremental installation.  
  [Sebastian Shanus](https://github.com/sebastianv1)
  [#8845](https://github.com/CocoaPods/CocoaPods/pull/8845)

* Fix a 1.7.0 regression in header directory paths when using static libraries  
  [Eric Amorde](https://github.com/amorde)
  [#8836](https://github.com/CocoaPods/CocoaPods/issues/8836)


## 1.7.0 (2019-05-22)

##### Enhancements

* None.  

##### Bug Fixes

* Fix 1.7.0.rc.2 regression - Resources need to be added for test specs in library builds  
  [Paul Beusterien](https://github.com/paulb777)
  [#8812](https://github.com/CocoaPods/CocoaPods/pull/8812)

* Configure schemes regardless if they are being shared or not.  
  [Dimitris Koutsogiorgas](https://github.com/dnkoutso)
  [#8815](https://github.com/CocoaPods/CocoaPods/pull/8815)

* Update dSYM stripping string matcher for 64-bit only dSYMs.  
  [Dimitris Koutsogiorgas](https://github.com/dnkoutso)
  [#8827](https://github.com/CocoaPods/CocoaPods/issues/8827)


## 1.7.0.rc.2 (2019-05-15)

##### Enhancements

* None.  

##### Bug Fixes

* Don't add resources to a second test_spec pod target build phase  
  [Paul Beusterien](https://github.com/paulb777)
  [#8173](https://github.com/CocoaPods/CocoaPods/issues/8173)

* Fix 1.7.0.rc.1 static library regression for pods with `header_dir` attribute  
  [Paul Beusterien](https://github.com/paulb777)
  [#8765](https://github.com/CocoaPods/CocoaPods/issues/8765)

* Scope app spec dependent targets when no dedup'ing targets.  
  [Dimitris Koutsogiorgas](https://github.com/dnkoutso)
  [#8770](https://github.com/CocoaPods/CocoaPods/pull/8770)

* Fix embedding static frameworks in extensions while using `use_frameworks!`  
  [Martin Fiebig](https://github.com/mfiebig)
  [#8798](https://github.com/CocoaPods/CocoaPods/pull/8798)


## 1.7.0.rc.1 (2019-05-02)

##### Enhancements

* Replace Pods project `Dependencies` group with `Development Pods` and `Pods` groups.  
  [Sebastian Shanus](https://github.com/sebastianv1)
  [#8659](https://github.com/CocoaPods/CocoaPods/issues/8659)

* Add an error message for :podspec pods not matching the version in Pods and on disk  
  [orta](https://github.com/orta)
  [#8676](https://github.com/CocoaPods/CocoaPods/issues/8676)

##### Bug Fixes

* Allow insecure loads in requires_app_host's Info.plist  
  [Paul Beusterien](https://github.com/paulb777)
  [#8747](https://github.com/CocoaPods/CocoaPods/pull/8747)

* Fix a regression for static libraries with a custom module name  
  [Eric Amorde](https://github.com/amorde)
  [#8695](https://github.com/CocoaPods/CocoaPods/issues/8695)

* Fix target cache key SPECS key ordering.  
  [Sebastian Shanus](https://github.com/sebastianv1)
  [#8657](https://github.com/CocoaPods/CocoaPods/issues/8657)

* Fix regression not compiling xcdatamodeld files in static frameworks  
  [Paul Beusterien](https://github.com/paulb777)
  [#8702](https://github.com/CocoaPods/CocoaPods/issues/8702)

* Fix: AppIcon not found when executing `pod lib lint`  
  [Itay Brenner](https://github.com/itaybre)
  [#8648](https://github.com/CocoaPods/CocoaPods/issues/8648)


## 1.7.0.beta.3 (2019-03-28)

##### Enhancements

* Adds support for referring to other podspecs during validation  
  [Orta Therox](https://github.com/orta)
  [#8536](https://github.com/CocoaPods/CocoaPods/pull/8536)

##### Bug Fixes

* Deintegrate deleted targets even if `incremental_installation` is turned on.  
  [Dimitris Koutsogiorgas](https://github.com/dnkoutso) & [Doug Mead](https://github.com/dmead28)
  [#8638](https://github.com/CocoaPods/CocoaPods/pull/8638)

* Reduce the probability of multiple project UUID collisions.  
  [Sebastian Shanus](https://github.com/sebastianv1)
  [#8636](https://github.com/CocoaPods/CocoaPods/pull/8636)

* Resolved an issue that could cause spec repo updates to fail on CI servers.  
  [rpecka](https://github.com/rpecka)
  [#7317](https://github.com/CocoaPods/CocoaPods/issues/7317)


## 1.7.0.beta.2 (2019-03-08)

##### Enhancements

* Integrate `xcfilelist` input/output paths for script phases.  
  [Dimitris Koutsogiorgas](https://github.com/dnkoutso)
  [#8585](https://github.com/CocoaPods/CocoaPods/pull/8585)

##### Bug Fixes

* Do not warn of `.swift-version` file being deprecated if pod does not use Swift.  
  [Dimitris Koutsogiorgas](https://github.com/dnkoutso)
  [#8593](https://github.com/CocoaPods/CocoaPods/pull/8593)

* Generate sibling targets for incremental installation.  
  [Sebastian Shanus](https://github.com/sebastianv1) & [Igor Makarov](https://github.com/igor-makarov)
  [#8577](https://github.com/CocoaPods/CocoaPods/issues/8577)

* Validator should filter our app specs from subspec analysis.  
  [Dimitris Koutsogiorgas](https://github.com/dnkoutso)
  [#8592](https://github.com/CocoaPods/CocoaPods/pull/8592)

* Do not warn that `--swift-version` parameter is deprecated.  
  [Dimitris Koutsogiorgas](https://github.com/dnkoutso)
  [#8586](https://github.com/CocoaPods/CocoaPods/pull/8586)

* Include `bcsymbolmap` file output paths into script phase.  
  [Dimitris Koutsogiorgas](https://github.com/dnkoutso)
  [#8563](https://github.com/CocoaPods/CocoaPods/pull/8563)

* Copy `bcsymbolmap` files into correct destination to avoid invalid app archives  
  [florianbuerger](https://github.com/florianbuerger)
  [#8558](https://github.com/CocoaPods/CocoaPods/pull/8558)

* Fix: unset GIT_DIR and GIT_WORK_TREE for git operations  
  [tripleCC](https://github.com/tripleCC)
  [#7958](https://github.com/CocoaPods/CocoaPods/issues/7958)

* Fix crash when running `pod update` with `--sources` and `--project-directory`  
  [tripleCC](https://github.com/tripleCC)
  [#8565](https://github.com/CocoaPods/CocoaPods/issues/8565)

* Do not use spaces around variable assignment in generated embed framework script  
  [florianbuerger](https://github.com/florianbuerger)
  [#8548](https://github.com/CocoaPods/CocoaPods/pull/8548)

* Do not link specs into user targets that are only used by app specs.  
  [Samuel Giddins](https://github.com/segiddins)


## 1.7.0.beta.1 (2019-02-22)

##### Enhancements

* Copy `bcsymbolmap` files of a vendored framework.  
  [dacaiguoguogmail](https://github.com/dacaiguoguogmail)
  [#8461](https://github.com/CocoaPods/CocoaPods/issues/8461)

* Set the path of development pod groups to root directory of the Pod  
  [Eric Amorde](https://github.com/amorde)
  [#8445](https://github.com/CocoaPods/CocoaPods/pull/8445)
  [#8503](https://github.com/CocoaPods/CocoaPods/pull/8503)

* Incremental Pod Installation
  Enables only regenerating projects for pod targets that have changed since the previous installation. 
  This feature is gated by the `incremental_installation` option.  
  [Sebastian Shanus](https://github.com/sebastianv1)
  [#8319](https://github.com/CocoaPods/CocoaPods/issues/8319)

* Podfile: Add a CDNSource automatically if it's not present, just like git source.  
  Convenience for CDNSource when specified as `source 'https://cdn.jsdelivr.net/cocoa/'`.  
  If source doesn't exist, it will be created.  
  [igor-makarov](https://github.com/igor-makarov)
  [#8362](https://github.com/CocoaPods/CocoaPods/pull/8362)

* Scheme configuration support.  
  [Dimitris Koutsogiorgas](https://github.com/dnkoutso)
  [#7577](https://github.com/CocoaPods/CocoaPods/issues/7577)

* Add support for `.rb` extension for Podfiles  
  [Eric Amorde](https://github.com/amorde)
  [#8171](https://github.com/CocoaPods/CocoaPods/issues/8171)

* Add CDN repo Source to allow retrieving specs from a web URL.  
  [igor-makarov](https://github.com/igor-makarov)
  [#8268](https://github.com/CocoaPods/CocoaPods/issues/8268) (partial beta solution)

* Multi Pod Project Generation Support.  
  Support for splitting the pods project into a subproject per pod target, gated by the `generate_multiple_pod_projects` installation option.  
  [Sebastian Shanus](https://github.com/sebastianv1)
  [#8253](https://github.com/CocoaPods/CocoaPods/issues/8253)

* Don't add main for app specs.  
  [Derek Ostrander](https://github.com/dostrander)
  [#8235](https://github.com/CocoaPods/CocoaPods/pull/8235)

* Multiple Swift versions support  
  [Dimitris Koutsogiorgas](https://github.com/dnkoutso)
  [#8191](https://github.com/CocoaPods/CocoaPods/issues/8191)

* Adds app spec project integration.  
  [Derek Ostrander](https://github.com/dostrander)
  [#8158](https://github.com/CocoaPods/CocoaPods/pull/8158)

* Add documentation for the Podfile installation options  
  [Eric Amorde](https://github.com/amorde)
  [#8198](https://github.com/CocoaPods/CocoaPods/issues/8198)
  [guides.cocoapods.org #142](https://github.com/CocoaPods/guides.cocoapods.org/issues/142)

##### Bug Fixes

* Clean up old integrated framework references.  
  [Dimitris Koutsogiorgas](https://github.com/dnkouts)
  [#8296](https://github.com/CocoaPods/CocoaPods/issues/8296)

* Always update sources specified with the `:source` option when `--repo-update` is specified  
  [Eric Amorde](https://github.com/amorde)
  [#8421](https://github.com/CocoaPods/CocoaPods/issues/8421) 

* Set `showEnvVarsInLog` for script phases only when its disabled.  
  [Dimitris Koutsogiorgas](https://github.com/dnkoutso)
  [#8400](https://github.com/CocoaPods/CocoaPods/pull/8400)

* Fix error when execute pod list --update --verbose command  
  [tripleCC](https://github.com/tripleCC)
  [#8404](https://github.com/CocoaPods/CocoaPods/pull/8404)

* Remove `manifest` attribute from sandbox.  
  [Dimitris Koutsogiorgas](https://github.com/dnkoutso)
  [#8260](https://github.com/CocoaPods/CocoaPods/pull/8260)
  
* Don't have libraries build the app spec.  
  [Derek Ostrander](https://github.com/dostrander)
  [#8244](https://github.com/CocoaPods/CocoaPods/pull/8244)
  
* Fix HTTPs -> HTTPS in warning message  
  [CydeWeys](https://github.com/CydeWeys)
  [#8354](https://github.com/CocoaPods/CocoaPods/issues/8354)

* Add the `FRAMEWORK_SEARCH_PATHS` necessary to import `XCTest` when it is
  linked as a weak framework.  
  [Samuel Giddins](https://github.com/segiddins)

* Treat `USER_HEADER_SEARCH_PATHS` as a plural build setting.  
  [Samuel Giddins](https://github.com/segiddins)
  [#8451](https://github.com/CocoaPods/CocoaPods/issues/8451)

* Trying to add a spec repo with a `file://` URL on Ruby 2.6 won't fail with a
  a git unknown option error.  
  [Samuel Giddins](https://github.com/segiddins)

* Fixed test host delegate methods to not warn about unused arguments.  
  [Jacek Suliga](https://github.com/jmkk)
  [#8521](https://github.com/CocoaPods/CocoaPods/pull/8521)


## 1.6.2 (2019-05-15)

##### Enhancements

* None.  

##### Bug Fixes

* Ensure all embedded pod targets are copied over to the host target.  
  [Dimitris Koutsogiorgas](https://github.com/dnkoutso)
  [#8608](https://github.com/CocoaPods/CocoaPods/issues/8608)


## 1.6.1 (2019-02-21)

##### Enhancements

* Add `--analyze` option for the linters.  
  [Paul Beusterien](https://github.com/paulb777)
  [#8792](https://github.com/CocoaPods/CocoaPods/issues/8792)

##### Bug Fixes

* Properly link system frameworks and weak frameworks into dynamic framework targets.  
  [Dimitris Koutsogiorgas](https://github.com/dnkoutso)
  [#8493](https://github.com/CocoaPods/CocoaPods/issues/8493)


## 1.6.0 (2019-02-07)

##### Enhancements

* None.  

##### Bug Fixes

* None.  


## 1.6.0.rc.2 (2019-01-29)

##### Enhancements

* None. 

##### Bug Fixes

* Fix linking of vendored libraries and frameworks in pod targets  
  [Wes Campaigne](https://github.com/Westacular)
  [#8453](https://github.com/CocoaPods/CocoaPods/issues/8453)


## 1.6.0.rc.1 (2019-01-25)

##### Enhancements

* Generate Info.plist files for static frameworks  
  [Paul Beusterien](https://github.com/paulb777)
  [#8287](https://github.com/CocoaPods/CocoaPods/issues/8287)

##### Bug Fixes

* Do not force 64-bit architectures on Xcode 10  
  [Eric Amorde](https://github.com/amorde)
  [#8242](https://github.com/CocoaPods/CocoaPods/issues/8242)

* Fix running test specs that support iOS 8.  
  [Jeff Kelley](https://github.com/SlaunchaMan)
  [#8286](https://github.com/CocoaPods/CocoaPods/pull/8286)

* Remove linker flags that linked dynamic libraries & frameworks from the build
  settings for pod targets.  
  [Samuel Giddins](https://github.com/segiddins)
  [#8314](https://github.com/CocoaPods/CocoaPods/pull/8314)

## 1.6.0.beta.2 (2018-10-17)

##### Enhancements

* Remove contraction from docs to fix rendering on the website.  
  [stevemoser](https://github.com/stevemoser)
  [#8131](https://github.com/CocoaPods/CocoaPods/pull/8131)

* Provide an installation option to preserve folder structure  
  [dacaiguoguogmail](https://github.com/dacaiguoguogmail)
  [#8097](https://github.com/CocoaPods/CocoaPods/pull/8097)

* Nests test specs host apps inside that Pod's directory for cleaner project 
  navigators.  
  [Derek Ostrander](https://github.com/dostrander)
   
* mark_ruby_file_ref add indent width and tab width config  
  [dacaiguoguogmail](https://github.com/dacaiguoguogmail)

* Print an error that will show up in Xcode's issue navigator upon unexpected
  failures in the copy resources and embed frameworks script phases.  
  [Samuel Giddins](https://github.com/segiddins)
  
* Validate that all generated `PBXNativeTarget`s contain source files to build,
  so specs (including test specs) with no source files won't fail at runtime
  due to the lack of a generated executable.  
  [Samuel Giddins](https://github.com/segiddins)

* Print better promote message when unable to find a specification.  
  [Xinyu Zhao](https://github.com/X140Yu)
  [#8064](https://github.com/CocoaPods/CocoaPods/issues/8064)

* Silence warnings in headers for Pods with `inhibit_warnings => true`  
  [Guillaume Algis](https://github.com/guillaumealgis)
  [#6401](https://github.com/CocoaPods/CocoaPods/pull/6401)

* When resolving a locked dependency, source the spec from the locked
  specs repository.  
  [Samuel Giddins](https://github.com/segiddins)

* Slightly improve resolution speed for Podfiles that contain multiple targets
  with the same dependencies.  
  [Samuel Giddins](https://github.com/segiddins)
  
##### Bug Fixes

* Don't generate unencrypted source warnings for localhost.  
  [Paul Beusterien](https://github.com/paulb777)
  [#8156](https://github.com/CocoaPods/CocoaPods/issues/8156)

* Fix linting when armv7 is included but i386 isn't.  
  [Paul Beusterien](https://github.com/paulb777)
  [#8129](https://github.com/CocoaPods/CocoaPods/issues/8129)

* Provide an installation option to disable usage of input/output paths.  
  [Dimitris Koutsogiorgas](https://github.com/dnkoutso)
  [#8073](https://github.com/CocoaPods/CocoaPods/issues/8073)

* Scope prefix header setting to each test spec.  
  [Dimitris Koutsogiorgas](https://github.com/dnkoutso)
  [#8046](https://github.com/CocoaPods/CocoaPods/pull/8046)

* Don't add incomplete subspec subset targets for extensions.  
  [Paul Beusterien](https://github.com/paulb777)
  [#7850](https://github.com/CocoaPods/CocoaPods/issues/7850)

* Clear out `MACH_O_TYPE` for unit test bundles that use static frameworks.  
  [Dimitris Koutsogiorgas](https://github.com/dnkoutso)
  [#8031](https://github.com/CocoaPods/CocoaPods/issues/8031)

* Fix `weak_frameworks` missing regression.  
  [Dimitris Koutsogiorgas](https://github.com/dnkoutso)
  [#7872](https://github.com/CocoaPods/CocoaPods/issues/7872)

* Fix line spacing for Swift error message.  
  [Dimitris Koutsogiorgas](https://github.com/dnkoutso)
  [#8024](https://github.com/CocoaPods/CocoaPods/pull/8024)

* Improve validation for test_specs on specific platforms  
  [icecrystal23](https://github.com/icecrystal23)
  [#7009](https://github.com/CocoaPods/CocoaPods/issues/7009)

* Fix running `pod outdated` with externally-sourced pods.  
  [Samuel Giddins](https://github.com/segiddins)
  [#8025](https://github.com/CocoaPods/CocoaPods/issues/8025)

* Remove codesign suppression  
  [Jaehong Kang](https://github.com/sinoru)
  [#7606](https://github.com/CocoaPods/CocoaPods/issues/7606)


## 1.6.0.beta.1 (2018-08-16)

##### Enhancements

* Every test spec will have its own xctest bundle.  
  [Dimitris Koutsogiorgas](https://github.com/dnkoutso)
  [Jenn Kaplan](https://github.com/jkap)
  [#7908](https://github.com/CocoaPods/CocoaPods/pull/7908)

* Generate a separate app host per pod.  
  [Samuel Giddins](https://github.com/segiddins)
  [Dimitris Koutsogiorgas](https://github.com/dnkoutso)
  [#8005](https://github.com/CocoaPods/CocoaPods/pull/8005)

* Add default launch screen storyboard to test app hosts.  
  [Dimitris Koutsogiorgas](https://github.com/dnkoutso)
  [#7971](https://github.com/CocoaPods/CocoaPods/pull/7971)

* Always display downloader error message.  
  [Dimitris Koutsogiorgas](https://github.com/dnkoutso)
  [#7625](https://github.com/CocoaPods/CocoaPods/issues/7625)

* Warn instead of error when linting if `public_header_files` or
  `private_header_files` do not match any files.  
  [Eric Amorde](https://github.com/amorde)
  [#7427](https://github.com/CocoaPods/CocoaPods/issues/7427)

* Add `--platforms` parameter to `pod spec lint` and `pod lib lint` to specify
  which platforms to lint.  
  [Eric Amorde](https://github.com/amorde)
  [#7783](https://github.com/CocoaPods/CocoaPods/issues/7783)

* Warn if the `git://` protocol is used as the source of a pod.  
  [Dimitris Koutsogiorgas](https://github.com/dnkoutso)
  [#7705](https://github.com/CocoaPods/CocoaPods/issues/7705)

* Remove all xcode project state from target objects,
  improving project generation performance.  
  [Dimitris Koutsogiorgas](https://github.com/dnkoutso)
  [#7610](https://github.com/CocoaPods/CocoaPods/pull/7610)

* Improve performance of Pods project generation by skipping native targets
  for which dependent targets have already been added.
  [Jacek Suliga](https://github.com/jmkk)

* Refactor build settings generation to perform much better on large projects.  
  [Samuel Giddins](https://github.com/segiddins)

* Make sure the temporary directory used to download a pod is removed,
  even if an error is raised.  
  [augustorsouza](https://github.com/augustorsouza)

* Avoid unlocking sources on every `pod install` when there are no
  plugin post-install hooks for performance reasons.  
  [Samuel Giddins](https://github.com/segiddins)

* Change shell script relative paths to use `${PODS_ROOT}` instead of 
  `${SRCROOT}/Pods`.  
  [Whirlwind](https://github.com/Whirlwind)
  [#7878](https://github.com/CocoaPods/CocoaPods/pull/7878)

* Set the path of the Pods group in the user project.  
  [Whirlwind](https://github.com/Whirlwind)
  [#7886](https://github.com/CocoaPods/CocoaPods/pull/7886)
  [#6194](https://github.com/CocoaPods/CocoaPods/issues/6194)

* Add a `--deployment` flag to `pod install` that errors if there are any
  changes to the Podfile or Lockfile.  
  [Samuel Giddins](https://github.com/segiddins)
  
* Add `--use-modular-headers` flag to the `pod spec lint`, `pod lib lint`,
  and `pod repo push` commands.  
  [Eric Amorde](https://github.com/amorde)
  [#7683](https://github.com/CocoaPods/CocoaPods/issues/7683)

##### Bug Fixes

* Scope embedded pods to their host targets by their configuration.  
  [Dimitris Koutsogiorgas](https://github.com/dnkoutso)
  [#8011](https://github.com/CocoaPods/CocoaPods/issues/8011)

* Set the `SWIFT_VERSION` on resource bundle targets that contain compiled
  sources and use Swift.  
  [Dimitris Koutsogiorgas](https://github.com/dnkoutso)
  [#7950](https://github.com/CocoaPods/CocoaPods/issues/7950)

* Do not ignore `--no-overwrite` parameter if a commit message is specified.  
  [Dimitris Koutsogiorgas](https://github.com/dnkoutso)
  [#7926](https://github.com/CocoaPods/CocoaPods/issues/7926)
  
* Generate `-ObjC` in `OTHER_LDFLAGS` for apps with static frameworks.  
  [Paul Beusterien](https://github.com/paulb777)
  [#7946](https://github.com/CocoaPods/CocoaPods/pull/7946)

* Do not display that a source was changed if it uses different casing.  
  [Dimitris Koutsogiorgas](https://github.com/dnkoutso)
  [#7883](https://github.com/CocoaPods/CocoaPods/pull/7883)
  
* Set `CURRENT_PROJECT_VERSION` for generated app host targets.  
  [Dimitris Koutsogiorgas](https://github.com/dnkoutso)
  [#7825](https://github.com/CocoaPods/CocoaPods/pull/7825)

* Properly follow symlinks within macOS universal frameworks.  
  [Dimitris Koutsogiorgas](https://github.com/dnkoutso)
  [#7587](https://github.com/CocoaPods/CocoaPods/issues/7587)
  
* Validator adds a Swift file if any of the pod targets use Swift.  
  [Dimitris Koutsogiorgas](https://github.com/dnkoutso)
  [#7738](https://github.com/CocoaPods/CocoaPods/issues/7738)

* Fix `INFOPLIST_FILE` being overridden when set in a podspec's `pod_target_xcconfig`.  
  [Eric Amorde](https://github.com/amorde)
  [#7530](https://github.com/CocoaPods/CocoaPods/issues/7530)

* Raise an error if user target `SWIFT_VERSION` is missing.  
  [Dimitris Koutsogiorgas](https://github.com/dnkoutso)
  [#7770](https://github.com/CocoaPods/CocoaPods/issues/7770)

* Fix the umbrella header import path when `header_dir` is specified in the
  podspec and building a static library with modular headers enabled.  
  [chuganzy](https://github.com/chuganzy)
  [#7724](https://github.com/CocoaPods/CocoaPods/pull/7724)

* Do not symlink headers that belong to test specs.  
  [Dimitris Koutsogiorgas](https://github.com/dnkoutso)
  [#7762](https://github.com/CocoaPods/CocoaPods/pull/7762)

* Do not build pod target if it only contains script phases.  
  [Dimitris Koutsogiorgas](https://github.com/dnkoutso)
  [#7746](https://github.com/CocoaPods/CocoaPods/issues/7746)

* Do not try to integrate uncreated test native targets.  
  [Dimitris Koutsogiorgas](https://github.com/dnkoutso)
  [#7394](https://github.com/CocoaPods/CocoaPods/issues/7394)

* Attempt to parse `SWIFT_VERSION` from xcconfig during target inspection.  
  [Dimitris Koutsogiorgas](https://github.com/dnkoutso)
  [#7731](https://github.com/CocoaPods/CocoaPods/issues/7731)

* Do not crash when creating build settings for a missing user build configuration.  
  [Dimitris Koutsogiorgas](https://github.com/dnkoutso)
  [#7698](https://github.com/CocoaPods/CocoaPods/pull/7698)

* Do not overwrite App host info plist when using multiple test specs.  
  [Dimitris Koutsogiorgas](https://github.com/dnkoutso)
  [#7695](https://github.com/CocoaPods/CocoaPods/pull/7695)

* Do not include test dependencies' input and output paths.  
  [Dimitris Koutsogiorgas](https://github.com/dnkoutso)
  [#7688](https://github.com/CocoaPods/CocoaPods/pull/7688)

* Skip test file accessors for `uses_swift?` and `should_build?` methods.  
  [Dimitris Koutsogiorgas](https://github.com/dnkoutso)
  [#7671](https://github.com/CocoaPods/CocoaPods/pull/7671)

* When integrating a vendored framework while building pods as static
  libraries, public headers will be found via `FRAMEWORK_SEARCH_PATHS`
  instead of via the sandbox headers store.  
  [Samuel Giddins](https://github.com/segiddins)

* Improve performance of grouping pods by configuration.  
  [Samuel Giddins](https://github.com/segiddins)

* Stop linking frameworks to static libraries to avoid warnings with the new build system.  
  [Samuel Giddins](https://github.com/segiddins)
  [#7570](https://github.com/CocoaPods/CocoaPods/pull/7570)

* Allow `EXPANDED_CODE_SIGN_IDENTITY` to be unset.  
  [Keith Smiley](https://github.com/keith)
  [#7708](https://github.com/CocoaPods/CocoaPods/issues/7708)

* Running `pod install` with static library modules no longer causes pods to
  be recompiled.  
  [Samuel Giddins](https://github.com/segiddins)

* A pod built as a static library linked into multiple targets will only build
  as a module when all of the targets it is linked into have opted into it.  
  [Samuel Giddins](https://github.com/segiddins)

* Use `CP_HOME_DIR` as the base for all default directories.  
  [mcfedr](https://github.com/mcfedr)
  [#7917](https://github.com/CocoaPods/CocoaPods/pull/7917)
  
* Exclude 32-bit architectures from Pod targets when the deployment target is
  iOS 11.0 or higher.  
  [Eric Amorde](https://github.com/amorde)
  [#7148](https://github.com/CocoaPods/CocoaPods/issues/7148)

* Fail gracefully when the analyzer has dependencies to fetch, but has been
  told not to fetch them.  
  [Samuel Giddins](https://github.com/segiddins)

* Don't generate framework or resource scripts if they will not be used.  
  [Eric Amorde](https://github.com/amorde)

* Fix a crash when loading the `macho` gem in certain environments.  
  [Eric Amorde](https://github.com/amorde)
  [#7867](https://github.com/CocoaPods/CocoaPods/issues/7867)


## 1.5.3 (2018-05-25)

##### Enhancements

* None.  

##### Bug Fixes

* Fix compatibility with RubyGems 2.7.7.  
  [Samuel Giddins](https://github.com/segiddins)
  [#7765](https://github.com/CocoaPods/CocoaPods/issues/7765)
  [#7766](https://github.com/CocoaPods/CocoaPods/issues/7766)
  [#7763](https://github.com/CocoaPods/CocoaPods/issues/7763)


## 1.5.2 (2018-05-09)

##### Enhancements

* None.  

##### Bug Fixes

* None.  


## 1.5.1 (2018-05-07)

##### Enhancements

* Improve performance of the dependency resolver by removing duplicates for dependency nodes.
  [Jacek Suliga](https://github.com/jmkk)

##### Bug Fixes

* Do not include test dependencies input and output paths.  
  [Dimitris Koutsogiorgas](https://github.com/dnkoutso)
  [#7688](https://github.com/CocoaPods/CocoaPods/pull/7688)

* Remove [system] declaration attribute from generated module maps.  
  [Dimitris Koutsogiorgas](https://github.com/dnkoutso)
  [#7589](https://github.com/CocoaPods/CocoaPods/issues/7589)

* Properly namespace Info.plist names during target installation.  
  [Dimitris Koutsogiorgas](https://github.com/dnkoutso)
  [#7611](https://github.com/CocoaPods/CocoaPods/pull/7611)

* Always generate FRAMEWORK_SEARCH_PATHS for vendored_frameworks.  
  [Paul Beusterien](https://github.com/paulb777)
  [#7591](https://github.com/CocoaPods/CocoaPods/issues/7591)

* Fix modular header access to header_dir's.  
  [Paul Beusterien](https://github.com/paulb777)
  [#7597](https://github.com/CocoaPods/CocoaPods/issues/7597)

* Fix static framework dependent target double linking without `use_frameworks`.  
  [Paul Beusterien](https://github.com/paulb777)
  [#7592](https://github.com/CocoaPods/CocoaPods/issues/7592)

* Make modular header private header access consistent with frameworks and static libraries.  
  [Paul Beusterien](https://github.com/paulb777)
  [#7596](https://github.com/CocoaPods/CocoaPods/issues/7596)

* Inhibit warnings for all dependencies during validation except for the one being validated.  
  [Dimitris Koutsogiorgas](https://github.com/dnkoutso)
  [#7434](https://github.com/CocoaPods/CocoaPods/issues/7434)

* Prevent duplicated targets from being stripped out from the framework search paths.  
  [Liquidsoul](https://github.com/liquidsoul)
  [#7644](https://github.com/CocoaPods/CocoaPods/pull/7644)

* Fix `assetcatalog_generated_info.plist` path in copy resources phase.  
  [Maxime Le Moine](https://github.com/MaximeLM)
  [#7590](https://github.com/CocoaPods/CocoaPods/issues/7590)

## 1.5.0 (2018-04-04)

##### Enhancements

* None.  

##### Bug Fixes

* Escape double quotes for module map contents  
  [Dimitris Koutsogiorgas](https://github.com/dnkoutso)
  [#7549](https://github.com/CocoaPods/CocoaPods/pull/7549)

* Fix building Swift static library test specs.  
  [Samuel Giddins](https://github.com/segiddins)

* Swift static libraries can be used in targets whose search paths are inherited.  
  [Samuel Giddins](https://github.com/segiddins)

## 1.5.0.beta.1 (2018-03-23)

##### Enhancements

* Add `--exclude-pods` option to `pod update` to allow excluding specific pods from update  
  [Oleksandr Kruk](https://github.com/0mega)
  [#7334](https://github.com/CocoaPods/CocoaPods/issues/7334)

* Add support for mixed Objective-C and Swift static frameworks  
  [Paul Beusterien](https://github.com/paulb777)
  [#7213](https://github.com/CocoaPods/CocoaPods/issues/7213)

* Improve `pod install` performance for pods with exact file paths rather than glob patterns  
  [Muhammed Yavuz Nuzumlalı](https://github.com/manuyavuz)
  [#7473](https://github.com/CocoaPods/CocoaPods/pull/7473)

* Display a message when a pods source has changed during installation  
  [Dimitris Koutsogiorgas](https://github.com/dnkoutso)
  [#7464](https://github.com/CocoaPods/CocoaPods/pull/7464)

* Add support for modular header search paths, include "legacy" support.  
  [Dimitris Koutsogiorgas](https://github.com/dnkoutso)
  [#7412](https://github.com/CocoaPods/CocoaPods/pull/7412)

* Set direct and transitive dependency header search paths for pod targets  
  [Dimitris Koutsogiorgas](https://github.com/dnkoutso)
  [#7116](https://github.com/CocoaPods/CocoaPods/pull/7116)

* Log target names missing host for libraries  
  [Keith Smiley](https://github.com/keith)
  [#7346](https://github.com/CocoaPods/CocoaPods/pull/7346)

* Add a `--no-overwrite` flag to `pod repo push` to disable overwriting
  existing specs that have already been pushed.  
  [Samuel Giddins](https://github.com/segiddins)

* Store which specs repo a pod comes from in the lockfile.  
  [Samuel Giddins](https://github.com/segiddins)

* Add `set -u` to the copy frameworks and copy resources scripts.  
  [Keith Smiley](https://github.com/keith)
  [#7180](https://github.com/CocoaPods/CocoaPods/pull/7180)

* Allow integrating into static library targets without attempting to copy 
  resources or embed frameworks unless `UNLOCALIZED_RESOURCES_FOLDER_PATH` 
  or `FRAMEWORKS_FOLDER_PATH` is set.  
  [Samuel Giddins](https://github.com/segiddins)

* Change color scheme of `pod outdated` from red-yellow-green to red-blue-green to be more colorblind friendly  
  [iv-mexx](https://github.com/iv-mexx)  
  [#7372](https://github.com/CocoaPods/CocoaPods/issues/7372)  

* Add support for integrating swift pods as static libraries.  
  [Danielle Tomlinson](https://github.com/dantoml)
  [Samuel Giddins](https://github.com/segiddins)
  [#6899](https://github.com/CocoaPods/CocoaPods/issues/6899)

* Document format of POD_NAMES in pod update  
  [mrh-is](https://github.com/mrh-is)

* Update validator to stream output as xcodebuild runs  
  [abbeycode](https://github.com/abbeycode)
  [#7040](https://github.com/CocoaPods/CocoaPods/issues/7040)
  
##### Bug Fixes

* Create a generic Info.plist file for test targets  
  Use xcode default `PRODUCT_MODULE_NAME` for generated test targets  
  [Paul Zabelin](https://github.com/paulz)
  [#7506](https://github.com/CocoaPods/CocoaPods/issues/7506)
  
* Prevent `xcassets` compilation from stomping over the apps `xcassets`  
  [Dimitris Koutsogiorgas](https://github.com/dnkoutso)
  [#7003](https://github.com/CocoaPods/CocoaPods/issues/7003)

* Fix script phase output path for `.xcasset` resources  
  [Dimitris Koutsogiorgas](https://github.com/dnkoutso)
  [#7511](https://github.com/CocoaPods/CocoaPods/issues/7511)

* Fix `PRODUCT_MODULE_NAME` for generated test targets  
  [Dimitris Koutsogiorgas](https://github.com/dnkoutso)
  [#7507](https://github.com/CocoaPods/CocoaPods/issues/7507)

* Ensure `SWIFT_VERSION` is set for test only pod targets during validation  
  [Dimitris Koutsogiorgas](https://github.com/dnkoutso)
  [#7498](https://github.com/CocoaPods/CocoaPods/issues/7498)

* Fix iOS test native target signing settings  
  [Dimitris Koutsogiorgas](https://github.com/dnkoutso)
  [#7504](https://github.com/CocoaPods/CocoaPods/pull/7504)

* Clear input/output paths if they exceed an arbitrary limit  
  [Dimitris Koutsogiorgas](https://github.com/dnkoutso)
  [#7362](https://github.com/CocoaPods/CocoaPods/issues/7362)

* Warn instead of throwing an exception when a development pod specifies an invalid license file path  
  [Eric Amorde](https://github.com/amorde)
  [#7377](https://github.com/CocoaPods/CocoaPods/issues/7377)

* Better static frameworks transitive dependency error checking  
  [Paul Beusterien](https://github.com/paulb777)
  [#7352](https://github.com/CocoaPods/CocoaPods/issues/7352)

* Always update input/output paths even if they are empty  
  [Dimitris Koutsogiorgas](https://github.com/dnkoutso)
  [#7368](https://github.com/CocoaPods/CocoaPods/pull/7368)

* Unique all available pre-release versions when displaying  
  [Samuel Giddins](https://github.com/segiddins)
  [#7353](https://github.com/CocoaPods/CocoaPods/pull/7353)

* Do not attempt compilation for pods with no sources and skipping import validation  
  [Dimitris Koutsogiorgas](https://github.com/dnkoutso)
  [#7336](https://github.com/CocoaPods/CocoaPods/issues/7336)

* Avoid adding copy resources and frameworks script phases when those phases
  would not copy anything.  
  [Keith Smiley](https://github.com/keith)
  [Samuel Giddins](https://github.com/segiddins)

* Speed up `pod install` times by up to 50% for very large project.  
  [Samuel Giddins](https://github.com/segiddins)

* Avoid dependency resolution conflicts when a pod depends upon a local pod.  
  [Samuel Giddins](https://github.com/segiddins)

* Fix legacy header search paths that broke due to #7116 and #7412.  
  [Dimitris Koutsogiorgas](https://github.com/dnkoutso)
  [#7445](https://github.com/CocoaPods/CocoaPods/pull/7445)

* Stop adding header search paths that do not contain any headers.  
  [Samuel Giddins](https://github.com/segiddins)

* Do not warn when http source uses `file:///` URI scheme  
  [Dimitris Koutsogiorgas](https://github.com/dnkoutso)
  [#7460](https://github.com/CocoaPods/CocoaPods/issues/7460)

* Remove bogus `PROVISIONING_PROFILE_SPECIFIER` value from Pods project.  
  [Ruenzuo](https://github.com/Ruenzuo)
  [#6964](https://github.com/CocoaPods/CocoaPods/issues/6964)

* Fix returning absolute paths from glob, fixes issue with static framework and public headers.  
  [Morgan McKenzie](https://github.com/rmtmckenzie)
  [#7463](https://github.com/CocoaPods/CocoaPods/issues/7463)

* Improve messages when integrating Swift pods as static libraries.  
  [Marcelo Fabri](https://github.com/marcelofabri)
  [#7495](https://github.com/CocoaPods/CocoaPods/issues/7495)

## 1.4.0 (2018-01-18)

##### Enhancements

* Show warning when Pod source uses unencrypted HTTP  
  [KrauseFx](https://github.com/KrauseFx)
  [#7293](https://github.com/CocoaPods/CocoaPods/issues/7293)

##### Bug Fixes

* Do not include test spec resources and framework paths of dependent targets into test scripts  
  [Dimitris Koutsogiorgas](https://github.com/dnkoutso)
  [#7318](https://github.com/CocoaPods/CocoaPods/pull/7318)

* Restore `development_pod_targets` public method in installer  
  [Dimitris Koutsogiorgas](https://github.com/dnkoutso)
  [#7292](https://github.com/CocoaPods/CocoaPods/pull/7292)

* Fix resolution when multiple sources provide the same pods, and there are 
  (potential) dependencies between the sources.  
  [Samuel Giddins](https://github.com/segiddins)
  [#7031](https://github.com/CocoaPods/CocoaPods/issues/7031)

* Ensure that externally-sourced (e.g. local & git) pods are allowed to resolve
  to prerelease versions.  
  [segiddins](https://github.com/segiddins)

## 1.4.0.rc.1 (2017-12-16)

##### Enhancements

* Integrate `swift_version` DSL support into pod targets  
  [Dimitris Koutsogiorgas](https://github.com/dnkoutso)
  [#7134](https://github.com/CocoaPods/CocoaPods/issues/7134)

* Add color indication to output of `pod outdated`  
  [iv-mexx](https://github.com/iv-mexx)
  [#7204](https://github.com/CocoaPods/CocoaPods/pull/7204)

* Set syntax of podspecs from development pods to Ruby when appropriate  
  [Eric Amorde](https://github.com/amorde)
  [#7278](https://github.com/CocoaPods/CocoaPods/pull/7278)

* Add support for editing the podspec, license, README, license, and docs of local development pods  
  [Eric Amorde](https://github.com/amorde)
  [#7093](https://github.com/CocoaPods/CocoaPods/pull/7093)

* Show warning when SDK provider tries to push a version with an unencrypted HTTP source  
  [KrauseFx](https://github.com/KrauseFx)
  [#7250](https://github.com/CocoaPods/CocoaPods/pull/7250)

##### Bug Fixes

* Deduplicate output path file names for resources and frameworks  
  [Eric Amorde](https://github.com/amorde)
  [#7259](https://github.com/CocoaPods/CocoaPods/issues/7259)

* Allow installation of a pod with its own Swift version on multiple targets  
  [Dimitris Koutsogiorgas](https://github.com/dnkoutso)
  [#7261](https://github.com/CocoaPods/CocoaPods/pull/7261)

* Quote framework names in OTHER_LDFLAGS  
  [Tyler Stromberg](https://github.com/AquaGeek)
  [#7185](https://github.com/CocoaPods/CocoaPods/issues/7185)

* Fix static framework archive regression from #7187  
  [Paul Beusterien](https://github.com/paulb777)
  [#7225](https://github.com/CocoaPods/CocoaPods/issues/7225)

* Install resource bundles and embed frameworks for every test target's configuration  
  [Nickolay Tarbayev](https://github.com/tarbayev)
  [#7012](https://github.com/CocoaPods/CocoaPods/issues/7012)

* Set `SWIFT_VERSION` to test native targets during validation  
  [Dimitris Koutsogiorgas](https://github.com/dnkoutso)
  [#7216](https://github.com/CocoaPods/CocoaPods/pull/7216)

* Add copied resources' paths to "Copy Pods Resources" output file list  
  [igor-makarov](https://github.com/igor-makarov)
  [#6936](https://github.com/CocoaPods/CocoaPods/issues/6936)

* Do not link system frameworks of test specs to library targets  
  [Dimitris Koutsogiorgas](https://github.com/dnkoutso)
  [#7205](https://github.com/CocoaPods/CocoaPods/pull/7205)

* Be more lenient when stripping frameworks and dSYMs for non fat binaries  
  [Dimitris Koutsogiorgas](https://github.com/dnkoutso)
  [#7196](https://github.com/CocoaPods/CocoaPods/issues/7196)
  [#5854](https://github.com/CocoaPods/CocoaPods/issues/5854)

* Do not display script phases warnings multiple times per platform  
  [Dimitris Koutsogiorgas](https://github.com/dnkoutso)
  [#7193](https://github.com/CocoaPods/CocoaPods/pull/7193)

* Fix unnecessary whole project recompilation with static frameworks  
  [Vladimir Gorbenko](https://github.com/volodg)
  [#7187](https://github.com/CocoaPods/CocoaPods/issues/7187)

* Prevent passing empty string to git when running `pod repo update --silent`  
  [Jon Sorrells](https://github.com/jonsorrells)
  [#7176](https://github.com/CocoaPods/CocoaPods/issues/7176)

* Do not propagate test spec frameworks and libraries into pod target xcconfig  
  [Dimitris Koutsogiorgas](https://github.com/dnkoutso)
  [#7172](https://github.com/CocoaPods/CocoaPods/issues/7172)

* Set language to Swift for test native targets if any dependencies use Swift  
  [Dimitris Koutsogiorgas](https://github.com/dnkoutso)
  [#7170](https://github.com/CocoaPods/CocoaPods/issues/7170)
  
* Prevent multiple script phases from stripping vendored dSYM  
  [Dimitris Koutsogiorgas](https://github.com/dnkoutso)
  [#7166](https://github.com/CocoaPods/CocoaPods/pull/7166)

* Static library headers should all be `Project` in Xcode header build phase  
  [Paul Beusterien](https://github.com/paulb777)
  [#4496](https://github.com/CocoaPods/CocoaPods/issues/4496)

* Fix archiving apps with static frameworks  
  [Paul Beusterien](https://github.com/paulb777)
  [#7158](https://github.com/CocoaPods/CocoaPods/issues/7158)

## 1.4.0.beta.2 (2017-10-24)

##### Enhancements

* Integrate execution position for shell script phases  
  [Dimitris Koutsogiorgas](https://github.com/dnkoutso)
  [#7101](https://github.com/CocoaPods/CocoaPods/pull/7101)

* Add support to integrate script phases from podspecs  
  [Dimitris Koutsogiorgas](https://github.com/dnkoutso)
  [#7092](https://github.com/CocoaPods/CocoaPods/pull/7092)

* Add support for preventing pch file generation with the skip_pch podspec attribute  
  [Paul Beusterien](https://github.com/paulb777)
  [#7044](https://github.com/CocoaPods/CocoaPods/pull/7044)

* Add app host support for test specs  
  [Dimitris Koutsogiorgas](https://github.com/dnkoutso)
  [#6953](https://github.com/CocoaPods/CocoaPods/issues/6953)

* Add support for resources in source static library frameworks  
  [Paul Beusterien](https://github.com/paulb777)
  [#7100](https://github.com/CocoaPods/CocoaPods/pull/7100)

##### Bug Fixes

* Copy .swiftmodule into static_frameworks to enable access to Swift static frameworks  
  [Paul Beusterien](https://github.com/paulb777)
  [#7140](https://github.com/CocoaPods/CocoaPods/issues/7140)

* Fix docs for prefix header paths  
  [Dimitris Koutsogiorgas](https://github.com/dnkoutso)
  [#7149](https://github.com/CocoaPods/CocoaPods/pull/7149)

* Fix integration `prefix_header_file` with test specs  
  [Dimitris Koutsogiorgas](https://github.com/dnkoutso)
  [#7147](https://github.com/CocoaPods/CocoaPods/pull/7147)

* Set the default Swift version to 3.2 during validation  
  [Victor Hugo Barros](https://github.com/heyzooi)
  [Dimitris Koutsogiorgas](https://github.com/dnkoutso)
  [#7136](https://github.com/CocoaPods/CocoaPods/pull/7136)

* Better warning message for which Swift version was used during validation  
  [Dimitris Koutsogiorgas](https://github.com/dnkoutso)
  [#7121](https://github.com/CocoaPods/CocoaPods/issues/7121)

* Fix static_framework Swift pod dependencies and implement pod access to dependent vendored_framework modules  
  [Paul Beusterien](https://github.com/paulb777)
  [#7117](https://github.com/CocoaPods/CocoaPods/issues/7117)

* Strip vendored dSYMs during embed script phase  
  [Dimitris Koutsogiorgas](https://github.com/dnkoutso)
  [#7111](https://github.com/CocoaPods/CocoaPods/issues/7111)

* Warn when a pod that was added or changed includes script phases  
  [Dimitris Koutsogiorgas](https://github.com/dnkoutso)
  [#7110](https://github.com/CocoaPods/CocoaPods/pull/7110)

* Build pod targets with script phases and integrate them properly  
  [Dimitris Koutsogiorgas](https://github.com/dnkoutso)
  [#7104](https://github.com/CocoaPods/CocoaPods/pull/7104)

* Do not set a `CODE_SIGN_IDENTITY` for macOS app hosts or xctest bundles  
  [Dimitris Koutsogiorgas](https://github.com/dnkoutso)
  [#7103](https://github.com/CocoaPods/CocoaPods/pull/7103)

* Fix framework and resources paths caching  
  [Dimitris Koutsogiorgas](https://github.com/dnkoutso)
  [#7068](https://github.com/CocoaPods/CocoaPods/pull/7068)

* Build subspecs in static frameworks without error  
  [Paul Beusterien](https://github.com/paulb777)
  [#7058](https://github.com/CocoaPods/CocoaPods/pull/7058)

* Ensure `SYMROOT` is properly set for all user configurations  
  [Dimitris Koutsogiorgas](https://github.com/dnkoutso)
  [#7081](https://github.com/CocoaPods/CocoaPods/issues/7081)

## 1.4.0.beta.1 (2017-09-24)

##### Enhancements

* Do not force include the master spec repo if plugins provide sources  
  [Eric Amorde](https://github.com/amorde)
  [#7033](https://github.com/CocoaPods/CocoaPods/pull/7033)

* Add custom shell script integration from Podfile  
  [Dimitris Koutsogiorgas](https://github.com/dnkoutso)
  [#6820](https://github.com/CocoaPods/CocoaPods/pull/6820)

* Show full requirement trees when a version conflict is encountered during 
  dependency resolution.  
  [Samuel Giddins](https://github.com/segiddins)

* Add support for source static library frameworks  
  [Paul Beusterien](https://github.com/paulb777)
  [#6811](https://github.com/CocoaPods/CocoaPods/pull/6811)

* Add Private Header support to static frameworks  
  [Paul Beusterien](https://github.com/paulb777)
  [#6969](https://github.com/CocoaPods/CocoaPods/pull/6969)

* For source static frameworks, include frameworks from dependent targets and libraries in OTHER_LDFLAGS  
  [Paul Beusterien](https://github.com/paulb777)
  [#6988](https://github.com/CocoaPods/CocoaPods/pull/6988)

##### Bug Fixes

* Deduplicate test specs correctly from pod variants and targets  
  [Dimitris Koutsogiorgas](https://github.com/dnkoutso)
  [#7036](https://github.com/CocoaPods/CocoaPods/pull/7036)

* Do not merge `pod_target_xcconfig` from test specs into non test xcconfigs  
  [Dimitris Koutsogiorgas](https://github.com/dnkoutso)
  [#7037](https://github.com/CocoaPods/CocoaPods/pull/7037)

* Wrap `$PODS_CONFIGURATION_BUILD_DIR` and `$PODS_BUILD_DIR` with curlies  
  [Dimitris Koutsogiorgas](https://github.com/dnkoutso)
  [#7048](https://github.com/CocoaPods/CocoaPods/pull/7048)

* Fix common paths sometimes calculating incorrectly  
  [amorde](https://github.com/amorde)
  [#7028](https://github.com/CocoaPods/CocoaPods/pull/7028)

* Do not code sign OSX targets for testing bundles  
  [Justin Martin](https://github.com/justinseanmartin)
  [#7027](https://github.com/CocoaPods/CocoaPods/pull/7027)

* Ensure a unique ID is generated for each resource bundle  
  [Justin Martin](https://github.com/justinseanmartin)
  [#7015](https://github.com/CocoaPods/CocoaPods/pull/7015)

* Do not include settings from file accessors of test specs into aggregate xcconfigs  
  [Dimitris Koutsogiorgas](https://github.com/dnkoutso)
  [#7019](https://github.com/CocoaPods/CocoaPods/pull/7019)

* Use the resolver to identify which pod targets are test only  
  [Dimitris Koutsogiorgas](https://github.com/dnkoutso)
  [Justin Martin](https://github.com/justinseanmartin)
  [#7014](https://github.com/CocoaPods/CocoaPods/pull/7014)

* Perform code signing on xctest bundles in the Pods project generated by a test spec  
  [Justin Martin](https://github.com/justinseanmartin)
  [#7013](https://github.com/CocoaPods/CocoaPods/pull/7013)

* Exclude test resource and framework paths from aggregate targets  
  [Dimitris Koutsogiorgas](https://github.com/dnkoutso)
  [#7000](https://github.com/CocoaPods/CocoaPods/pull/7000)

* Wrap platform warning message with quotes  
  [Dimitris Koutsogiorgas](https://github.com/dnkoutso)
  [#6968](https://github.com/CocoaPods/CocoaPods/pull/6968)

* Wire dependencies for pod targets not part of any aggregate target  
  [Dimitris Koutsogiorgas](https://github.com/dnkoutso)
  [#6948](https://github.com/CocoaPods/CocoaPods/pull/6948)

* Fix validation warnings when using --swift-version  
  [Danielle Tomlinson](https://github.com/dantoml)
  [#6971](https://github.com/CocoaPods/CocoaPods/pull/6971)

* Fix xcconfig boolean merging when substrings include yes or no  
  [Paul Beusterien](https://github.com/paulb777)
  [#6997](https://github.com/CocoaPods/CocoaPods/pull/6997)

* Filter out subset dependent targets from FRAMEWORK_SEARCH_PATHS  
  [Paul Beusterien](https://github.com/paulb777)
  [#7002](https://github.com/CocoaPods/CocoaPods/pull/7002)

* Propagate HEADER_SEARCH_PATHS settings from search paths  
  [Paul Beusterien](https://github.com/paulb777)
  [#7006](https://github.com/CocoaPods/CocoaPods/pull/7006)

## 1.3.1 (2017-08-02)

##### Enhancements

* None.

##### Bug Fixes

* Do not use `--delete` when copying resources to app target folder  
  [Dimitris Koutsogiorgas](https://github.com/dnkoutso)
  [#6927](https://github.com/CocoaPods/CocoaPods/issues/6927)

## 1.3.0 (2017-08-02)

##### Enhancements

* None.  

##### Bug Fixes

* Ensure transitive dependencies are linked to test targets  
  [Dimitris Koutsogiorgas](https://github.com/dnkoutso)
  [#6917](https://github.com/CocoaPods/CocoaPods/pull/6917)

* Properly install pod targets with test specs within subspecs  
  [Dimitris Koutsogiorgas](https://github.com/dnkoutso)
  [#6915](https://github.com/CocoaPods/CocoaPods/pull/6915)

* Add `--skip-tests` support `push` to push command  
  [Dimitris Koutsogiorgas](https://github.com/dnkoutso)
  [#6893](https://github.com/CocoaPods/CocoaPods/pull/6893)

## 1.3.0.rc.1 (2017-07-27)

##### Enhancements

* None.  

##### Bug Fixes

* Cache result of resource and framework paths  
  [Dimitris Koutsogiorgas](https://github.com/dnkoutso)
  [#6893](https://github.com/CocoaPods/CocoaPods/pull/6893)

* Ensure source urls are set when spec has subspecs with dependencies  
  [Dimitris Koutsogiorgas](https://github.com/dnkoutso)
  [#6888](https://github.com/CocoaPods/CocoaPods/pull/6888)

## 1.3.0.beta.3 (2017-07-19)

##### Enhancements

* Protect rsync tmp files from being deleted if two targets sync at the same time  
  [Justin Martin](https://github.com/justinseanmartin)
  [#6873](https://github.com/CocoaPods/CocoaPods/pull/6873)

* Include test schemes within library schemes  
  [Dimitris Koutsogiorgas](https://github.com/dnkoutso)
  [#6765](https://github.com/CocoaPods/CocoaPods/issues/6765)

* Truncate extra groups in Development Pods when they are parents of all files  
  [Eric Amorde](https://github.com/amorde)
  [#6814](https://github.com/CocoaPods/CocoaPods/pull/6814)

* Do not re-write generated files that have not changed  
  [Dimitris Koutsogiorgas](https://github.com/dnkoutso)
  [dingjingpisces2015](https://github.com/dingjingpisces2015)
  [#6825](https://github.com/CocoaPods/CocoaPods/pull/6825)

##### Bug Fixes

* Set the test xcconfig file to resource bundles used only by tests  
  [Dimitris Koutsogiorgas](https://github.com/dnkoutso)
  [#6886](https://github.com/CocoaPods/CocoaPods/pull/6886)

* Integrate test targets to embed frameworks and resources  
  [Dimitris Koutsogiorgas](https://github.com/dnkoutso)
  [#6828](https://github.com/CocoaPods/CocoaPods/pull/6828)

* Ensure resource bundle and test dependencies are set for test native targets  
  [Dimitris Koutsogiorgas](https://github.com/dnkoutso)
  [#6829](https://github.com/CocoaPods/CocoaPods/pull/6829)

* Provide a better error message when references are missing for non-source files
  [David Airapetyan](https://github.com/davidair)
  [#4887](https://github.com/CocoaPods/CocoaPods/issues/4887)

* Select unique module_name(s) across host target's and embedded targets' pod targets  
  [Anand Biligiri](https://github.com/abiligiri)
  [#6711](https://github.com/CocoaPods/CocoaPods/issues/6711)

## 1.3.0.beta.2 (2017-06-22)

##### Enhancements
* Add inputs and outputs for resources script phase  
  [Dimitris Koutsogiorgas](https://github.com/dnkoutso)
  [#6806](https://github.com/CocoaPods/CocoaPods/pull/6806)

* Simplify logic around framework input and output paths  
  [Dimitris Koutsogiorgas](https://github.com/dnkoutso)
  [#6803](https://github.com/CocoaPods/CocoaPods/pull/6803)

* Add inputs and outputs to check manifest lock and embed framework script phases  
  [Dimitris Koutsogiorgas](https://github.com/dnkoutso)
  [#6797](https://github.com/CocoaPods/CocoaPods/issues/6797)

##### Bug Fixes

* Remove 0.34 migration for a small boost in `pod install` time  
  [Dimitris Koutsogiorgas](https://github.com/dnkoutso)
  [#6783](hhttps://github.com/CocoaPods/CocoaPods/pull/6783)

* Use a cache when figuring out if a pod target is test only  
  [Dimitris Koutsogiorgas](https://github.com/dnkoutso)
  [#6787](https://github.com/CocoaPods/CocoaPods/pull/6787)

## 1.3.0.beta.1 (2017-06-06)

##### Enhancements

* Add validator support to run test specs during lint  
  [Dimitris Koutsogiorgas](https://github.com/dnkoutso)
  [#6753](https://github.com/CocoaPods/CocoaPods/pull/6753)

* Fix to include proper runtime search paths for test native targets  
  [Dimitris Koutsogiorgas](https://github.com/dnkoutso)
  [#6727](https://github.com/CocoaPods/CocoaPods/pull/6727)

* Aggregate targets should not include pod targets only used by tests  
  [Dimitris Koutsogiorgas](https://github.com/dnkoutso)
  [#6726](https://github.com/CocoaPods/CocoaPods/pull/6726)

* Add support for test target creation in the pods project generator  
  [Dimitris Koutsogiorgas](https://github.com/dnkoutso)
  [#6703](https://github.com/CocoaPods/CocoaPods/pull/6703) 

* Copy dSYM for vendored frameworks.  
  [Dimitris Koutsogiorgas](https://github.com/dnkoutso)
  [#1698](https://github.com/CocoaPods/CocoaPods/issues/1698) 

* Prevents need for .swift-version file in Objective-C pods  
  [Austin Emmons](https://github.com/atreat)
  [#6742](https://github.com/CocoaPods/CocoaPods/issues/6742) 

* Add a ipc command `podfile_json` converts a Podfile to JSON  
  [Dacaiguoguo](https://github.com/dacaiguoguogmail)
  [#6779](https://github.com/CocoaPods/CocoaPods/pull/6779)

##### Bug Fixes

* Link `swiftSwiftOnoneSupport` for test xcconfigs  
  [Dimitris Koutsogiorgas](https://github.com/dnkoutso)
  [#6769](https://github.com/CocoaPods/CocoaPods/pull/6769)

* Do not double add search paths to test xcconfig from parent  
  [Dimitris Koutsogiorgas](https://github.com/dnkoutso)
  [#6768](https://github.com/CocoaPods/CocoaPods/pull/6768)

* Ensure product name for tests is not overridden by custom build settings  
  [Dimitris Koutsogiorgas](https://github.com/dnkoutso)
  [#6766](https://github.com/CocoaPods/CocoaPods/pull/6766)

* Do not use the same product name for test targets  
  [Dimitris Koutsogiorgas](https://github.com/dnkoutso)
  [#6762](https://github.com/CocoaPods/CocoaPods/pull/6762)

* Use unique temp folder during lint for parallel execution  
  [Dimitris Koutsogiorgas](https://github.com/dnkoutso)
  [#5117](https://github.com/CocoaPods/CocoaPods/issues/5117)

* Stop adding `$(inherited)` for every static library linked  
  [Dimitris Koutsogiorgas](https://github.com/dnkoutso)
  [#6756](https://github.com/CocoaPods/CocoaPods/pull/6756)

* Settings for dependent targets should include the parent target for test xcconfigs  
  [Dimitris Koutsogiorgas](https://github.com/dnkoutso)
  [#6755](https://github.com/CocoaPods/CocoaPods/pull/6755)

* Only check for valid Swift version for pod targets that use Swift  
  [Dimitris Koutsogiorgas](https://github.com/dnkoutso)
  [#6733](https://github.com/CocoaPods/CocoaPods/pull/6733) 

* Fix pod install error from 1.2.1 when working with static lib-only projects.  
  [Ben Asher](https://github.com/benasher44)
  [#6673](https://github.com/CocoaPods/CocoaPods/issues/6673)

* Use `git!` when executing `push` command in order to raise informative and set exit code.  
  [Dimitris Koutsogiorgas](https://github.com/dnkoutso)
  [#6700](https://github.com/CocoaPods/CocoaPods/pull/6700) 

* Make copy resources echoes always return true to work around issue where Xcode stops handling build script output greater than \~440 characters (rdar://30607704).  
  [postmechanical](https://github.com/postmechanical)
  [#6595](https://github.com/CocoaPods/CocoaPods/issues/6595)

* Inherit pod defined values for `SWIFT_ACTIVE_COMPILATION_CONDITIONS`.  
  [Louis D'hauwe](https://github.com/louisdh)
  [#6629](https://github.com/CocoaPods/CocoaPods/pull/6629)
  
* Delete extraneous files in rsync destination.  
  [jgavris](https://github.com/jgavris)
  [#6694](https://github.com/CocoaPods/CocoaPods/pull/6694)
  
## 1.2.1 (2017-04-11)

##### Enhancements

* None.  

##### Bug Fixes

* No master specs cloning when not needed for `pod lib lint`.  
  [Alfredo Delli Bovi](https://github.com/adellibovi)
  [#6154](https://github.com/CocoaPods/CocoaPods/issues/6154)


## 1.2.1.rc.1 (2017-04-05)

##### Enhancements

* None.  

##### Bug Fixes

* Fix generating `LD_RUNPATH_SEARCH_PATHS` without `use_frameworks!` but consuming a vendored dynamic artifact.  
  [Dimitris Koutsogiorgas](https://github.com/dnkoutso)
  [#6596](https://github.com/CocoaPods/CocoaPods/issues/6596)

* Fix building with static lib subprojects (previously only supported framework subprojects).  
  [Ben Asher](https://github.com/benasher44)
  [#5830](https://github.com/CocoaPods/CocoaPods/issues/5830)
  [#6306](https://github.com/CocoaPods/CocoaPods/issues/6306)

* Fix regression from #6457 to ensure a correct error message is given when a spec is not found.  
  [Dimitris Koutsogiorgas](https://github.com/dnkoutso)
  [#6457](https://github.com/CocoaPods/CocoaPods/issues/6457)

* Provide a better error message if a podspec is found but cannot be parsed.  
  [Dimitris Koutsogiorgas](https://github.com/dnkoutso)
  [#6457](https://github.com/CocoaPods/CocoaPods/issues/6457)

* Only share pod target xcscheme if present during validation.  
  [Dimitris Koutsogiorgas](https://github.com/dnkoutso)
  [#6558](https://github.com/CocoaPods/CocoaPods/pull/6558)

* Properly compile storyboard for watch device family.  
  [Dimitris Koutsogiorgas](https://github.com/dnkoutso)
  [#6516](https://github.com/CocoaPods/CocoaPods/issues/6516)

* Support git progress for `pod repo update` and `pod install --repo-update`  
  [Alfredo Delli Bovi](https://github.com/adellibovi)
  [#6525](https://github.com/CocoaPods/CocoaPods/issues/6525)

* Return new exit code (31) when spec not found  
  [Alfredo Delli Bovi](https://github.com/adellibovi)
  [#6033](https://github.com/CocoaPods/CocoaPods/issues/6033)

* Provide better error message when spec not found  
  [Alfredo Delli Bovi](https://github.com/adellibovi)
  [#6033](https://github.com/CocoaPods/CocoaPods/issues/6033)


## 1.2.1.beta.1 (2017-03-08)

##### Enhancements

* Use red text when pod installation fails 
  [Dimitris Koutsogiorgas](https://github.com/dnkoutso)
  [#6534](https://github.com/CocoaPods/CocoaPods/issues/6534)
  
* Provide installation option to disable multiple pod sources warnings.  
  [Dimitris Koutsogiorgas](https://github.com/dnkoutso)
  [#6497](https://github.com/CocoaPods/CocoaPods/pull/6497)

* Use the colored2 gem instead of colored.  
  [Orta Therox](https://github.com/orta)
  [xcodeproj#463](https://github.com/CocoaPods/Xcodeproj/pull/463)

* Cache results of dynamic_binary?  
  [Ken Wigginton](https://github.com/hailstorm350)
  [#6434](https://github.com/CocoaPods/CocoaPods/pull/6434)

* Created `NOMENCLATURE.md` to keep a glossary of the most common terms used in cocoapods.
  [Rob Contreras](https://github.com/robcontreras)
  [#2379](https://github.com/CocoaPods/CocoaPods/pull/2379)

##### Bug Fixes

* Ensure Core Data models get added to the compile sources phase for header generation.  
  [Ben Asher](https://github.com/benasher44)
  [#6259](https://github.com/CocoaPods/CocoaPods/issues/6259)

* Do not crash when attempting to install pod with no supported targets.  
  [Dimitris Koutsogiorgas](https://github.com/dnkoutso)
  [#6465](https://github.com/CocoaPods/CocoaPods/issues/6465)

* Correctly handle `OTHER_LDFLAGS` for targets with inherit search paths and source pods.  
  [Justin Martin](https://github.com/justinseanmartin)
  [Dimitris Koutsogiorgas](https://github.com/dnkoutso)
  [#6481](https://github.com/CocoaPods/CocoaPods/pull/6481)

* Uses `${PODS_PODFILE_DIR_PATH}` for generated manifest lock script phase.  
  [Dimitris Koutsogiorgas](https://github.com/dnkoutso)
  [#5499](https://github.com/CocoaPods/CocoaPods/issues/5499)

* Do not generate `UIRequiredDeviceCapabilities` for `tvOS` Info.plists.  
  [Dimitris Koutsogiorgas](https://github.com/dnkoutso)
  [#6193](https://github.com/CocoaPods/CocoaPods/issues/6193)

* Fix integration with vendored static frameworks and libraries.  
  [Dimitris Koutsogiorgas](https://github.com/dnkoutso)
  [#6477](https://github.com/CocoaPods/CocoaPods/pull/6477)

* Use `${SRCROOT}` rather than `${PODS_ROOT}` in the generated manifest lock script phase.  
  [Dimitris Koutsogiorgas](https://github.com/dnkoutso)
  [#5499](https://github.com/CocoaPods/CocoaPods/issues/5499)
  
* Fix build phase resource references to point at PBXVariantGroups where relevant.  
  [Wes Campaigne](https://github.com/Westacular)
  [Dimitris Koutsogiorgas](https://github.com/dnkoutso)
  [#6373](https://github.com/CocoaPods/CocoaPods/issues/6373)

* Correctly set runtime search paths for OSX unit test bundles when using frameworks.  
  [Dimitris Koutsogiorgas](https://github.com/dnkoutso)
  [#6435](https://github.com/CocoaPods/CocoaPods/pull/6435)
  
* Add `--skip-import-validation` to skip linking a pod during lint.  
  [Samuel Giddins](https://github.com/segiddins)
  [Dimitris Koutsogiorgas](https://github.com/dnkoutso)
  [#5670](https://github.com/CocoaPods/CocoaPods/issues/5670)

* Updated the colored2 gem (previous version removed from rubygems.org).  
  [Ben Asher](https://github.com/benasher44)
  [#6533](https://github.com/CocoaPods/CocoaPods/pull/6533)

## 1.2.0 (2017-01-28)

##### Enhancements

* None.  

##### Bug Fixes

* Do not link static frameworks to targets that use `inherit! search_paths`.  
  [Dimitris Koutsogiorgas](https://github.com/dnkoutso)
  [#6065](https://github.com/CocoaPods/CocoaPods/issues/6065)


## 1.2.0.rc.1 (2017-01-13)

##### Enhancements

* Show git progress when downloading the CocoaPods Specs repo.  
  [Danielle Tomlinson](https://github.com/dantoml)
  [#5937](https://github.com/CocoaPods/CocoaPods/issues/5937)

* Move Installer target verification into the Xcode namespace 
  [Danielle Tomlinson](https://github.com/DanToml)
  [#5607](https://github.com/CocoaPods/CocoaPods/pull/5607)

##### Bug Fixes

* None.  


## 1.2.0.beta.3 (2016-12-28)

##### Enhancements

* `pod repo push` now accepts the `--swift-version` argument.  
  [Dimitris Koutsogiorgas](https://github.com/dnkoutso)
  [#6217](https://github.com/CocoaPods/CocoaPods/issues/6217)

* Output Swift targets when multiple versions of Swift are detected.  
  [Justin Martin](https://github.com/justinseanmartin) & [Dimitris Koutsogiorgas](https://github.com/dnkoutso)
  [#6191](https://github.com/CocoaPods/CocoaPods/issues/6191)

* [update] adding --sources to specify to only update pods from a repo  
  [Mark Schall](https://github.com/maschall)
  [#5809](https://github.com/CocoaPods/CocoaPods/pull/5809)

* Add aggregated search paths targets to vendored build settings  
  [Chris Ortman](https://github.com/chrisortman)
  [Johannes Plunien](https://github.com/plu)
  [#5512](https://github.com/CocoaPods/CocoaPods/issues/5512)

* Use fetch and reset rather than a pull when updating specs repos.  
  [Danielle Tomlinson](https://github.com/dantoml)
  [#6206](https://github.com/CocoaPods/CocoaPods/pull/6206)

##### Bug Fixes

* Fix default LD_RUNPATH_SEARCH_PATHS for host targets.  
  [Dimitris Koutsogiorgas](https://github.com/dnkoutso)
  [#6006](https://github.com/CocoaPods/CocoaPods/issues/6006)

* Fix codesigning issues when targets have spaces.   
  [Sam Gammon](https://github.com/sgammon)
  [#6153](https://github.com/CocoaPods/CocoaPods/issues/6153)

* Raise an exception if unable to find a reference for a path and handle symlink references.  
  [Dimitris Koutsogiorgas](https://github.com/dnkoutso)
  [#5427](https://github.com/CocoaPods/CocoaPods/issues/5427)

* Re-escaped backslashes in embed_frameworks generator  
  [Harlan Haskins](https://github.com/harlanhaskins)
  [#6121](https://github.com/CocoaPods/CocoaPods/issues/6121)

* Escape spaces in CONFIGURATION_BUILD_DIR when creating header folders symlink  
  [Dmitry Obukhov](https://github.com/stel)
  [#6146](https://github.com/CocoaPods/CocoaPods/pull/6146)

* Fail gracefully when downloading a podspec in `pod spec lint` fails.  
  [Samuel Giddins](https://github.com/segiddins)

* Remove the `const_missing` hack for `Pod::SourcesManager`.  
  [Samuel Giddins](https://github.com/segiddins)

* Fixed code signing issue causing lint failure on macOS.  
  [Paul Cantrell](https://github.com/pcantrell)
  [#5645](https://github.com/CocoaPods/CocoaPods/issues/5645)

* Raise an exception when using a git version prior to 1.8.5.  
  [Danielle Tomlinson](https://github.com/dantoml)
  [#6078](https://github.com/CocoaPods/CocoaPods/issues/6078)

* Fix framework support for frameworks in sub-projects.  
  [Ben Asher](https://github.com/benasher44)
  [#6123](https://github.com/CocoaPods/CocoaPods/issues/6123)

* Remove errors that prevent host/extension target mismatches, which Xcode will warn about.
  [Ben Asher](https://github.com/benasher44)
  [#6173](https://github.com/CocoaPods/CocoaPods/issues/6173)


## 1.2.0.beta.1 (2016-10-28)

##### Enhancements

* Generate `PODS_TARGET_SRCROOT` build setting for each pod target.  
  [Dimitris Koutsogiorgas](https://github.com/dnkoutso)
  [#5375](https://github.com/CocoaPods/CocoaPods/issues/5375)

* Add support for running CocoaPods on Linux.  
  [Samuel Giddins](https://github.com/segiddins)

* Use native Ruby ASCII plist parsing and serialization, removing dependencies
  on FFI, Xcode, and macOS.  
  [Samuel Giddins](https://github.com/segiddins)

* Run codesigning in parallel in the embed frameworks build phase when
 `COCOAPODS_PARALLEL_CODE_SIGN` is set to `true`.  
  [Ben Asher](https://github.com/benasher44)
  [#6088](https://github.com/CocoaPods/CocoaPods/pull/6088)

##### Bug Fixes

* Add target-device tvOS in copy_resources generator.  
  [Konrad Feiler](https://github.com/Bersaelor)
  [#6052](https://github.com/CocoaPods/CocoaPods/issues/6052)

* Read the correct `SWIFT_VERSION` when generating target XCConfigs.  
  [Ben Asher](https://github.com/benasher44)
  [#6067](https://github.com/CocoaPods/CocoaPods/issues/6067)

* Don't explicitly set `ALWAYS_EMBED_SWIFT_STANDARD_LIBRARIES` to NO.  
  [Ben Asher](https://github.com/benasher44)
  [#6064](https://github.com/CocoaPods/CocoaPods/issues/6064)

* Redefine FOUNDATION_EXPORT for C-only pods in umbrella header.  
  [Chris Ballinger](https://github.com/chrisballinger)
  [#6024](https://github.com/CocoaPods/CocoaPods/issues/6024)


## 1.1.1 (2016-10-20)

##### Enhancements

* None.  

##### Bug Fixes

* Strip newlines from .swift-version files.  
  [Danielle Tomlinson](https://github.com/dantoml)
  [#6059](https://github.com/CocoaPods/CocoaPods/pull/6059)


## 1.1.0 (2016-10-19)

##### Enhancements

* Use host target for frameworks of XPC services.  
  [Ingmar Stein](https://github.com/IngmarStein)
  [#6029](https://github.com/CocoaPods/CocoaPods/pull/6029)

* Use Swift 3.0 by default during validation.  
  [Danielle Tomlinson](https://github.com/dantoml)
  [#6042](https://github.com/CocoaPods/CocoaPods/pull/6042)

* Exit with non-zero exit status if pod repo update fails  
  [Uku Loskit](https://github.com/UkuLoskit)
  [#6037](https://github.com/CocoaPods/CocoaPods/issues/6037)

* The validator has an API for accessing which version of Swift was used.  
  [Orta Therox](https://github.com/orta)
  [#6049](https://github.com/CocoaPods/CocoaPods/pull/6049)

##### Bug Fixes

* None.  

* Redefine FOUNDATION_EXPORT for C-only pods in umbrella header.  
  [Chris Ballinger](https://github.com/chrisballinger)
  [#6024](https://github.com/CocoaPods/CocoaPods/issues/6024)

## 1.1.0.rc.3 (2016-10-11)

##### Enhancements

* Cache result of inhibit_warnings and include_in_build_config to speed up pod install.  
  [Dimitris Koutsogiorgas](https://github.com/dnkoutso)
  [#5934](https://github.com/CocoaPods/CocoaPods/pull/5934)

* Tell users about the .swift-version file on validation failures.  
  [Danielle Tomlinson](https://github.com/dantoml)
  [#5951](https://github.com/CocoaPods/CocoaPods/pull/5951)

* Improve performance of PathList.read_file_system  
  [Heath Borders](https://github.com/hborders)
  [#5890](https://github.com/CocoaPods/CocoaPods/issues/5890)

* Cache result of uses_swift and should_build to speed up pod install.  
  [Dimitris Koutsogiorgas](https://github.com/dnkoutso)
  [#5837](https://github.com/CocoaPods/CocoaPods/pull/5837)

* Remove uses of `cd` in generated scripts  
  [Ben Asher](https://github.com/benasher44)
  [#5959](https://github.com/CocoaPods/CocoaPods/pull/5959)

* Error with helpful message when integrating a pod into targets that have mismatched Swift versions.  
  [Ben Asher](https://github.com/benasher44)
  [#5984](https://github.com/CocoaPods/CocoaPods/pull/5984)

* Allow users to share pods between Objective-C and Swift targets.  
  [Danielle Tomlinson](https://github.com/dantoml)
  [#5984](https://github.com/CocoaPods/CocoaPods/pull/5984)

* Allow setting the linting Swift version via `--swift-version=VERSION`  
  [Danielle Tomlinson](https://github.com/dantoml)
  [#5989](https://github.com/CocoaPods/CocoaPods/pull/5989)

* Greenify pod install success message  
  [Stephen Hayes](https://github.com/schayes04)
  [#5713](https://github.com/CocoaPods/CocoaPods/issues/5713)

* Update EMBEDDED_CONTENT_CONTAINS_SWIFT flag behaviour based on xcode version.  
  [codymoorhouse](https://github.com/codymoorhouse)
  [#5732](https://github.com/CocoaPods/CocoaPods/issues/5732)

##### Bug Fixes

* Remove special handling for messages apps  
  [Ben Asher](https://github.com/benasher44)
  [#5860](https://github.com/CocoaPods/CocoaPods/issues/5860)

* Ensure messages apps have an embed frameworks build phase  
  [Ben Asher](https://github.com/benasher44)
  [#5860](https://github.com/CocoaPods/CocoaPods/issues/5860)

* Fix linting of private pods when using libraries.  
  [Stefan Pühringer](https://github.com/b-ray)
  [#5891](https://github.com/CocoaPods/CocoaPods/issues/5891)


## 1.1.0.rc.2 (2016-09-13)

##### Enhancements

* Use the SWIFT_VERSION when linting pods. To lint with Swift 3.0
  add a Swift Version file. `echo "3.0" >> .swift-version`.   
  [Danielle Tomlinson](https://github.com/dantoml)
  [#5841](https://github.com/CocoaPods/CocoaPods/pull/5841)

##### Bug Fixes

* Correctly pass Pod:VERSION in `pod lib create`.  
  [Danielle Tomlinson](https://github.com/dantoml)
  [#5840](https://github.com/CocoaPods/CocoaPods/issues/5840)


## 1.1.0.rc.1 (2016-09-10)

##### Enhancements

*  

##### Bug Fixes

* Wrap generated import headers with __OBJC__ to fix C only pods.   
  [Dimitris Koutsogiorgas](https://github.com/dnkoutso)
  [#5291](https://github.com/CocoaPods/CocoaPods/issues/5291)

* Prevent crash when generating acknowledgements when license type is not specified.  
  [Marcelo Fabri](https://github.com/marcelofabri)
  [#5826](https://github.com/CocoaPods/CocoaPods/issues/5826)

* Pass full path to App.xcworkspace for spec validation, and use `git -C` for `pod repo push` git ops.  
  [Ben Asher](https://github.com/benasher44)
  [#5805](https://github.com/CocoaPods/CocoaPods/issues/5805)


## 1.1.0.beta.2 (2016-09-03)

##### Enhancements

* Remove references to the pre-1.0 Migrator.  
  [Danielle Tomlinson](https://github.com/dantoml)
  [#5635](https://github.com/CocoaPods/CocoaPods/pull/5635)  

* Improve performance of dependency resolution.
  [yanzhiwei147](https://github.com/yanzhiwei147)
  [#5510](https://github.com/CocoaPods/CocoaPods/pull/5510)

* Add support for building Messages applications.  
  [Ben Asher](https://github.com/benasher44)
  [#5726](https://github.com/CocoaPods/CocoaPods/pull/5726)

* Improved messaging when missing host targets for embedded targets.
  Improved support for framework-only projects.  
  [Ben Asher](https://github.com/benasher44)
  [#5733](https://github.com/CocoaPods/CocoaPods/pull/5733)

* Set ALWAYS_EMBED_SWIFT_STANDARD_LIBRARIES when appropriate.  
  [Ben Asher](https://github.com/benasher44)
  [#5732](https://github.com/CocoaPods/CocoaPods/pull/5732)

* Verify that embedded target platform and swift version matches the host.  
  [Ben Asher](https://github.com/benasher44)
  [#5747](https://github.com/CocoaPods/CocoaPods/pull/5747)

* Pass the version of CocoaPods to `pod lib create`'s configure script.  
  [orta](https://github.com/orta)
  [#5787](https://github.com/CocoaPods/CocoaPods/pull/5787)

* Improve host target detection for embedded targets
  in sub-projects.  
  [Ben Asher](https://github.com/benasher44)
  [#5622](https://github.com/CocoaPods/CocoaPods/issues/5622)

##### Bug Fixes

* Hash scope suffixes if they are over 50 characters to prevent file paths from being too long.  
  [Danielle Tomlinson](https://github.com/dantoml)
  [#5491](https://github.com/CocoaPods/CocoaPods/issues/5491)

* Fix codesigning identity on watchOS and tvOS targets.  
  [Danielle Tomlinson](https://github.com/dantoml)
  [#5686](https://github.com/CocoaPods/CocoaPods/issues/5686)

* Fix SWIFT_VERSION not being read when only defined at the project level.  
  [Ben Asher](https://github.com/benasher44)
  [#5700](https://github.com/CocoaPods/CocoaPods/issues/5700) and [#5737](https://github.com/CocoaPods/CocoaPods/issues/5737)

* Fix analyzer checking the compatibility of an embedded target with a host that has not been added the Podfile.  
  [Ben Asher](https://github.com/benasher44)
  [#5783](https://github.com/CocoaPods/CocoaPods/issues/5783)

## 1.1.0.beta.1 (2016-07-11)

##### Enhancements

* Move Pods Project generation to an `Xcode` Namespace.  
  [Daniel Tomlinson](https://github.com/dantoml)
  [#5480](https://github.com/CocoaPods/CocoaPods/pull/5480)

* Add the ability to inhibit swift warnings.  
  [Peter Ryszkiewicz](https://github.com/pRizz)
  [#5414](https://github.com/CocoaPods/CocoaPods/pull/5414)

* Use `git ls-remote` to skip full clones for branch dependencies.  
  [Juan Civile](https://github.com/champo)
  [#5376](https://github.com/CocoaPods/CocoaPods/issues/5376)

* [repo/push] --use-json to convert podspecs to JSON format when pushing.  
  [Mark Schall](https://github.com/maschall)
  [#5568](https://github.com/CocoaPods/CocoaPods/pull/5568)

* Set 'Allow app extension API only' for Messages extensions.  
  [Boris Bügling](https://github.com/neonichu)
  [#5558](https://github.com/CocoaPods/CocoaPods/issues/5558)

* Accept `pod repo push` with URL instead of only repo name.  
  [Mark Schall](https://github.com/maschall)
  [#5572](https://github.com/CocoaPods/CocoaPods/pull/5572)

* [Installer] Set the SWIFT_VERSION for CocoaPods generated targets.  
  [Danielle Tomlinson](https://github.com/DanToml)
  [#5540](https://github.com/CocoaPods/CocoaPods/pull/5540)

* Print message when skipping user project integration.  
  [Danielle Tomlinson](https://github.com/dantoml)
  [#5517](https://github.com/CocoaPods/CocoaPods/issues/5517)

* Show GitHub Issues that could be related to exceptions.  
  [Orta Therox](https://github.com/orta)
  [#4817](https://github.com/CocoaPods/CocoaPods/issues/4817)

* Improve handling of app extensions, watch os 1 extensions
  and framework targets.  
  [Ben Asher](https://github.com/benasher44)
  [#4203](https://github.com/CocoaPods/CocoaPods/issues/4203)

* Add a license type to generated acknowledgements file in plist.  
  [Naoto Kaneko](https://github.com/naoty)
  [#5436](https://github.com/CocoaPods/CocoaPods/pull/5436)

##### Bug Fixes

* Fix local pod platform conflict error message.  
  [Muhammed Yavuz Nuzumlalı](https://github.com/manuyavuz)
  [#5052](https://github.com/CocoaPods/CocoaPods/issues/5052)

* Avoid use of `activesupport` version 5 to stay compatible with macOS system
  Ruby.  
  [Boris Bügling](https://github.com/neonichu)
  [#5602](https://github.com/CocoaPods/CocoaPods/issues/5602)

* Fix installing pods with `use_frameworks` when deduplication is disabled.  
  [Samuel Giddins](https://github.com/segiddins)
  [#5481](https://github.com/CocoaPods/CocoaPods/issues/5481)

* Running `pod setup --silent` will now properly silence git output while
  updating the repository.  
  [Samuel Giddins](https://github.com/segiddins)

* Fix linting pods that depend upon `XCTest`.  
  [Samuel Giddins](https://github.com/segiddins)
  [#5321](https://github.com/CocoaPods/CocoaPods/issues/5321)

* Use `require` instead of `autoload` to solve an issue with loading
  `fourflusher`.  
  [Boris Bügling](https://github.com/neonichu)
  [#5445](https://github.com/CocoaPods/CocoaPods/issues/5445)

* Resolve cyclic dependencies when creating pod targets.  
  [Juan Civile](https://github.com/champo)
  [#5362](https://github.com/CocoaPods/CocoaPods/issues/5362)

* Fix embedding frameworks in UI Testing bundles.  
  [Daniel Tomlinson](https://github.com/dantoml)
  [#5250](https://github.com/CocoaPods/CocoaPods/issues/5250)

* Ensure attempting to print a path in the error report doesn't itself error.  
  [Samuel Giddins](https://github.com/)
  [#5541](https://github.com/CocoaPods/CocoaPods/issues/5541)

* Fix linting with Xcode 8.  
  [Boris Bügling](https://github.com/neonichu)
  [#5529](https://github.com/CocoaPods/CocoaPods/issues/5529)

* Fix linting with Xcode 8 by disabling it entirely.  
  [Boris Bügling](https://github.com/neonichu)
  [#5528](https://github.com/CocoaPods/CocoaPods/issues/5528)

* Error during install when there are duplicate library names.  
  [Daniel Tomlinson](https://github.com/dantoml)
  [#4014](https://github.com/CocoaPods/CocoaPods/issues/4014)

* Make the `Check Pods Manifest.lock` script write errors to STDERR and improve
  POSIX shell compatibility.  
  [Simon Warta](https://github.com/webmaster128)
  [#5595](https://github.com/CocoaPods/CocoaPods/pull/5595)


## 1.0.1 (2016-06-02)

##### Enhancements

* None.

##### Bug Fixes

* Symlink the header folders in the framework bundle's root directory
  by a new shell script build phase if `header_mappings_dir` is used
  with frameworks.  
  [Marius Rackwitz](https://github.com/mrackwitz)
  [#5313](https://github.com/CocoaPods/CocoaPods/issues/5313)

* Removed emojis in Build Phases names — as it seems that some third party tools have trouble with them.  
  [Olivier Halligon](https://github.com/AliSoftware)
  [#5382](https://github.com/CocoaPods/CocoaPods/pull/5382)

* Ensure `Set` is defined before using it.  
  [Samuel Giddins](https://github.com/segiddins)
  [#5287](https://github.com/CocoaPods/CocoaPods/issues/5287)

* Add --target-device to ibtool invocation for XIBs
  [Juan Civile](https://github.com/champo)
  [#5282](https://github.com/CocoaPods/CocoaPods/issues/5282)

* Fix error when executables cannot be found.
  [Jan Berkel](https://github.com/jberkel)
  [#5319](https://github.com/CocoaPods/CocoaPods/pull/5319)

* Avoid removing all files when root directory contains unicode characters.  
  [Marc Boquet](https://github.com/marcboquet)
  [#5294](https://github.com/CocoaPods/CocoaPods/issues/5294)

* Guarding from crash if pod lib create has a + character in the name.  
  [William Entriken](https://github.com/fulldecent)
  [CocoaPods/pod-template#69](https://github.com/CocoaPods/pod-template/issues/69)

* Use target product types to determine whether a target is a test target when
  running `pod init`.  
  [Samuel Giddins](https://github.com/segiddins)
  [#5378](https://github.com/CocoaPods/CocoaPods/issues/5378)


## 1.0.0 (2016-05-10)

##### Enhancements

* Validate that resource bundles declared in the podspec contain resources.  
  [Samuel Giddins](https://github.com/segiddins)
  [#5218](https://github.com/CocoaPods/CocoaPods/issues/5218)

* Improvements to the error messaging around missing dependencies.  
  [Orta Therox](https://github.com/orta)
  [#5260](https://github.com/CocoaPods/CocoaPods/issues/5260)

* Make sharing schemes for development pods an installation option
  (`share_schemes_for_development_pods`) and disable sharing schemes
  by default.  
  [Samuel Giddins](https://github.com/segiddins)

##### Bug Fixes

* Fix search paths inheritance when there are transitive dependencies.  
  [Samuel Giddins](https://github.com/segiddins)
  [#5264](https://github.com/CocoaPods/CocoaPods/issues/5264)


## 1.0.0.rc.2 (2016-05-04)

##### Enhancements

* None.  

##### Bug Fixes

* Handle when an abstract target has no declared platform without crashing.  
  [Samuel Giddins](https://github.com/segiddins)
  [#5236](https://github.com/CocoaPods/CocoaPods/issues/5236)

* Don't recurse into child directories to find podspecs when running
  `pod spec lint`.  
  [Samuel Giddins](https://github.com/segiddins)
  [#5244](https://github.com/CocoaPods/CocoaPods/issues/5244)


## 1.0.0.rc.1 (2016-04-30)

##### Enhancements

* The `pod init` command now uses target inheritance for test targets
  in the generated Podfile.  
  [Orta Therox](https://github.com/orta)
  [#4714](https://github.com/CocoaPods/CocoaPods/issues/4714)

* Support customized build directories by letting user xcconfig definitions
  rely on the new overridable alias build variable `PODS_BUILD_DIR`.  
  [Marius Rackwitz](https://github.com/mrackwitz)
  [#5217](https://github.com/CocoaPods/CocoaPods/issues/5217)

##### Bug Fixes

* Fix for `pod repo push --help` throwing an error.  
  [Boris Bügling](https://github.com/neonichu)
  [#5214](https://github.com/CocoaPods/CocoaPods/pull/5214)

* The warning for not having utf-8 set as the default encoding for a
  terminal now properly respects the `--no-ansi` argument.  
  [Joshua Kalpin](https://github.com/Kapin)
  [#5199](https://github.com/CocoaPods/CocoaPods/pull/5199)


## 1.0.0.beta.8 (2016-04-15)

##### Enhancements

* None.  

##### Bug Fixes

* Headers from vendored frameworks no longer end up in the `HEADER_SEARCH_PATH`
  when using frameworks. They are now assumed to be already present as modular
  headers in the framework itself.  
  [Mark Spanbroek](https://github.com/markspanbroek)
  [#5146](https://github.com/CocoaPods/CocoaPods/pull/5146)

* Access to the `Pod::SourcesManager` constant has been restored, though its use
  is considered deprecated and subject to removal at any time. Migrate to use
  `Pod::Config.instance.sources_manager` in some manner as soon as possible.  
  [Samuel Giddins](https://github.com/segiddins)

* Running `pod repo update --silent` will now properly silence git output while
  updating the repository.  
  [Samuel Giddins](https://github.com/segiddins)


## 1.0.0.beta.7 (2016-04-15)

##### Enhancements

* When an unknown build configuration is mentioned in the Podfile, CocoaPods
  will suggest the build configurations found in the user project.  
  [Samuel Giddins](https://github.com/segiddins)
  [#5113](https://github.com/CocoaPods/CocoaPods/issues/5113)

* Improved the error message when a matching spec cannot be found,
  mentioning that now `pod repo update` is not implicit when running `pod
  install`.  
  [Orta Therox](https://github.com/orta)
  [#5135](https://github.com/CocoaPods/CocoaPods/issues/5135)

* Add support for sharded specs directories.  
  [Samuel Giddins](https://github.com/segiddins)
  [#5002](https://github.com/CocoaPods/CocoaPods/issues/5002)

* Pass the build setting `OTHER_CODE_SIGN_FLAGS` to codesign for the generated
  embed frameworks build phase's script, as Xcode does when signing natively.  
  [Václav Slavík](https://github.com/vslavik)
  [#5087](https://github.com/CocoaPods/CocoaPods/pull/5087)

##### Bug Fixes

* Sort files from `Dir.glob` explicitly to produce same result on case sensitive
  file system as result on case insensitive file system.  
  [Soutaro Matsumoto](https://github.com/soutaro)

* Fix build path for resource bundles.  
  [Marius Rackwitz](https://github.com/mrackwitz)
  [#5034](https://github.com/CocoaPods/CocoaPods/issues/5034)

* Rely on `TARGET_BUILD_DIR` instead of `CONFIGURATION_BUILD_DIR` in the
  generated embed resources build phase's script, so that UI test targets can
  be run.  
  [seaders](https://github.com/seaders)
  [#5133](https://github.com/CocoaPods/CocoaPods/issues/5133)

* Ensure that a `CFBundleVersion` is set for resource bundles' Info.plist
  files.  
  [Samuel Giddins](https://github.com/segiddins)
  [#4897](https://github.com/CocoaPods/CocoaPods/issues/4897)


## 1.0.0.beta.6 (2016-03-15)

##### Breaking

* Running `pod install` doesn't imply an automatic spec repo update.  
  The old behavior can be achieved by passing in the option `--repo-update`
  or running `pod repo update`.  
  [Marius Rackwitz](https://github.com/mrackwitz)
  [#5004](https://github.com/CocoaPods/CocoaPods/issues/5004)

* Remove the configuration variable `skip_repo_update` as the default behavior
  varies now between `pod install` and `pod (update|outdated)`.  
  [Marius Rackwitz](https://github.com/mrackwitz)
  [#5017](https://github.com/CocoaPods/CocoaPods/issues/5017)

##### Enhancements

* The master specs repo will no longer perform 'no-op' git fetches. This should
  help to reduce the load on GitHub's servers.  
  [Daniel Tomlinson](https://github.com/DanielTomlinson)
  [#5005](https://github.com/CocoaPods/CocoaPods/issues/5005)
  [#4989](https://github.com/CocoaPods/CocoaPods/issues/4989)

* The specs repos will no longer support shallow clones to reduce CPU load
  on git servers. Pre-existing shallow clones of the `master` repo will
  automatically be upgraded to deep clones when the repo is updated.  
  [Samuel Giddins](https://github.com/segiddins)
  [#5016](https://github.com/CocoaPods/CocoaPods/issues/5016)

* The validator will check that all `public_header_files` and
  `private_header_files` are also present in `source_files`.  
  [Samuel Giddins](https://github.com/segiddins)
  [#4936](https://github.com/CocoaPods/CocoaPods/issues/4936)

##### Bug Fixes

* The master specs repository can no longer be added via `pod repo add`, but
  instead must be done via `pod setup`.  
  [Samuel Giddins](https://github.com/segiddins)

* Print a friendly error message when the platform for a target cannot be
  inferred.  
  [Samuel Giddins](https://github.com/segiddins)
  [#4790](https://github.com/CocoaPods/CocoaPods/issues/4790)

* Rely on `TARGET_BUILD_DIR` instead of `CONFIGURATION_BUILD_DIR` in the
  generated embed frameworks build phase's script, so that UI test targets can
  be run.  
  [Marius Rackwitz](https://github.com/mrackwitz)
  [#5022](https://github.com/CocoaPods/CocoaPods/issues/5022)

* Fix build paths for resources bundles.  
  [Marius Rackwitz](https://github.com/mrackwitz)
  [#5028](https://github.com/CocoaPods/CocoaPods/pull/5028)

* Validate that a Podfile does not declare the same target twice.  
  [Samuel Giddins](https://github.com/segiddins)
  [#5029](https://github.com/CocoaPods/CocoaPods/issues/5029)


## 1.0.0.beta.5 (2016-03-08)

##### Breaking

* Development pods will no longer be implicitly unlocked. This makes CocoaPods respect
  constraints related to dependencies of development pods in the lockfile.

  If you change the constraints of a dependency of your development pod and want to
  override the locked version, you will have to use
  `pod update ${DEPENDENCY_NAME}` manually.  
  [Muhammed Yavuz Nuzumlalı](https://github.com/manuyavuz)
  [#4211](https://github.com/CocoaPods/CocoaPods/issues/4211)
  [#4577](https://github.com/CocoaPods/CocoaPods/issues/4577)
  [#4580](https://github.com/CocoaPods/CocoaPods/issues/4580)

##### Enhancements

* Add the :package: emoji in front of CocoaPods Script Build Phases
  to quickly and visually differentiate them from other phases.  
  [Olivier Halligon](https://github.com/AliSoftware)
  [#4985](https://github.com/CocoaPods/CocoaPods/issues/4985)

* Enable syntax highlighting on the Podfile in the generated
  `Pods.xcodeproj`.  
  [Samuel Giddins](https://github.com/segiddins)
  [#4962](https://github.com/CocoaPods/CocoaPods/issues/4962)

##### Bug Fixes

* Fixes paths passed for resources bundles in the copy resources script.  
  [Marius Rackwitz](https://github.com/mrackwitz)
  [#4954](https://github.com/CocoaPods/CocoaPods/pull/4954)

* Fix saying the `master` specs repo exists when it has not been set up.  
  [Samuel Giddins](https://github.com/segiddins)
  [#4955](https://github.com/CocoaPods/CocoaPods/issues/4955)

* Move `${TARGET_DEVICE_ARGS}` out of the quotations for `--sdk` in the
  `Copy Pods Resources` build phase.  
  [seaders](https://github.com/seaders) [#4940](https://github.com/CocoaPods/CocoaPods/issues/4940)

* Handle when `$PATH` isn't set.  
  [Samuel Giddins](https://github.com/segiddins)

* Module maps that are set per-platform will be installed for the correct
  platform.  
  [Samuel Giddins](https://github.com/segiddins)
  [#4968](https://github.com/CocoaPods/CocoaPods/issues/4968)


## 1.0.0.beta.4 (2016-02-24)

##### Enhancements

* Allow deduplication to take effect even when the same pod is used with
  different sets of subspecs across different platforms.
  This changes the general naming scheme scoped pod targets. They are
  suffixed now on base of what makes them different among others for the
  same root spec instead of being prefixed by the dependent target.  
  [Marius Rackwitz](https://github.com/mrackwitz)
  [#4146](https://github.com/CocoaPods/CocoaPods/pull/4146)

* Pass `COCOAPODS_VERSION` as environment variable when invoking the
  `prepare_command`.  
  [Marius Rackwitz](https://github.com/mrackwitz)
  [#4933](https://github.com/CocoaPods/CocoaPods/pull/4933)

##### Bug Fixes

* Pods are built by default in another scoping level of the build products
  directory identified by their name to prevent name clashes among
  dependencies.  
  [Marius Rackwitz](https://github.com/mrackwitz)
  [#4146](https://github.com/CocoaPods/CocoaPods/pull/4146)

* Fix mixed integrations where static libraries are used along frameworks
  from different target definitions in one Podfile.  
  [Marius Rackwitz](https://github.com/mrackwitz)
  [#4146](https://github.com/CocoaPods/CocoaPods/pull/4146)

* Pass target device arguments to `ibtool` in the copy resources script, fixing
  compilation of storyboards when targeting versions of iOS prior to iOS 8.  
  [seaders](https://github.com/seaders)
  [#4913](https://github.com/CocoaPods/CocoaPods/issues/4913)

* Fix `pod repo lint` when passed a path argument.  
  [Boris Bügling](https://github.com/neonichu)
  [#4883](https://github.com/CocoaPods/CocoaPods/issues/4883)


## 1.0.0.beta.3 (2016-02-03)

##### Breaking

* Rename the `xcodeproj` Podfile directive to `project`.  
  [Marius Rackwitz](https://github.com/mrackwitz)
  [Core#298](https://github.com/CocoaPods/Core/issues/298)

##### Enhancements

* None.  

##### Bug Fixes

* Don't try to embed project headers into frameworks.  
  [Marius Rackwitz](https://github.com/mrackwitz)
  [#4819](https://github.com/CocoaPods/CocoaPods/issues/4819)

* Fix a crash in the analyzer when target deduplication is deactivated.  
  [Marius Rackwitz](https://github.com/mrackwitz)
  [#4751](https://github.com/CocoaPods/CocoaPods/issues/4751)

* Handle CoreData mapping models with recursive resource globs.  
  [Eric Firestone](https://github.com/efirestone)
  [#4809](https://github.com/CocoaPods/CocoaPods/pull/4809)

* Generate valid xcconfig when target name includes spaces.  
  [Dimitris Koutsogiorgas](https://github.com/dnkoutso)
  [#4783](https://github.com/CocoaPods/CocoaPods/issues/4783)

* Properly add resource files to resources build phase.  
  [Eric Firestone](https://github.com/efirestone)
  [#4762](https://github.com/CocoaPods/CocoaPods/issues/4762)

* Fix suggestion of sudo when it actually isn't needed.  
  [Marcel Jackwerth](https://github.com/sirlantis)

* Set the `TARGET_DEVICE_FAMILY` to support both iPhone and iPad for iOS
  resource bundle targets.  
  [Andy Rifken](https://github.com/arifken)

* Share user schemes of `Pods.xcodeproj` after generating deterministic UUIDS.  
  [Samuel Giddins](https://github.com/segiddins)

* Only attempt to `import` a framework during linting if the pod has source
  files, and is thus being built by CocoaPods.  
  [Samuel Giddins](https://github.com/segiddins)
  [#4823](https://github.com/CocoaPods/CocoaPods/issues/4823)

* Determine whether an external source needs to be fetched when updating a
  dependency regardless of subspec names.  
  [Samuel Giddins](https://github.com/segiddins)
  [#4821](https://github.com/CocoaPods/CocoaPods/issues/4821)


## 1.0.0.beta.2 (2016-01-05)

##### Enhancements

* Present a friendly error suggesting running `pod install` when there are
  missing local podspecs when running `pod outdated`.  
  [Samuel Giddins](https://github.com/segiddins)
  [#4716](https://github.com/CocoaPods/CocoaPods/issues/4716)

* Don't warn about setting base config when identical to current config.  
  [Jed Lewison](https://github.com/jedlewison)
  [#4722](https://github.com/CocoaPods/CocoaPods/issues/4722)

* Add `user_targets` method to the `UmbrellaTargetDescription` in the
  post-install hooks context.  
  [Samuel Giddins](https://github.com/segiddins)

##### Bug Fixes

* Always fetch a `:podspec` dependency's podspec when it is missing in the
  `Pods` directory.  
  [Samuel Giddins](https://github.com/segiddins)
  [#4717](https://github.com/CocoaPods/CocoaPods/issues/4717)

* The `Info.plist` file will now be generated properly for resource bundles,
  setting the proper `CFBundlePackageType` and omitting the `CFBundleExecutable`
  key.  
  [Samuel Giddins](https://github.com/segiddins)
  [Xcodeproj#259](https://github.com/CocoaPods/Xcodeproj/issues/259)

* Fix crash when deintegrating due to major version change and there are
  multiple root-level Xcode projects.  
  [Samuel Giddins](https://github.com/segiddins)

* Ensure the `sandbox_root` attribute is set on the pre-install hooks context.  
  [Samuel Giddins](https://github.com/segiddins)


## 1.0.0.beta.1 (2015-12-30)

##### Breaking

* The `link_with` Podfile DSL method has been removed in favor of target
  inheritance.  
  [Samuel Giddins](https://github.com/segiddins)

* The `:exclusive => true` Podfile DSL target option has been removed in favor
  of the `inherit! :search_paths` directive.  
  [Samuel Giddins](https://github.com/segiddins)

* The specification of `:head` dependencies has been removed.  
  [Samuel Giddins](https://github.com/segiddins)
  [#4673](https://github.com/CocoaPods/CocoaPods/issues/4673)

* The deprecated `:local` dependency option has been removed in favor of the
  equivalent `:path` option.  
  [Samuel Giddins](https://github.com/segiddins)

* The deprecated `dependency` method in the Podfile DSL has been removed in
  favor of the equivalent `pod` method.  
  [Samuel Giddins](https://github.com/segiddins)

* The deprecated `preferred_dependency` method in the Specification DSL has been
  removed in favor of the equivalent `default_subspecs` method.  
  [Samuel Giddins](https://github.com/segiddins)

* The `docset_url` Specification attribute has been removed.  
  [Samuel Giddins](https://github.com/segiddins)
  [Core#284](https://github.com/CocoaPods/Core/issues/284)

* Build configuration names are no longer set as pre-processor defines, but
  rather `POD_CONFIGURATION_$CONFIGURATION_NAME` is defined in order to lessen
  conflicts with pod code.  
  [#4143](https://github.com/CocoaPods/CocoaPods/issues/4143)

##### Highlighted Enhancements That Need Testing

* The Podfile DSL has been cleaned up, with the removal of confusing options and
  the introduction of abstract targets, search paths-only inheritance, the
  specification of installation options, and the removal of head dependencies.  
  [Samuel Giddins](https://github.com/segiddins)
  [#840](https://github.com/CocoaPods/CocoaPods/issues/840)

##### Enhancements

* Add the ability to add a custom commit message when pushing a spec.
  [Bart Jacobs](https://github.com/bartjacobs)
  [#4583](https://github.com/CocoaPods/CocoaPods/issues/4583)

* Added support for `pod env` to print the pod environment without having to crash.  
  [Hemal Shah](https://github.com/hemal)
  [#3660](https://github.com/CocoaPods/CocoaPods/issues/3660)

* Add support for specifying :source with a pod dependency.  
  [Eric Firestone](https://github.com/efirestone)
  [#4486](https://github.com/CocoaPods/CocoaPods/pull/4486)

* Ask user to run `pod install` when a resource not found during in copy resources script.  
  [Muhammed Yavuz Nuzumlalı](https://github.com/manuyavuz)

* Add support to track `.def` sources.
* Add support to track `.def` files as headers.
  [Dimitris Koutsogiorgas](https://github.com/dnkoutso)
  [#338](https://github.com/CocoaPods/Xcodeproj/pull/338)

* `Pod::Installer::PostInstallHooksContext` now offers access to the `sandbox`
  object.  
  [Marcelo Fabri](https://github.com/marcelofabri)
  [#4487](https://github.com/CocoaPods/CocoaPods/pull/4487)

* Improve sorting algorithm for `pod search`.  
  [Muhammed Yavuz Nuzumlalı](https://github.com/manuyavuz)
  [cocoapods-search#12](https://github.com/CocoaPods/cocoapods-search/issues/12)

* Improve `pod search` performance while using _`--full`_ flag.  
  [Muhammed Yavuz Nuzumlalı](https://github.com/manuyavuz)
  [cocoapods-search#8](https://github.com/CocoaPods/cocoapods-search/issues/8)

* Improve message when there is no spec in repos for dependency set in Podfile.  
  [Muhammed Yavuz Nuzumlalı](https://github.com/manuyavuz)
  [#4430](https://github.com/CocoaPods/CocoaPods/issues/4430)

* Reduce the number of times the user's Xcode project is opened, speeding up
  installation.  
  [Samuel Giddins](https://github.com/segiddins)
  [#4374](https://github.com/CocoaPods/CocoaPods/issues/4374)

* Improving the performance of Pod::Installer::Analyzer#generate_pod_targets  
  [Daniel Ribeiro](https://github.com/danielribeiro)
  [#4399](https://github.com/CocoaPods/CocoaPods/pull/4399)

* Framework pods that have a `header_mappings_dirs` set will now produce
  frameworks with headers that respect the nesting.  
  [Samuel Giddins](https://github.com/segiddins)

* The validator will now ensure that pods with a `header_mappings_dirs` have all
  of their headers inside that directory.  
  [Samuel Giddins](https://github.com/segiddins)

* Pods will be validated with the `-Wincomplete-umbrella` compiler flag to
  ensure module maps are valid.  
  [Samuel Giddins](https://github.com/segiddins)
  [#3428](https://github.com/CocoaPods/CocoaPods/issues/3428)

* The validator will now attempt to build an app that imports the pod.  
  [Samuel Giddins](https://github.com/segiddins)
  [#2095](https://github.com/CocoaPods/CocoaPods/issues/2095)
  [#2134](https://github.com/CocoaPods/CocoaPods/issues/2134)

* The `Info.plist` file's `CFBundleIdentifier` is now set via the
  `PRODUCT_BUNDLE_IDENTIFIER` build setting, consistent with Xcode 7.  
  [Samuel Giddins](https://github.com/segiddins)
  [#4426](https://github.com/CocoaPods/CocoaPods/issues/4426)

* Externally-sourced pods will now have their specifications quickly linted.  
  [Samuel Giddins](https://github.com/segiddins)

* Set the deployment target on pods to be that which is defined in the
  podspec.  
  [Samuel Giddins](https://github.com/segiddins)
  [#4354](https://github.com/CocoaPods/CocoaPods/issues/3454)

* Set a deployment target for resource bundle targets.  
  [Samuel Giddins](https://github.com/segiddins)
  [#3347](https://github.com/CocoaPods/CocoaPods/issues/3347)

* Targets that are no longer integrated with CocoaPods will be properly
  de-integrated when installation occurs.  
  [Samuel Giddins](https://github.com/segiddins)

* Targets that are integrated will be ensured that they have all
  CocoaPods-related settings and phases properly installed.  
  [Samuel Giddins](https://github.com/segiddins)

* Total de-integration will happen whenever the major version of CocoaPods
  changes, ensuring backwards-incompatible changes are properly applied.  
  [Samuel Giddins](https://github.com/segiddins)

* The Podfile now allows specifying installation options via the `install!`
  directive.  
  [Samuel Giddins](https://github.com/segiddins)
  [Core#151](https://github.com/CocoaPods/Core/issues/151)

* The Podfile now allows marking targets as `abstract` and specifying the pod
  inheritance mode via the `inherit!` directive.  
  [Samuel Giddins](https://github.com/segiddins)
  [#1249](https://github.com/CocoaPods/CocoaPods/issues/1249)
  [#1626](https://github.com/CocoaPods/CocoaPods/issues/1626)
  [#4001](https://github.com/CocoaPods/CocoaPods/issues/4001)

##### Bug Fixes

* Fix compiling of localized resources.
  [Eric Firestone](https://github.com/efirestone)
  [#1653](https://github.com/CocoaPods/CocoaPods/issues/1653)

* Fix compiling of asset catalog files inside resource bundles.  
  [Muhammed Yavuz Nuzumlalı](https://github.com/manuyavuz)
  [#4501](https://github.com/CocoaPods/CocoaPods/issues/4501)

* Prevent installer to be run from inside sandbox directory.  
  [Muhammed Yavuz Nuzumlalı](https://github.com/manuyavuz)

* Improve repo lint error message when no repo found with given name.  
  [Muhammed Yavuz Nuzumlalı](https://github.com/manuyavuz)
  [#4142](https://github.com/CocoaPods/CocoaPods/issues/4142)

* Fix a crash in dependency resolution when running Ruby 2.3.  
  [Samuel Giddins](https://github.com/segiddins)
  [#4345](https://github.com/CocoaPods/CocoaPods/issues/4345)

* Fix handling of localized files in Pods installed as frameworks.  
  [Tim Bodeit](https://github.com/timbodeit)
  [#2597](https://github.com/CocoaPods/CocoaPods/issues/2597)

* Only include native targets when generating the Podfile in `pod init`.  
  [Samuel Giddins](https://github.com/segiddins)
  [#2169](https://github.com/CocoaPods/CocoaPods/issues/2169)

* Ensure that generated `Info.plist` files have a `CFBundleShortVersionString`
  that is precisely three dot-separated numbers.  
  [Samuel Giddins](https://github.com/segiddins)
  [#4421](https://github.com/CocoaPods/CocoaPods/issues/4421)

* Set the `APPLICATION_EXTENSION_API_ONLY` build setting if integrating with a
  tvOS extension target, or a target that has the setting set to `YES`.  
  [Samuel Giddins](https://github.com/segiddins)
  [#3644](https://github.com/CocoaPods/CocoaPods/issues/3644)
  [#4393](https://github.com/CocoaPods/CocoaPods/issues/4393)

* Only the root directory of externally-sourced pods will be searched for
  podspecs.  
  [Samuel Giddins](https://github.com/segiddins)
  [#3683](https://github.com/CocoaPods/CocoaPods/issues/3683)

* Remove the library name's extension when adding it in the "linker flags" build
  setting to support dynamic libraries.  
  [Andrea Cremaschi](https://github.com/andreacremaschi)
  [#4468](https://github.com/CocoaPods/CocoaPods/issues/4468)

* Specifying relative subspec names to the linter is now supported.  
  [Samuel Giddins](https://github.com/segiddins)
  [#1917](https://github.com/CocoaPods/CocoaPods/issues/1917)

* Headers used to build a pod will no longer be duplicated for frameworks.  
  [Samuel Giddins](https://github.com/segiddins)
  [#4420](https://github.com/CocoaPods/CocoaPods/issues/4420)

* The `UIRequiredDeviceCapabilities` key is now specified in the `Info.plist`
  file for tvOS pods built as frameworks.  
  [Samuel Giddins](https://github.com/segiddins)
  [#4514](https://github.com/CocoaPods/CocoaPods/issues/4514)

* Fix Swift code completion for Development Pods by using `realpath` for
  symlinked source files.  
  [Boris Bügling](https://github.com/neonichu)
  [#3777](https://github.com/CocoaPods/CocoaPods/issues/3777)

* Avoid the duplicate UUID warning when a Pod is installed for multiple
  platforms.  
  [Samuel Giddins](https://github.com/segiddins)
  [#4521](https://github.com/CocoaPods/CocoaPods/issues/4521)

* Changing the name of a target in a Podfile will no longer cause warnings about
  being unable to set the base configuration XCConfig.  
  [Samuel Giddins](https://github.com/segiddins)

* Ensure that linking multiple times against the same framework does not trigger
  the duplicate module name check for frameworks.  
  [Boris Bügling](https://github.com/neonichu)
  [Samuel Giddins](https://github.com/segiddins)
  [#4550](https://github.com/CocoaPods/CocoaPods/issues/4550)

* Fix lint in Xcode 7.2, it requires `-destination`.  
  [Boris Bügling](https://github.com/neonichu)
  [#4652](https://github.com/CocoaPods/CocoaPods/pull/4652)

* Empty podfiles / target blocks no longer break the user's Xcode project.  
  [Samuel Giddins](https://github.com/segiddins)
  [#3617](https://github.com/CocoaPods/CocoaPods/issues/3617)

* The pre-processor define for `DEBUG` will be set for all debug-based build
  configurations when building pods.  
  [Samuel Giddins](https://github.com/segiddins)
  [#4148](https://github.com/CocoaPods/CocoaPods/issues/4148)


## 0.39.0 (2015-10-09)

##### Enhancements

* Podfile-specified options are passed to plugins as hashes that treat string
  and symbol keys identically.  
  [Samuel Giddins](https://github.com/segiddins)
  [#3354](https://github.com/CocoaPods/CocoaPods/issues/3354)

##### Bug Fixes

* Only link dynamic vendored frameworks and libraries of pod dependencies.  
  [Kevin Coleman](https://github.com/kcoleman731)
  [#4336](https://github.com/CocoaPods/CocoaPods/issues/4336)


## 0.39.0.rc.1 (2015-10-05)

##### Enhancements

* Support for adding dependency target vendored libraries and frameworks to build settings.  
  [Kevin Coleman](https://github.com/kcoleman731)
  [#4278](https://github.com/CocoaPods/CocoaPods/pull/4278)

* Always link the aggregate target as static to the user project.  
  [Marius Rackwitz](https://github.com/mrackwitz)
  [#4137](https://github.com/CocoaPods/CocoaPods/pull/4137)


## 0.39.0.beta.5 (2015-10-01)

##### Breaking

* Activesupport 4 is now required, breaking compatibility with applications
  locked to `3.x.y`.  

##### Enhancements

* The `EMBEDDED_CONTENT_CONTAINS_SWIFT` build setting will now be set when
  appropriate.  
  [Samuel Giddins](https://github.com/segiddins)

* The embed frameworks script will no longer manually copy over the Swift
  runtime libraries on Xcode 7 and later.  
  [Samuel Giddins](https://github.com/segiddins)
  [earltedly](https://github.com/segiddins)
  [DJ Tarazona](https://github.com/djtarazona)
  [#4188](https://github.com/CocoaPods/CocoaPods/issues/4188)

* A post-install summary of the pods installed is now printed.  
  [Samuel Giddins](https://github.com/segiddins)
  [#4124](https://github.com/CocoaPods/CocoaPods/issues/4124)

##### Bug Fixes

* Give a meaningful message for the case where there is no available stable
  version for a pod, and there is no explicit version requirement.  
  [Muhammed Yavuz Nuzumlalı](https://github.com/manuyavuz)
  [#4197](https://github.com/CocoaPods/CocoaPods/issues/4197)

* Use `watchsimulator` when validating pods with the watchOS platform.  
  [Thomas Kollbach](https://github.com/toto)
  [#4130](https://github.com/CocoaPods/CocoaPods/issues/4130)

* C or C++ preprocessor output files with `.i` extension now have their compiler
  flags set correctly.  
  [Andrea Aresu](https://github.com/aaresu/)

* Remove SDKROOT relative search path as it isn't needed anymore since XCTest.  
  [Boris Bügling](https://github.com/neonichu)
  [#4219](https://github.com/CocoaPods/CocoaPods/issues/4219)

* Podfile generated by `pod init` now specifies iOS 8.0 as the default platform
  and includes `use_frameworks!` for Swift projects.  
  [Jamie Evans](https://github.com/JamieREvans)

* Support for the new `tvos` platform.  
  [Boris Bügling](https://github.com/neonichu)
  [#4152](https://github.com/CocoaPods/CocoaPods/pull/4152)

* Either generate just one pod target or generate it once for each target
  definition.  
  [Marius Rackwitz](https://github.com/mrackwitz)
  [#4034](https://github.com/CocoaPods/CocoaPods/issues/4034)

* Stop setting `DYLIB_CURRENT_VERSION`, `CURRENT_PROJECT_VERSION`, and
  `DYLIB_COMPATIBILITY_VERSION` for pods integrated as dynamic frameworks.  
  [Samuel Giddins](https://github.com/segiddins)
  [#4083](https://github.com/CocoaPods/CocoaPods/issues/4083)

* The headers folders paths for static library pods will be unset, fixing
  validation when archives are uploaded to iTunes Connect.  
  [Boris Bügling](https://github.com/neonichu)
  [Samuel Giddins](https://github.com/segiddins)
  [#4119](https://github.com/CocoaPods/CocoaPods/issues/4119)

* Don't require the `platform` attribute for targets without any declared pods
  when running `pod install --no-integrate`.  
  [Sylvain Guillopé](https://github.com/sguillope)
  [#3151](https://github.com/CocoaPods/CocoaPods/issues/3151)

* Gracefully handle exception if creating the repos directory fails due to a
  system error like a permission issue.  
  [Sylvain Guillopé](https://github.com/sguillope)
  [#4177](https://github.com/CocoaPods/CocoaPods/issues/4177)

## 0.39.0.beta.4 (2015-09-02)

##### Bug Fixes

* Using vendored frameworks without a `Headers` directory will no longer cause a
  crash.  
  [Samuel Giddins](https://github.com/segiddins)
  [#3967](https://github.com/CocoaPods/CocoaPods/issues/3967)

* Computing the set of transitive dependencies for a pod target,
  even if the target is scoped, will no longer smash the stack.  
  [Samuel Giddins](https://github.com/segiddins)
  [#4092](https://github.com/CocoaPods/CocoaPods/issues/4092)

* Take into account a specification's `exclude_files` when constructing resource
  bundles.  
  [Samuel Giddins](https://github.com/segiddins)
  [#4065](https://github.com/CocoaPods/CocoaPods/issues/4065)

* Fix resolving to platform-compatible versions of transitive dependencies.  
  [Samuel Giddins](https://github.com/segiddins)
  [#4084](https://github.com/CocoaPods/CocoaPods/issues/4084)


## 0.39.0.beta.3 (2015-08-28)

##### Bug Fixes

* This release fixes a file permissions error when using the RubyGem.  
  [Samuel Giddins](https://github.com/segiddins)


## 0.39.0.beta.2 (2015-08-27)

##### Bug Fixes

* Ensure all gem files are readable.  
  [Samuel Giddins](https://github.com/segiddins)
  [#4085](https://github.com/CocoaPods/CocoaPods/issues/4085)


## 0.39.0.beta.1 (2015-08-26)

##### Breaking

* The `HEADER_SEARCH_PATHS` will no longer be constructed recursively.  
  [Samuel Giddins](https://github.com/segiddins)
  [twoboxen](https://github.com/twoboxen)
  [#1437](https://github.com/CocoaPods/CocoaPods/issues/1437)
  [#3760](https://github.com/CocoaPods/CocoaPods/issues/3760)

##### Enhancements

* Collapse the namespaced public and private pod xcconfig into one single
  xcconfig file.  
  [Marius Rackwitz](https://github.com/mrackwitz)
  [#3916](https://github.com/CocoaPods/CocoaPods/pull/3916)

* Add `--sources` option to `push` command.  
  [Dimitris Koutsogiorgas](https://github.com/dnkoutso)
  [#3912](https://github.com/CocoaPods/CocoaPods/issues/3912)

* Implicitly unlock all local dependencies when installing.  
  [Samuel Giddins](https://github.com/segiddins)
  [#3764](https://github.com/CocoaPods/CocoaPods/issues/3764)

* The resolver error message when a conflict occurred due to platform deployment
  target mismatches will now explain that.  
  [Samuel Giddins](https://github.com/segiddins)
  [#3926](https://github.com/CocoaPods/CocoaPods/issues/3926)

* Add `:source_provider` hook to allow plugins to provide sources.  
  [Eric Amorde](https://github.com/amorde)
  [#3190](https://github.com/CocoaPods/CocoaPods/issues/3190)
  [#3792](https://github.com/CocoaPods/CocoaPods/pull/3792)

* Remove embed frameworks build phase from target types, where it is not required.  
  [Marius Rackwitz](https://github.com/mrackwitz)
  [#3905](https://github.com/CocoaPods/CocoaPods/issues/3905)
  [#4028](https://github.com/CocoaPods/CocoaPods/pull/4028)

* Add a `--private` option to `pod spec lint`, `pod lib lint`, and
  `pod repo push` that will ignore warnings that only apply to public
  specifications and sources.  
  [Samuel Giddins](https://github.com/segiddins)
  [Core#190](https://github.com/CocoaPods/Core/issues/190)
  [#2682](https://github.com/CocoaPods/CocoaPods/issues/2682)

* Add support for dynamic `vendored_frameworks` and `vendored_libraries`.  
  [Samuel Giddins](https://github.com/segiddins)
  [#1993](https://github.com/CocoaPods/CocoaPods/issues/1993)

##### Bug Fixes

* Build settings specified in `pod_target_xcconfig` of a spec are also for
  library targets only applied to the pod target.  
  [Marius Rackwitz](https://github.com/mrackwitz)
  [#3906](https://github.com/CocoaPods/CocoaPods/issues/3906)

* Use APPLICATION_EXTENSION_API_ONLY for watchOS 2 extensions.  
  [Boris Bügling](https://github.com/neonichu)
  [#3920](https://github.com/CocoaPods/CocoaPods/pull/3920)

* Prevent copying resources to installation directory when `SKIP_INSTALL` is enabled.  
  [Dominique d'Argent](https://github.com/nubbel)
  [#3971](https://github.com/CocoaPods/CocoaPods/pull/3971)

* Embed frameworks into app and watch extensions.  
  [Boris Bügling](https://github.com/neonichu)
  [#4004](https://github.com/CocoaPods/CocoaPods/pull/4004)

* Fix missing `$(inherited)` for generated xcconfig `LIBRARY_SEARCH_PATHS`
  and `HEADER_SEARCH_PATHS` build settings.  
  [Tyler Fox](https://github.com/smileyborg)
  [#3908](https://github.com/CocoaPods/CocoaPods/issues/3908)

* Fix source locking/unlocking.  
  [Samuel Giddins](https://github.com/segiddins)
  [#4059](https://github.com/CocoaPods/CocoaPods/issues/4059)

* Include the `-ObjC` linker flag when static `vendored_frameworks` are present.  
  [Samuel Giddins](https://github.com/segiddins)
  [#3870](https://github.com/CocoaPods/CocoaPods/issues/3870)
  [#3992](https://github.com/CocoaPods/CocoaPods/issues/3992)


## 0.38.2 (2015-07-25)

##### Bug Fixes

* Fix generation of xcconfig files that specify both `-iquote` and `-isystem`
  headers.  
  [Russ Bishop](https://github.com/russbishop)
  [#3893](https://github.com/CocoaPods/CocoaPods/issues/3893)

* Pods integrated as static libraries can no longer be imported as
  modules, as that change had unexpected side-effects.  
  [Boris Bügling](https://github.com/neonichu)
  [#3898](https://github.com/CocoaPods/CocoaPods/pull/3898)
  [#3879](https://github.com/CocoaPods/CocoaPods/issues/3879)
  [#3888](https://github.com/CocoaPods/CocoaPods/issues/3888)
  [#3886](https://github.com/CocoaPods/CocoaPods/issues/3886)
  [#3889](https://github.com/CocoaPods/CocoaPods/issues/3889)
  [#3884](https://github.com/CocoaPods/CocoaPods/issues/3884)

* Source file locking now happens after plugin and podfile post-install hooks
  have run.  
  [Samuel Giddins](https://github.com/segiddins)
  [#3529](https://github.com/CocoaPods/CocoaPods/issues/3529)

* Only set project, dylib, and compatibility versions to valid, three integer
  values.  
  [Samuel Giddins](https://github.com/segiddins)
  [#3887](https://github.com/CocoaPods/CocoaPods/issues/3887)


## 0.38.1 (2015-07-23)

##### Enhancements

* Set project, dylib, and compatibility versions when building pods as
  frameworks.  
  [Marius Rackwitz](https://github.com/mrackwitz)

* Pods integrated as static libraries can now be imported as modules.  
  [Tomas Linhart](https://github.com/TomasLinhart)
  [#3874](https://github.com/CocoaPods/CocoaPods/issues/3874)

##### Bug Fixes

* Ensure the aggregate `.xcconfig` file only has the settings for the
  appropriate build configuration.  
  [Samuel Giddins](https://github.com/segiddins)
  [#3842](https://github.com/CocoaPods/CocoaPods/issues/3842)

* Show the correct error when `pod spec lint` finds multiple podspecs, and at
  least one of them fails linting.  
  [Samuel Giddins](https://github.com/segiddins)
  [#3869](https://github.com/CocoaPods/CocoaPods/issues/3869)

* Set header search paths properly on the user target when `vendored_libraries`
  Pods are used while integrating Pods as frameworks.  
  [Jonathan MacMillan](https://github.com/perotinus)
  [#3857](https://github.com/CocoaPods/CocoaPods/issues/3857)

* Only link public headers in the sandbox for Pods that are not being built
  into dynamic frameworks, when integrating Pods as frameworks.  
  [Jonathan MacMillan](https://github.com/perotinus)
  [#3867](https://github.com/CocoaPods/CocoaPods/issues/3867)

* Don't lock resource files, only source files.  
  [Mason Glidden](https://github.com/mglidden)
  [#3557](https://github.com/CocoaPods/CocoaPods/issues/3557)

* Fix copying frameworks when integrating with today extensions.  
  [Samuel Giddins](https://github.com/segiddins)
  [#3819](https://github.com/CocoaPods/CocoaPods/issues/3819)


## 0.38.0 (2015-07-18)

##### Enhancements

* Improve the message shown when trying to use Swift Pods without frameworks.
  Now it includes the offending Pods so that the user can take action to remove
  the Pods, if they don’t want to move to frameworks yet.  
  [Eloy Durán](https://github.com/alloy)
  [#3830](https://github.com/CocoaPods/CocoaPods/pull/3830)

##### Bug Fixes

* Properly merge the `user_target_xcconfig`s of multiple subspecs.  
  [Samuel Giddins](https://github.com/segiddins)
  [#3813](https://github.com/CocoaPods/CocoaPods/issues/3813)


## 0.38.0.beta.2 (2015-07-05)

##### Enhancements

* The resolver will now take supported platform deployment targets into account
  when resolving dependencies.  
  [Samuel Giddins](https://github.com/segiddins)
  [#2443](https://github.com/CocoaPods/CocoaPods/issues/2443)

* `Pods.xcodeproj` will now be written with deterministic UUIDs, vastly reducing
  project churn and merge conflicts.  This behavior can be disabled via the new
  `COCOAPODS_DISABLE_DETERMINISTIC_UUIDS` environment variable.  
  [Samuel Giddins](https://github.com/segiddins)

* [`cocoapods-stats`](https://github.com/CocoaPods/cocoapods-stats)
  is now a default plugin.  
  [Samuel Giddins](https://github.com/segiddins)

##### Bug Fixes

* Ensure that the `prepare_command` is run even when skipping the download
  cache.  
  [Samuel Giddins](https://github.com/segiddins)
  [#3674](https://github.com/CocoaPods/CocoaPods/issues/3674)

* Public headers inside a directory named `framework` should be linked in the
  sandbox.  
  [Vincent Isambart](https://github.com/vincentisambart)
  [#3751](https://github.com/CocoaPods/CocoaPods/issues/3751)

* Properly support targets with spaces in their name in the embed frameworks
  script.  
  [Samuel Giddins](https://github.com/segiddins)
  [#3754](https://github.com/CocoaPods/CocoaPods/issues/3754)

* Don't add the `-ObjC` linker flag if it's unnecessary.  
  [Samuel Giddins](https://github.com/segiddins)
  [#3537](https://github.com/CocoaPods/CocoaPods/issues/3537)

* Ensure that no duplicate framework or target dependencies are created.  
  [Samuel Giddins](https://github.com/segiddins)
  [#3763](https://github.com/CocoaPods/CocoaPods/issues/3763)


## 0.38.0.beta.1 (2015-06-26)

##### Highlighted Enhancement That Needs Testing

* De-duplicate Pod Targets: CocoaPods now recognizes when a dependency is used
  multiple times across different user targets, but needs to be built only once.
  The targets in `Pods.xcodeproj` need to be duplicated when one of the following
  applies:
  * They are used on different platforms.
  * They are used with differents sets of subspecs.
  * They have any dependency which needs to be duplicated.

  You can opt-out of this behavior installation-wise, by setting the following
  option in your `~/.cocoapods/config.yaml`:
  ```yaml
  deduplicate_targets: false
  ```

  [Marius Rackwitz](https://github.com/mrackwitz)
  [#3550](https://github.com/CocoaPods/CocoaPods/issues/3550)

##### Breaking

* The CocoaPods environment header has been removed.  
  [Samuel Giddins](https://github.com/segiddins)
  [#2390](https://github.com/CocoaPods/CocoaPods/issues/2390)

* The `Installer` is passed directly to the `pre_install` and `post_install`
  hooks defined in the Podfile, instead of the previously used
  `Hooks::InstallerRepresentation`.  
  [Marius Rackwitz](https://github.com/mrackwitz)
  [#3648](https://github.com/CocoaPods/CocoaPods/issues/3648)

* Deprecate the `xcconfig` attribute in the Podspec DSL, which is replaced by
  the new attributes `pod_target_xcconfig` and `user_target_xcconfig`.  
  [Marius Rackwitz](https://github.com/mrackwitz)
  [CocoaPods#3465](https://github.com/CocoaPods/CocoaPods/issues/3465)

##### Enhancements

* The notice about a new version being available will now include our
  recommendation of using the latest stable version.  
  [Hugo Tunius](https://github.com/k0nserv)
  [#3667](https://github.com/CocoaPods/CocoaPods/pull/3667)

* New commands `pod cache list` and `pod cache clean` allows you to see the
  contents of the cache and clean it.  
  [Olivier Halligon](https://github.com/AliSoftware)
  [#3508](https://github.com/CocoaPods/CocoaPods/issues/3508)

* The download cache will automatically be reset when changing CocoaPods
  versions.  
  [Samuel Giddins](https://github.com/segiddins)
  [#3542](https://github.com/CocoaPods/CocoaPods/issues/3542)

* Supports running pre-install hooks in plugins. This happens before the resolver
  does its work, and offers easy access to the sandbox, podfile and lockfile via a
  `PreInstallHooksContext` object. This also renames the post-install hooks from `HooksContext`
  to `PostInstallHooksContext`.  
  [Orta Therox](https://github.com/orta)
  [#3540](https://github.com/CocoaPods/cocoapods/issues/3409)

* Allow passing additional arguments to `pod lib create`, which then get passed
  as-is to the `configure` scripts.  
  [Samuel Giddins](https://github.com/segiddins)
  [#2160](https://github.com/CocoaPods/CocoaPods/issues/2160)

* Use `-analyzer-disable-all-checks` to disable static analyzer for
  pods with `inhibit_warnings` enabled (requires Xcode >= 6.1).  
  [Dieter Komendera](https://github.com/kommen)
  [#2402](https://github.com/CocoaPods/CocoaPods/issues/2402)

* Cache globbing in `PathList` to speed up `pod install`.  
  [Vincent Isambart](https://github.com/vincentisambart)
  [#3699](https://github.com/CocoaPods/CocoaPods/pull/3699)

* CocoaPods will validate your podfile and try to identify problems
  and conflicts in how you've specified the dependencies.  
  [Hugo Tunius](https://github.com/k0nserv)
  [#995](https://github.com/CocoaPods/CocoaPods/issues/995)

* `pod update` will now accept root pod names, even when only subspecs are
  installed.  
  [Samuel Giddins](https://github.com/segiddins)
  [#3689](https://github.com/CocoaPods/CocoaPods/issues/3689)

* Support for the new `watchos` platform.  
  [Boris Bügling](https://github.com/neonichu)
  [#3681](https://github.com/CocoaPods/CocoaPods/pull/3681)

##### Bug Fixes

* Added recursive support to the public headers of vendored frameworks
  that are automatically linked in the sandbox. This fixes and issue
  for framework header directories that contain sub-directories.  
  [Todd Casey](https://github.com/vhariable)
  [#3161](https://github.com/CocoaPods/CocoaPods/issues/3161)

* Public headers of vendored frameworks are now automatically linked in
  the sandbox. That allows transitive inclusion of headers from other pods.  
  [Vincent Isambart](https://github.com/vincentisambart)
  [#3161](https://github.com/CocoaPods/CocoaPods/issues/3161)

* Fixes an issue that prevented static libraries from building. `OTHER_LIBTOOLFLAGS`
  is no longer set to the value of `OTHER_LDFLAGS`. If you want to create a static
  library that includes all dependencies for (internal/external) distribution then
  you should use a tool like `cocoapods-packager`.  
  [Michael Moscardini](https://github.com/themackworth)
  [#2747](https://github.com/CocoaPods/CocoaPods/issues/2747)
  [#2704](https://github.com/CocoaPods/CocoaPods/issues/2704)

* The embed frameworks script will now properly filter out symlinks to the
  directories that are filtered, which fixes an issue when submitting to the
  Mac App Store.  
  [Samuel Giddins](https://github.com/segiddins)

* The error report template is now more robust against missing executables.  
  [Samuel Giddins](https://github.com/segiddins)
  [#3719](https://github.com/CocoaPods/CocoaPods/issues/3719)

* Attempting to specify a `git` source where a Podspec for the requested pod is
  not found will have a more helpful error message.  
  [Samuel Giddins](https://github.com/segiddins)

* `pod outdated` will now accept the `--no-repo-update` and `--no-integrate`
  options.  
  [Samuel Giddins](https://github.com/segiddins)

* Fixes an issue which prevented using a custom `CONFIGURATION_BUILD_DIR` when
  integrating CocoaPods via dynamic frameworks.  
  [Tim Rosenblatt](https://github.com/timrosenblatt)
  [#3675](https://github.com/CocoaPods/CocoaPods/pull/3675)

* Pods frameworks in codesigned Mac apps are now signed.  
  [Nikolaj Schumacher](https://github.com/nschum)
  [#3646](https://github.com/CocoaPods/CocoaPods/issues/3646)


## 0.37.2 (2015-05-27)

##### Enhancements

* Schemes of development pods will now be shared.  
  [Boris Bügling](https://github.com/neonichu)
  [#3600](https://github.com/CocoaPods/CocoaPods/issues/3600)

* Recognizes incomplete cache when the original download of a pod was
  interrupted.  
  [Marius Rackwitz](https://github.com/mrackwitz)
  [#3561](https://github.com/CocoaPods/CocoaPods/issues/3561)

* Allow opting out of pod source locking, meaning `pod try` yields editable
  projects.  
  [Samuel Giddins](https://github.com/segiddins)
  [cocoapods-try#31](https://github.com/CocoaPods/cocoapods-try/issues/31)

##### Bug Fixes

* `pod repo push` will now find and push JSON podspecs.  
  [#3494](https://github.com/CocoaPods/CocoaPods/issues/3494)
  [Kyle Fuller](https://github.com/kylef)

* Flush stdin/stderr and wait a bit in `executable`.  
  [Boris Bügling](https://github.com/neonichu)
  [#3500](https://github.com/CocoaPods/CocoaPods/issues/3500)

## 0.37.1 (2015-05-06)

##### Bug Fixes

* [Cache] Fixes a bug that caused that a pod, which was cached once is not updated
  correctly when needed e.g. for `pod spec lint`.  
  [Marius Rackwitz](https://github.com/mrackwitz)
  [#3498](https://github.com/CocoaPods/CocoaPods/issues/3498)

* Only add the "Embed Pods Frameworks" script for application and unit test targets.  
  [Marius Rackwitz](https://github.com/mrackwitz)
  [#3440](https://github.com/CocoaPods/CocoaPods/issues/3440)

* C++ source files with `.cc`, `.cxx` and `.c++` extensions now have their
  compiler flags set correctly.  
  [Chongyu Zhu](https://github.com/lembacon)
  [Kyle Fuller](https://github.com/kylef)

* Handle broken symlinks when installing a Pod.  
  [Daniel Barden](https://github.com/dbarden)
  [#3515](https://github.com/cocoapods/cocoapods/issues/3515)

* Just remove write permissions from files, so executables are unaffected.  
  [Mason Glidden](https://github.com/mglidden)
  [#3501](https://github.com/CocoaPods/CocoaPods/issues/3501)

* Always copy the generated `Podfile.lock` to `Pods/Manifest.lock` so they are
  guaranteed to match, character-by-character, after installation.  
  [Samuel Giddins](https://github.com/segiddins)
  [#3502](https://github.com/CocoaPods/CocoaPods/issues/3502)

* Don't generate an umbrella header when a custom module map is specified. This
  avoids an incomplete module map warning.  
  [Samuel Giddins](https://github.com/segiddins)

* Actually allow skipping the download cache by downloading directly to the
  download target when requested.  
  [Samuel Giddins](https://github.com/segiddins)


## 0.37.0 (2015-05-03)

For more details, see 📝 [CocoaPods 0.37](https://blog.cocoapods.org/CocoaPods-0.37/) on our blog.

##### Bug Fixes

* Print the UTF-8 warning to STDERR.  
  [Matt Holgate](https://github.com/mjholgate)


## 0.37.0.rc.2 (2015-04-30)

##### Bug Fixes

* Handle caching specs that have subspecs with higher minimum deployment targets
  without deleting needed source files.  
  [Samuel Giddins](https://github.com/segiddins)
  [#3471](https://github.com/CocoaPods/CocoaPods/issues/3471)

* Automatically detect JSON podspecs in `pod lib lint`.  
  [Samuel Giddins](https://github.com/segiddins)
  [#3477](https://github.com/CocoaPods/CocoaPods/issues/3477)


## 0.37.0.rc.1 (2015-04-27)

[Core](https://github.com/CocoaPods/Core/compare/0.37.0.beta.1...0.37.0.rc.1)
[Xcodeproj](https://github.com/CocoaPods/Xcodeproj/compare/0.24.0...0.24.1)

##### Enhancements

* Add environment variable `COCOAPODS_SKIP_UPDATE_MESSAGE` to disable new
  version message.  
  [Andrea Mazzini](https://github.com/andreamazz)
  [#3364](https://github.com/CocoaPods/CocoaPods/issues/3364)

* Use user project's object version for pods project.  
  [Boris Bügling](https://github.com/neonichu)
  [#253](https://github.com/CocoaPods/Xcodeproj/issues/253)

##### Bug Fixes

* Adding `$(inherited)` to `FRAMEWORK_SEARCH_PATHS` build setting in xcconfig for aggregate.  
  [Tomohiro Kumagai](https://github.com/EZ-NET)
  [#3429](https://github.com/CocoaPods/CocoaPods/pull/3429)

* Don't crash when the downloader can't find an appropriate podspec in a `git`
  pod.  
  [Samuel Giddins](https://github.com/segiddins)
  [#3433](https://github.com/CocoaPods/CocoaPods/issues/3433)

* Automatically lock Pod source files after installing.  
  [Mason Glidden](https://github.com/mglidden)
  [#1154](https://github.com/CocoaPods/CocoaPods/issues/1154)

* Handle subprocesses leaking STDOUT/STDERR pipes by more strictly managing
  process lifetime and not allowing I/O to block completion of the task.  
  [Samuel Giddins](https://github.com/segiddins)
  [#3101](https://github.com/CocoaPods/CocoaPods/issues/3101)

* Do not create pod target if `source_files` only contains headers.  
  [Boris Bügling](https://github.com/neonichu)
  [#3106](https://github.com/CocoaPods/CocoaPods/issues/3106)

* Run a pod's `prepare_command` (if it has one) before it is cleaned in the
  download cache.  
  [Marius Rackwitz](https://github.com/mrackwitz)
  [Samuel Giddins](https://github.com/segiddins)
  [#3436](https://github.com/CocoaPods/CocoaPods/issues/3436)

* Don't set the `-fno-objc-arc` compiler flags for files for which the flag
  makes no sense.  
  [Samuel Giddins](https://github.com/segiddins)
  [#2559](https://github.com/CocoaPods/CocoaPods/issues/2559)

* Also apply a pod's configuration to any resource targets defined by the pod.  
  [Tom Adriaenssen](https://github.com/inferis)
  [#3463](https://github.com/CocoaPods/CocoaPods/issues/3463)


## 0.37.0.beta.1 (2015-04-18)

##### Enhancements

* Allow the specification of custom module map files.  
  [Samuel Giddins](https://github.com/segiddins)
  [Marius Rackwitz](https://github.com/mrackwitz)
  [#3145](https://github.com/CocoaPods/CocoaPods/issues/3145)

* Show the source URI for local Pod specification repositories in
  `pod repo list`.  
  [Kyle Fuller](https://github.com/kylef)

* Only show a warning when there is a minimum deployment target mismatch
  between target and spec, instead of throwing a hard error.  
  [Samuel Giddins](https://github.com/segiddins)
  [#1241](https://github.com/CocoaPods/CocoaPods/issues/1241)

* Add download caching for pods, which speeds up `pod install` and linting,
  potentially by several orders of magnitude.  
  [Samuel Giddins](https://github.com/segiddins)
  [#2863](https://github.com/CocoaPods/CocoaPods/issues/2863)
  [#3172](https://github.com/CocoaPods/CocoaPods/issues/3172)

* Add a `--fail-fast` option to both `pod spec lint` and `pod lib lint` that
  causes the linter to exit as soon as a single subspec or platform fails
  linting.  
  [Marius Rackwitz](https://github.com/mrackwitz)

* Naïvely prevent base xcconfig warnings for targets that have custom
  config files set.  
  [Chris Brauchli](https://github.com/cbrauchli)
  [#2633](https://github.com/CocoaPods/CocoaPods/issues/2633)

* Ensure private headers are declared as such in a framework's generated module
  map.  
  [Samuel Giddins](https://github.com/segiddins)
  [#2974](https://github.com/CocoaPods/CocoaPods/issues/2974)

##### Bug Fixes

* Do not pass code-sign arguments to xcodebuild when linting OS X targets.  
  [Boris Bügling](https://github.com/neonichu)
  [#3310](https://github.com/CocoaPods/CocoaPods/issues/3310)

* Fixes an issue showing the URL to remote resources in `pod repo list`.  
  [Kyle Fuller](https://github.com/kylef)

* Fixes a problem with code signing when integrating CocoaPods
  into a Today Widget extension.  
  [Christian Sampaio](https://github.com/chrisfsampaio)
  [#3390](https://github.com/CocoaPods/CocoaPods/pull/3390)


## 0.36.4 (2015-04-16)

##### Bug Fixes

* Fixes various problems with Pods that use xcasset bundles. Pods that
  use xcassets can now be used with the `pod :path` option.  
  [Kyle Fuller](https://github.com/kylef)
  [#1549](https://github.com/CocoaPods/CocoaPods/issues/1549)
  [#3384](https://github.com/CocoaPods/CocoaPods/pull/3383)
  [#3358](https://github.com/CocoaPods/CocoaPods/pull/3358)


## 0.36.3 (2015-03-31)

##### Bug Fixes

* Fix using the downloader.  
  [Samuel Giddins](https://github.com/segiddins)
  [#3344](https://github.com/CocoaPods/CocoaPods/issues/3344)
  [#3345](https://github.com/CocoaPods/CocoaPods/issues/3345)


## 0.36.2 (2015-03-31)

[Core](https://github.com/CocoaPods/Core/compare/0.36.1...0.36.2)

##### Bug Fixes

* Unique resources passed to the script generator.  
  [Diego Torres](https://github.com/dtorres)
  [#3315](https://github.com/CocoaPods/CocoaPods/issues/3315)
  [#3327](https://github.com/CocoaPods/CocoaPods/issues/3327)

* Update the `Manifest.lock` when migrating local podspecs to JSON. This fixes
  running `pod install` after upgrading to `0.36`.  
  [Samuel Giddins](https://github.com/segiddins)
  [#3292](https://github.com/CocoaPods/CocoaPods/issues/3292)
  [#3299](https://github.com/CocoaPods/CocoaPods/issues/3299)


## 0.36.1 (2015-03-27)

[Xcodeproj](https://github.com/CocoaPods/Xcodeproj/compare/0.23.0...0.23.1)

##### Bug Fixes

* Workarounds(✻) for the resource script's handling of `.xcasset` files.  
  [sodas](https://github.com/sodastsai)
  [Tony Li](https://github.com/crazytonyli)
  [Chongyu Zhu](https://github.com/lembacon)
  [#3247](https://github.com/CocoaPods/CocoaPods/issues/3247)
  [#3303](https://github.com/CocoaPods/CocoaPods/issues/3303)

* Fix the sanitization of configuration names in the generated target
  environment header.  
  [Samuel Giddins](https://github.com/segiddins)
  [#3301](https://github.com/CocoaPods/CocoaPods/issues/3301)

> _(✻) Note: these fixes are only temporary to avoid overriding the user project's `xcassets`.
  We are aware that these workarounds are "too greedy" and thus user projects having different
  `xcassets` for different targets will still have issues; we ([@AliSoftware](https://github.com/AliSoftware))
  are working on a deeper fix ([#3263](https://github.com/CocoaPods/CocoaPods/issues/3263)) for the next release._

## 0.36.0 (2015-03-11)

[Xcodeproj](https://github.com/CocoaPods/Xcodeproj/compare/0.22.0...0.23.0)

For more details, see 📝 [CocoaPods 0.36](https://blog.cocoapods.org/CocoaPods-0.36/) on our blog.

##### Enhancements

* Allows Swift pods to have a deployment target under iOS 8.0 if they use
  XCTest.  
  [Samuel Giddins](https://github.com/segiddins)
  [#3225](https://github.com/CocoaPods/CocoaPods/issues/3225)

##### Bug Fixes

* Include Swift-specific build settings on target creation, i.e. disable optimizations
  for debug configuration.
  [Marius Rackwitz](https://github.com/mrackwitz)
  [#3238](https://github.com/CocoaPods/CocoaPods/issues/3238)

* Only copy explicitly specified xcasset files into the bundle of the integrated target.  
  [Marius Rackwitz](https://github.com/mrackwitz)
  [#3219](https://github.com/CocoaPods/CocoaPods/issues/3219)

* Correctly filter Xcode warnings about the use of dynamic frameworks.  
  [Boris Bügling](https://github.com/neonichu)

* Fixes warnings, when the aggregate target doesn't contain any pod target, which is build,
  because `PODS_FRAMEWORK_BUILD_PATH` was added to `FRAMEWORK_SEARCH_PATHS`, but never created.  
  [Marius Rackwitz](https://github.com/mrackwitz)
  [#3217](https://github.com/CocoaPods/CocoaPods/issues/3217)

* Allows the usage of `:head` dependencies even when the most recent published
  version was a pre-release.  
  [Samuel Giddins](https://github.com/segiddins)
  [#3212](https://github.com/CocoaPods/CocoaPods/issues/3212)

* Limit the check for transitive static binaries to those which are directly linked to the user target.  
  [Boris Bügling](https://github.com/neonichu)
  [#3194](https://github.com/CocoaPods/CocoaPods/issues/3194)

* Lint to prevent dynamic libraries and frameworks from passing with iOS 7.  
  [Boris Bügling](https://github.com/neonichu)
  [#3193](https://github.com/CocoaPods/CocoaPods/issues/3193)

* Shows an informative error message when there is no base specification found
  for a `:head` dependency.  
  [Samuel Giddins](https://github.com/segiddins)
  [#3230](https://github.com/CocoaPods/CocoaPods/issues/3230)

* Fix the `OTHER_SWIFT_FLAGS` generated, so it inherits previous definitions.  
  [Daniel Thorpe](https://github.com/danthorpe)
  [#2983](https://github.com/CocoaPods/CocoaPods/issues/2983)


## 0.36.0.rc.1 (2015-02-24)

##### Enhancements

* Set the `APPLICATION_EXTENSION_API_ONLY` build setting if integrating with a watch extension target.  
  [Boris Bügling](https://github.com/neonichu)
  [#3153](https://github.com/CocoaPods/CocoaPods/issues/3153)

* Build for iOS simulator only during validation. This allows validation without having
  provisioning profiles set up.  
  [Boris Bügling](https://github.com/neonichu)
  [#3083](https://github.com/CocoaPods/CocoaPods/issues/3083)
  [Swift#13](https://github.com/CocoaPods/swift/issues/13)

* Explicitly inform the user to close existing project when switching to
  a workspace for the first time.  
  [Kyle Fuller](https://github.com/kylef)
  [#2996](https://github.com/CocoaPods/CocoaPods/issues/2996)

* Automatically detect conflicts between framework names.  
  [Samuel Giddins](https://github.com/segiddins)
  [#2943](https://github.com/CocoaPods/CocoaPods/issues/2943)

* Use the proper `TMPDIR` for the CocoaPods process, instead of blindly using
  `/tmp`.  
  [Samuel Giddins](https://github.com/segiddins)

* Let lint fail for Swift pods supporting deployment targets below iOS 8.0.  
  [Boris Bügling](https://github.com/neonichu)
  [#2963](https://github.com/CocoaPods/CocoaPods/issues/2963)

* Reject installation if a static library is used as a transitive dependency
  while integrating Pods as frameworks.  
  [Samuel Giddins](https://github.com/segiddins)
  [#2926](https://github.com/CocoaPods/CocoaPods/issues/2926)

* Do not copy Swift standard libraries multiple times.  
  [Boris Bügling](https://github.com/neonichu)
  [#3131](https://github.com/CocoaPods/CocoaPods/issues/3131)

* Check for Xcode License Agreement before running commands.  
  [Xavi Matos](https://github.com/CalQL8ed-K-OS)
  [#3002](https://github.com/CocoaPods/CocoaPods/issues/3002)

* `pod update PODNAME` will update pods in a case-insensitive manner.  
  [Samuel Giddins](https://github.com/segiddins)
  [#2992](https://github.com/CocoaPods/CocoaPods/issues/2992)

* Allow specifying repo names to `pod {spec,lib} lint --sources`.  
  [Samuel Giddins](https://github.com/segiddins)
  [#2685](https://github.com/CocoaPods/CocoaPods/issues/2685)

* Require explicit use of `use_frameworks!` for Pods written in Swift.  
  [Boris Bügling](https://github.com/neonichu)
  [#3029](https://github.com/CocoaPods/CocoaPods/issues/3029)

* Lint as framework automatically. If needed, `--use-libraries` option
  allows linting as a static library.  
  [Boris Bügling](https://github.com/neonichu)
  [#2912](https://github.com/CocoaPods/CocoaPods/issues/2912)

* Adding Xcode Legacy build location support for default Pods.xcodeproj.
  It defaults to `${SRCROOT}/../build` but can be changed in a `post_install`
  hook by using the `Project#symroot=` writer.  
  [Sam Marshall](https://github.com/samdmarshall)

##### Bug Fixes

* Set `SKIP_INSTALL=YES` for all generated targets to avoid producing
  *Generic Xcode Archives* on Archive.  
  [Marius Rackwitz](https://github.com/mrackwitz)
  [#3188](https://github.com/CocoaPods/CocoaPods/issues/3188)

* Added support for .tpp C++ header files in specs (previously were getting
  filtered out and symlinks wouldn't get created in the Pods/Headers folder.)  
  [Honza Dvorsky](https://github.com/czechboy0)
  [#3129](https://github.com/CocoaPods/CocoaPods/pull/3129)

* Fixed installation for app-extension targets which had no dependencies
  configured in the Podfile.  
  [Boris Bügling](https://github.com/neonichu)
  [#3102](https://github.com/CocoaPods/CocoaPods/issues/3102)

* Correct escaping of resource bundles in 'Copy Pods Resources' script.  
  [Seán Labastille](https://github.com/flufff42)
  [#3082](https://github.com/CocoaPods/CocoaPods/issues/3082)

* Correctly update sources when calling `pod outdated`, and also respect the
  `--[no-]repo-update` flag.  
  [Samuel Giddins](https://github.com/segiddins)
  [#3137](https://github.com/CocoaPods/CocoaPods/issues/3137)

* Fix the `OTHER_SWIFT_FLAGS` generated, so `#if COCOAPODS` works in Swift.  
  [Samuel Giddins](https://github.com/segiddins)
  [#2983](https://github.com/CocoaPods/CocoaPods/issues/2983)

* Output a properly-formed `Podfile` when running `pod init` with a target that
  contains a `'` in its name.  
  [Samuel Giddins](https://github.com/segiddins)
  [#3136](https://github.com/CocoaPods/CocoaPods/issues/3136)

* Remove the stored lockfile checkout source when switching to a development
  pod.  
  [Samuel Giddins](https://github.com/segiddins)
  [#3141](https://github.com/CocoaPods/CocoaPods/issues/3141)

* Migrate local Ruby podspecs to JSON, allowing updating those pods to work.  
  [Samuel Giddins](https://github.com/segiddins)
  [#3038](https://github.com/CocoaPods/CocoaPods/issues/3038)

* Removing grep color markup in the embed frameworks script.  
  [Adriano Bonat](https://github.com/tanob)
  [#3117](https://github.com/CocoaPods/CocoaPods/issues/3117)

* Fixes an issue where `pod ipc list` and `pod ipc podfile` was returning an
  error.  
  [Kyle Fuller](https://github.com/kylef)
  [#3134](https://github.com/CocoaPods/CocoaPods/issues/3134)

* Fixes an issue with spaces in the path to the user's developer tools.  
  [Boris Bügling](https://github.com/neonichu)
  [#3181](https://github.com/CocoaPods/CocoaPods/issues/3181)


## 0.36.0.beta.2 (2015-01-28)

[Xcodeproj](https://github.com/CocoaPods/Xcodeproj/compare/0.21.0...0.21.2)

##### Breaking

* Changes the default spec repositories used from all configured spec
  repositories, to the master spec repository when no spec repositories
  are explicitly configured in a Podfile.  
  [Kyle Fuller](https://github.com/kylef)
  [#2946](https://github.com/CocoaPods/CocoaPods/issues/2946)

##### Enhancements

* Set the APPLICATION_EXTENSION_API_ONLY build setting if integrating with an app extension target.  
  [Boris Bügling](https://github.com/neonichu)
  [#2980](https://github.com/CocoaPods/CocoaPods/issues/2980)

* Xcodebuild warnings will now be reported as `warning` during linting
  instead of `note`.  
  [Hugo Tunius](https://github.com/K0nserv)

* Copy only the resources required for the current build configuration.  
  [Samuel Giddins](https://github.com/segiddins)
  [#2391](https://github.com/CocoaPods/CocoaPods/issues/2391)

##### Bug Fixes

* Ensure that linting fails if xcodebuild doesn't successfully build your Pod.  
  [Kyle Fuller](https://github.com/kylef)
  [#2981](https://github.com/CocoaPods/CocoaPods/issues/2981)
  [cocoapods-trunk#33](https://github.com/CocoaPods/cocoapods-trunk/issues/33)

* Clone the master spec repository when no spec repositories are explicitly
  defined in the Podfile. This fixes problems using CocoaPods for the first
  time without any explicit spec repositories.  
  [Kyle Fuller](https://github.com/kylef)
  [#2946](https://github.com/CocoaPods/CocoaPods/issues/2946)

* Xcodebuild warnings with the string `error` in them will no longer be
  linted as errors if they are in fact warnings.  
  [Hugo Tunius](https://github.com/K0nserv)
  [#2579](https://github.com/CocoaPods/CocoaPods/issues/2579)

* Any errors which occur during fetching of external podspecs over HTTP
  will now be gracefully handled.  
  [Hugo Tunius](https://github.com/K0nserv)
  [#2823](https://github.com/CocoaPods/CocoaPods/issues/2823)

* When updating spec repositories only update the git sourced repos.  
  [Dustin Clark](https://github.com/clarkda)
  [#2558](https://github.com/CocoaPods/CocoaPods/issues/2558)

* Pods referenced via the `:podspec` option will have their podspecs properly
  parsed in the local directory if the path points to a local file.  
  [Samuel Giddins](https://github.com/segiddins)

* Fix an issue where using Swift frameworks in an Objective-C host application
  causes an error because the Swift frameworks we're not code signed.  
  [Joseph Ross](https://github.com/jrosssavant)
  [#3008](https://github.com/CocoaPods/CocoaPods/issues/3008)


## 0.36.0.beta.1 (2014-12-25)

[CocoaPods](https://github.com/CocoaPods/CocoaPods/compare/0.35.0...0.36.0.beta.1)
• [CocoaPods-Core](https://github.com/CocoaPods/Core/compare/0.35.0...0.36.0.beta.1)
• [Xcodeproj](https://github.com/CocoaPods/Xcodeproj/compare/0.20.2...0.21.0)
• [CLAide](https://github.com/CocoaPods/CLAide/compare/v0.7.0...0.8.0)
• [Molinillo](https://github.com/CocoaPods/Molinillo/compare/0.1.2...0.2.0)
• [cocoapods-downloader](https://github.com/CocoaPods/cocoapods-downloader/compare/0.8.0...0.8.1)
• [cocoapods-try](https://github.com/CocoaPods/cocoapods-try/compare/0.4.2...0.4.3)
• [cocoapods-trunk](https://github.com/CocoaPods/cocoapods-trunk/compare/0.4.1...0.5.0)
• [cocoapods-plugins](https://github.com/CocoaPods/cocoapods-plugins/compare/0.3.2...0.4.0)

##### Highlighted Enhancement That Needs Testing

* Support Frameworks & Swift: CocoaPods now recognizes Swift source files and
  builds dynamic frameworks when necessary. A project can explicitly
  opt-in via `use_frameworks!` in the Podfile, or if any dependency contains
  Swift code, all pods for that target will be integrated as frameworks.

  As a pod author, you can change the module name of the built framework by
  specifying a `module_name` in the podspec. The built frameworks are embedded into
  the host application with a new shell script build phase in the user's
  project allowing configuration-dependent pods.

  [Marius Rackwitz](https://github.com/mrackwitz)
  [#2835](https://github.com/CocoaPods/CocoaPods/issues/2835)

##### Breaking

* Bundle Resources into Frameworks: Previously all resources were compiled and
  copied into the `mainBundle`. Now Pods have to use
  `[NSBundle bundleForClass:<#Class from Pod#>]` to access provided resources
  relative to the bundle.

  [Boris Bügling](https://github.com/neonichu)
  [#2835](https://github.com/CocoaPods/CocoaPods/issues/2730)

* Only the hooks specified by usage of the `plugin` directive of the `Podfile`
  will be run. Additionally, plugins that depend on hooks will have to update to
  specify their 'plugin name' when registering the hooks in order to make it
  possible for those hooks to be run.  
  [Samuel Giddins](https://github.com/segiddins)
  [#2640](https://github.com/CocoaPods/CocoaPods/issues/2640)

##### Enhancements

* Do not generate targets for Pods without sources.  
  [Boris Bügling](https://github.com/neonichu)
  [#2918](https://github.com/CocoaPods/CocoaPods/issues/2918)

* Show the name of the source for each hook that is run in verbose mode.  
  [Samuel Giddins](https://github.com/segiddins)
  [#2639](https://github.com/CocoaPods/CocoaPods/issues/2639)

* Move pods' private headers to `Headers/Private` from `Headers/Build`.
  Since some SCM ignore templates include `build` by default, this makes it
  easier to check in the `Pods/` directory.  
  [Samuel Giddins](https://github.com/segiddins)
  [#2623](https://github.com/CocoaPods/CocoaPods/issues/2623)

* Validate that a specification's `public_header_files` and
  `private_header_files` file patterns only match header files.
  Also, validate that all file patterns, if given, match at least one file.  
  [Samuel Giddins](https://github.com/segiddins)
  [#2914](https://github.com/CocoaPods/CocoaPods/issues/2914)

* Installer changed to organize a development pod's source and resource files
  into subgroups reflecting their organization in the filesystem.  
  [Imre mihaly](https://github.com/imihaly)

##### Bug Fixes

* Fix updating a pod that has subspec dependencies.  
  [Samuel Giddins](https://github.com/segiddins)
  [#2879](https://github.com/CocoaPods/CocoaPods/issues/2879)

* Restore the `#define`s in the environment header when the `--no-integrate`
  installation option is used.  
  [Samuel Giddins](https://github.com/segiddins)
  [#2876](https://github.com/CocoaPods/CocoaPods/issues/2876)

* Fix issues when trying to discover the xcodeproj automatically
  but the current path contains special characters (`[`,`]`,`{`,`}`,`*`,`?`).  
  [Olivier Halligon](https://github.com/AliSoftware)
  [#2852](https://github.com/CocoaPods/CocoaPods/issues/2852)

* Fix linting subspecs that have a higher deployment target than the root
  spec.  
  [Samuel Giddins](https://github.com/segiddins)
  [#1919](https://github.com/CocoaPods/CocoaPods/issues/1919)

* Fix the reading of podspecs that come from the `:git`, `:svn`, `:http`, or
  `:hg` options in your `Podfile` that used context-dependent ruby code, such as
  reading a file to determine the specification version.  
  [Samuel Giddins](https://github.com/segiddins)
  [#2875](https://github.com/CocoaPods/CocoaPods/issues/2875)

* Fix the updating of `:git`, `:svn`, and `:hg` dependencies when updating all
  pods.  
  [Samuel Giddins](https://github.com/CocoaPods/CocoaPods/issues/2859)
  [#2859](https://github.com/CocoaPods/CocoaPods/issues/2859)

* Fix an issue when a user doesn't yet have any spec repositories configured.  
  [Boris Bügling](https://github.com/neonichu)

* Fix an issue updating repositories when another spec repository doesn't
  have a remote.  
  [Kyle Fuller](https://github.com/kylef)
  [#2965](https://github.com/CocoaPods/CocoaPods/issues/2965)


## 0.35.0 (2014-11-19)

[CocoaPods](https://github.com/CocoaPods/CocoaPods/compare/0.34.4...0.35.0)
• [CocoaPods-Core](https://github.com/CocoaPods/Core/compare/0.34.4...0.35.0)
• [Xcodeproj](https://github.com/CocoaPods/Xcodeproj/compare/0.19.4...0.20.2)
• [cocoapods-downloader](https://github.com/CocoaPods/cocoapods-downloader/compare/0.7.2...0.8.0)

For more details, see 📝 [CocoaPods 0.35](https://blog.cocoapods.org/CocoaPods-0.35/) on our blog.

##### Enhancements

* Allow the specification of file patterns for the Podspec's `requires_arc`
  attribute.  
  [Kyle Fuller](https://github.com/kylef)
  [Samuel Giddins](https://github.com/segiddins)
  [#532](https://github.com/CocoaPods/CocoaPods/issues/532)

* From now on, pods installed directly from their repositories will be recorded
  in the `Podfile.lock` file and will be guaranteed to be checked-out using the
  same revision on subsequent installations. Examples of this are when using
  the `:git`, `:svn`, or `:hg` options in your `Podfile`.  
  [Samuel Giddins](https://github.com/segiddins)
  [#1058](https://github.com/CocoaPods/CocoaPods/issues/1058)

##### Bug Fixes

* Fix an output formatting issue with various commands like `pod search`
  and `pod trunk`.
  [Olivier Halligon](https://github.com/AliSoftware)
  [#2603](https://github.com/CocoaPods/CocoaPods/issues/2603)

* Show a helpful error message if the old resolver incorrectly activated a
  pre-release version that now leads to a version conflict.  
  [Samuel Giddins](https://github.com/segiddins)

* Provides a user friendly message when using `pod spec create` with a
  repository that doesn't yet have any commits.  
  [Kyle Fuller](https://github.com/kylef)
  [#2803](https://github.com/CocoaPods/CocoaPods/issues/2803)

* Fixes an issue with integrating into projects where there is a slash in the
  build configuration name.  
  [Kyle Fuller](https://github.com/kylef)
  [#2767](https://github.com/CocoaPods/CocoaPods/issues/2767)

* Pods will use `CLANG_ENABLE_OBJC_ARC = 'YES'` instead of
  `CLANG_ENABLE_OBJC_ARC = 'NO'`. For pods with `requires_arc = false` the
  `-fno-objc-arc` flag will be specified for the all source files.  
  [Hugo Tunius](https://github.com/K0nserv)
  [#2262](https://github.com/CocoaPods/CocoaPods/issues/2262)

* Fixed an issue that Core Data mapping models where not compiled when
  copying resources to main application bundle.  
  [Yan Rabovik](https://github.com/rabovik)

* Fix uninitialized constant Class::YAML crash in some cases.
  [Tim Shadel](https://github.com/timshadel)

##### Enhancements

* `pod search`, `pod spec which`, `pod spec cat` and `pod spec edit`
  now use plain text search by default instead of a regex. Especially
  `pod search UIView+UI` now searches for pods containing exactly `UIView+UI`
  in their name, not trying to interpret the `+` as a regular expression.
  _Note: You can still use a regular expression with the new `--regex` flag that has
  been added to these commands, e.g. `pod search --regex "(NS|UI)Color"`._
  [Olivier Halligon](https://github.com/AliSoftware)
  [Core#188](https://github.com/CocoaPods/Core/issues/188)

* Use `--allow-warnings` rather than `--error-only` for pod spec validation
  [Daniel Tomlinson](https://github.com/DanielTomlinson)
  [#2820](https://github.com/CocoaPods/CocoaPods/issues/2820)

## 0.35.0.rc2 (2014-11-06)

##### Enhancements

* Allow the resolver to fail faster when there are unresolvable conflicts
  involving the Lockfile.  
  [Samuel Giddins](https://github.com/segiddins)

##### Bug Fixes

* Allows pre-release spec versions when a requirement has an external source
  specified.  
  [Samuel Giddins](https://github.com/segiddins)
  [#2768](https://github.com/CocoaPods/CocoaPods/issues/2768)

* We no longer require git version 1.7.5 or greater.  
  [Kyle Fuller](https://github.com/kylef)

* Fix the usage of `:head` pods.  
  [Samuel Giddins](https://github.com/segiddins)
  [#2789](https://github.com/CocoaPods/CocoaPods/issues/2789)

* Show a more informative message when attempting to lint a spec whose
  source could not be downloaded.  
  [Samuel Giddins](https://github.com/segiddins)
  [#2667](https://github.com/CocoaPods/CocoaPods/issues/2667)
  [#2759](https://github.com/CocoaPods/CocoaPods/issues/2759)

## 0.35.0.rc1 (2014-11-02)

##### Highlighted Enhancements That Need Testing

* The `Resolver` has been completely rewritten to use
  [Molinillo](https://github.com/CocoaPods/Molinillo), an iterative dependency
  resolution algorithm that automatically resolves version conflicts.
  The order in which dependencies are declared in the `Podfile` no longer has
  any effect on the resolution process.

  You should ensure that `pod install`, `pod update` and `pod update [NAME]`
  work as expected and install the correct versions of your pods during
  this RC1 release.
  [Samuel Giddins](https://github.com/segiddins)
  [#978](https://github.com/CocoaPods/CocoaPods/issues/978)
  [#2002](https://github.com/CocoaPods/CocoaPods/issues/2002)

##### Breaking

* Support for older versions of Ruby has been dropped and CocoaPods now depends
  on Ruby 2.0.0 or greater. This is due to the release of Xcode 6.0 which has
  dropped support for OS X 10.8, which results in the minimum version of
  Ruby pre-installed on OS X now being 2.0.0.

  If you are using a custom installation of Ruby  older than 2.0.0, you
  will need to update. Or even better, migrate to system Ruby.  
  [Kyle Fuller](https://github.com/kylef)

* Attempts to resolve circular dependencies will now raise an exception.  
  [Samuel Giddins](https://github.com/segiddins)
  [Molinillo#6](https://github.com/CocoaPods/Molinillo/issues/6)

##### Enhancements

* The use of implicit sources has been un-deprecated. By default, all available
  spec-repos will be used. There should only be a need to specify explicit
  sources if you want to specifically _exclude_ certain spec-repos, such as the
  `master` spec-repo, if you want to declare the order of spec look-up
  precedence, or if you want other users of a Podfile to automatically have a
  spec-repo cloned on `pod install`.  
  [Eloy Durán](https://github.com/alloy)

* The `pod push` command has been removed as it has been deprecated in favour of
  `pod repo push` in CocoaPods 0.33.  
  [Fabio Pelosin](https://github.com/fabiopelosin)

* Refactorings in preparation to framework support, which could break usage
  of the Hooks API.  
  [Marius Rackwitz](https://github.com/mrackwitz)
  [#2461](https://github.com/CocoaPods/CocoaPods/issues/2461)

* Implicit dependencies are now locked, so simply running `pod install` will not
  cause them to be updated when they shouldn't be.  
  [Samuel Giddins](https://github.com/segiddins)
  [#2318](https://github.com/CocoaPods/CocoaPods/issues/2318)
  [#2506](https://github.com/CocoaPods/CocoaPods/issues/2506)

* Pre-release versions are only considered in the resolution process when there
  are dependencies that explicitly reference pre-release requirements.  
  [Samuel Giddins](https://github.com/segiddins)
  [#1489](https://github.com/CocoaPods/CocoaPods/issues/1489)

* Only setup the master specs repo if required.  
  [Daniel Tomlinson](https://github.com/DanielTomlinson)
  [#2562](https://github.com/CocoaPods/CocoaPods/issues/2562)

* `Sandbox::FileAccessor` now optionally includes expanded paths of headers of
  vendored frameworks in `public_headers`.  
  [Eloy Durán](https://github.com/alloy)
  [#2722](https://github.com/CocoaPods/CocoaPods/pull/2722)

* Analysis is now halted and the user informed when there are multiple different
  external sources for dependencies with the same root name.
  The user is also now warned when there are duplicate dependencies in the
  Podfile.  
  [Samuel Giddins](https://github.com/segiddins)
  [#2738](https://github.com/CocoaPods/CocoaPods/issues/2738)

* Multiple subspecs that point to the same external dependency will now only
  cause that external source to be fetched once.  
  [Samuel Giddins](https://github.com/segiddins)
  [#2743](https://github.com/CocoaPods/CocoaPods/issues/2743)

##### Bug Fixes

* Fixes an issue in the `XCConfigIntegrator` where not all targets that need
  integration were being integrated, but were getting incorrect warnings about
  the user having specified a custom base configuration.  
  [Eloy Durán](https://github.com/alloy)
  [2752](https://github.com/CocoaPods/CocoaPods/issues/2752)

* Do not try to clone spec-repos in `/`.  
  [Eloy Durán](https://github.com/alloy)
  [#2723](https://github.com/CocoaPods/CocoaPods/issues/2723)

* Improved sanitizing of configuration names which have a numeric prefix.  
  [Steffen Matthischke](https://github.com/HeEAaD)
  [#2700](https://github.com/CocoaPods/CocoaPods/pull/2700)

* Fixes an issues where headers from a podspec with one platform are exposed to
  targets with a different platform. The headers are now only exposed to the
  targets with the same platform.  
  [Michael Melanson](https://github.com/michaelmelanson)
  [Kyle Fuller](https://github.com/kylef)
  [#1249](https://github.com/CocoaPods/CocoaPods/issues/1249)


## 0.34.4 (2014-10-18)

##### Bug Fixes

* Fixes a crash when running `pod outdated`.  
  [Samuel Giddins](https://github.com/segiddins)
  [#2624](https://github.com/CocoaPods/CocoaPods/issues/2624)

* Ensure that external sources (as specified in the `Podfile`) are downloaded
  when their source is missing, even if their specification is present.  
  [Samuel Giddins](https://github.com/segiddins)
  [#2494](https://github.com/CocoaPods/CocoaPods/issues/2494)

* Fixes an issue where running `pod install/update` while the Xcode project
  is open can cause the open project to have build failures until Xcode
  is restarted.  
  [Kyle Fuller](https://github.com/kylef)
  [#2627](https://github.com/CocoaPods/CocoaPods/issues/2627)
  [#2665](https://github.com/CocoaPods/CocoaPods/issues/2665)

* Fixes a crash when using file URLs as a source.  
  [Kurry Tran](https://github.com/kurry)
  [#2683](https://github.com/CocoaPods/CocoaPods/issues/2683)

* Fixes an issue when using pods in static library targets and building with
  Xcode 6 which requires `OTHER_LIBTOOLFLAGS` instead of `OTHER_LDFLAGS`, thus
  basically reverting to the previous Xcode behaviour, for now at least.  
  [Kyle Fuller](https://github.com/kylef)
  [Eloy Durán](https://github.com/alloy)
  [#2666](https://github.com/CocoaPods/CocoaPods/issues/2666)

* Fixes an issue running the resources script when Xcode is installed to a
  directory with a space when compiling xcassets.  
  [Kyle Fuller](https://github.com/kylef)
  [#2684](https://github.com/CocoaPods/CocoaPods/issues/2684)

* Fixes an issue when installing Pods with resources to a target which
  doesn't have any resources.  
  [Kyle Fuller](https://github.com/kylef)
  [#2083](https://github.com/CocoaPods/CocoaPods/issues/2083)

* Ensure that git 1.7.5 or newer is installed when running pod.  
  [Kyle Fuller](https://github.com/kylef)
  [#2651](https://github.com/CocoaPods/CocoaPods/issues/2651)


## 0.34.2 (2014-10-08)

##### Enhancements

* Make the output of `pod outdated` show what running `pod update` will do.
  Takes into account the sources specified in the `Podfile`.  
  [Samuel Giddins](https://github.com/segiddins)
  [#2470](https://github.com/CocoaPods/CocoaPods/issues/2470)

* Allows the use of the `GCC_PREPROCESSOR_DEFINITION` flag `${inherited}`
  without emitting a warning.  
  [Samuel Giddins](https://github.com/segiddins)
  [#2577](https://github.com/CocoaPods/CocoaPods/issues/2577)

* Integration with user project will no longer replace an existing
  base build configuration.  
  [Robert Jones](https://github.com/redshirtrob)
  [#1736](https://github.com/CocoaPods/CocoaPods/issues/1736)

##### Bug Fixes

* Improved sanitizing of configuration names to avoid generating invalid
  preprocessor definitions.  
  [Boris Bügling](https://github.com/neonichu)
  [#2542](https://github.com/CocoaPods/CocoaPods/issues/2542)

* More robust generation of source names from URLs.  
  [Samuel Giddins](https://github.com/segiddins)
  [#2534](https://github.com/CocoaPods/CocoaPods/issues/2534)

* Allow the `Validator` to only use specific sources.
  Allows customizable source for `pod spec lint` and `pod lib lint`,
  with both defaulting to `master`.
  [Samuel Giddins](https://github.com/segiddins)
  [#2543](https://github.com/CocoaPods/CocoaPods/issues/2543)
  [cocoapods-trunk#28](https://github.com/CocoaPods/cocoapods-trunk/issues/28)

* Takes into account the sources specified in `Podfile` running
  `pod outdated`.  
  [Samuel Giddins](https://github.com/segiddins)
  [#2553](https://github.com/CocoaPods/CocoaPods/issues/2553)

* Ensures that the master repo is shallow cloned when added via a Podfile
  `source` directive.  
  [Samuel Giddins](https://github.com/segiddins)
  [#3586](https://github.com/CocoaPods/CocoaPods/issues/2586)

* Ensures that the user project is not saved when there are no
  user targets integrated.  
  [Samuel Giddins](https://github.com/segiddins)
  [#2561](https://github.com/CocoaPods/CocoaPods/issues/2561)
  [#2593](https://github.com/CocoaPods/CocoaPods/issues/2593)

* Fix a crash when running `pod install` with an empty target that inherits a
  pod from a parent target.  
  [Kyle Fuller](https://github.com/kylef)
  [#2591](https://github.com/CocoaPods/CocoaPods/issues/2591)

* Take into account versions of a Pod from all specified sources when
  resolving dependencies.  
  [Thomas Visser](https://github.com/Thomvis)
  [#2556](https://github.com/CocoaPods/CocoaPods/issues/2556)

* Sanitize build configuration names in target environment header macros.  
  [Kra Larivain](https://github.com/olarivain)
  [#2532](https://github.com/CocoaPods/CocoaPods/pull/2532)


## 0.34.1 (2014-09-26)

##### Bug Fixes

* Doesn't take into account the trailing `.git` in repository URLs when
  trying to find a matching specs repo.  
  [Samuel Giddins](https://github.com/segiddins)
  [#2526](https://github.com/CocoaPods/CocoaPods/issues/2526)


## 0.34.0 (2014-09-26)

For more details, see 📝 [CocoaPods 0.34](https://blog.cocoapods.org/CocoaPods-0.34/) on our blog.

##### Breaking

* Add support for loading podspecs from *only* specific spec-repos via
  `sources`. By default, when there are no sources specified in a Podfile all
  source repos will be used. This has always been the case. However, this
  implicit use of sources is now deprecated. Once you specify specific sources,
  **no** repos will be included by default. For example:

        source 'https://github.com/artsy/Specs.git'
        source 'https://github.com/CocoaPods/Specs.git'

  Any source URLs specified that have not yet been added will be cloned before
  resolution begins.  
  [François Benaiteau](https://github.com/netbe)
  [Fabio Pelosin](https://github.com/fabiopelosin)
  [Samuel Giddins](https://github.com/segiddins)
  [#1143](https://github.com/CocoaPods/CocoaPods/pull/1143)
  [Core#19](https://github.com/CocoaPods/Core/pull/19)
  [Core#170](https://github.com/CocoaPods/Core/issues/170)
  [#2515](https://github.com/CocoaPods/CocoaPods/issues/2515)

##### Enhancements

* Added the `pod repo list` command which lists all the repositories.  
  [Luis Ascorbe](https://github.com/lascorbe)
  [#1455](https://github.com/CocoaPods/CocoaPods/issues/1455)

##### Bug Fixes

* Works around an Xcode issue where linting would fail even though `xcodebuild`
  actually succeeds. Xcode.app also doesn't fail when this issue occurs, so it's
  safe for us to do the same.  
  [Kra Larivain](https://github.com/olarivain)
  [Boris Bügling](https://github.com/neonichu)
  [Eloy Durán](https://github.com/alloy)
  [Samuel E. Giddins](https://github.com/segiddins)
  [#2394](https://github.com/CocoaPods/CocoaPods/issues/2394)
  [#2395](https://github.com/CocoaPods/CocoaPods/pull/2395)

* Fixes the detection of JSON podspecs included via `:path`.  
  [laiso](https://github.com/laiso)
  [#2489](https://github.com/CocoaPods/CocoaPods/pull/2489)

* Fixes an issue where `pod install` would crash during Plist building if any
  pod has invalid UTF-8 characters in their title or description.  
  [Ladislav Martincik](https://github.com/martincik)
  [#2482](https://github.com/CocoaPods/CocoaPods/issues/2482)

* Fix crash when the URL of a private GitHub repo is passed to `pod spec
  create` as an argument.  
  [Fabio Pelosin](https://github.com/fabiopelosin)
  [#1543](https://github.com/CocoaPods/CocoaPods/issues/1543)


## 0.34.0.rc2 (2014-09-16)

##### Bug Fixes

* Fixes an issue where `pod lib lint` would crash if a podspec couldn't be
  loaded.  
  [Kyle Fuller](https://github.com/kylef)
  [#2147](https://github.com/CocoaPods/CocoaPods/issues/2147)

* Fixes an issue where `pod init` would not add `source 'master'` to newly
  created Podfiles.  
  [Ash Furrow](https://github.com/AshFurrow)
  [#2473](https://github.com/CocoaPods/CocoaPods/issues/2473)


## 0.34.0.rc1 (2014-09-13)

##### Breaking

* The use of the `$PODS_ROOT` environment variable has been deprecated and
  should not be used. It will be removed in future versions of CocoaPods.  
  [#2449](https://github.com/CocoaPods/CocoaPods/issues/2449)

* Add support for loading podspecs from specific spec-repos _only_, a.k.a. ‘sources’.
  By default, when not specifying any specific sources in your Podfile, the ‘master’
  spec-repo will be used, as was always the case. However, once you specify specific
  sources the ‘master’ spec-repo will **not** be included by default. For example:

        source 'private-spec-repo'
        source 'master'

  [François Benaiteau](https://github.com/netbe)
  [Fabio Pelosin](https://github.com/fabiopelosin)
  [#1143](https://github.com/CocoaPods/CocoaPods/pull/1143)
  [Core#19](https://github.com/CocoaPods/Core/pull/19)

* The `Pods` directory has been reorganized. This might require manual
  intervention in projects where files generated by CocoaPods have manually been
  imported into the user's project (common with the acknowledgements files).  
  [#1055](https://github.com/CocoaPods/CocoaPods/pull/1055)
  [Fabio Pelosin](https://github.com/fabiopelosin)
  [Michele Titolo](https://github.com/mtitolo)

* Plugins are now expected to include the `cocoapods-plugin.rb` file in
  `./lib`.  
  [Fabio Pelosin](https://github.com/fabiopelosin)
  [CLAide#28](https://github.com/CocoaPods/CLAide/pull/28)

* The specification `requires_arc` attribute now defaults to true.  
  [Fabio Pelosin](https://github.com/fabiopelosin)
  [CocoaPods#267](https://github.com/CocoaPods/CocoaPods/issues/267)

##### Enhancements

* Add support to specify dependencies per build configuration:

        pod 'Lookback', :configurations => ['Debug']

  Currently configurations can only be specified per single Pod.  
  [Joachim Bengtsson](https://github.com/nevyn)
  [Eloy Durán](https://github.com/alloy)
  [Fabio Pelosin](https://github.com/fabiopelosin)
  [#1791](https://github.com/CocoaPods/CocoaPods/pull/1791)
  [#1668](https://github.com/CocoaPods/CocoaPods/pull/1668)
  [#731](https://github.com/CocoaPods/CocoaPods/pull/731)

* Improved performance of git downloads using shallow clone.  
  [Marin Usalj](https://github.com/supermarin)
  [Fabio Pelosin](https://github.com/fabiopelosin)
  [cocoapods-downloader#29](https://github.com/CocoaPods/cocoapods-downloader/pull/29)

* Simplify installation: CocoaPods no longer requires the
  compilation of the troublesome native extensions.  
  [Fabio Pelosin](https://github.com/fabiopelosin)
  [Xcodeproj#168](https://github.com/CocoaPods/Xcodeproj/pull/168)
  [Xcodeproj#167](https://github.com/CocoaPods/Xcodeproj/issues/167)

* Add hooks for plugins. Currently only the installer hook is supported.
  A plugin can register itself to be activated after the installation with the
  following syntax:

      Pod::HooksManager.register(:post_install) do |installer_context|
        # implementation
      end

  The `installer_context` is an instance of the `Pod::Installer:HooksContext`
  class which provides the information about the installation.  
  [Fabio Pelosin](https://github.com/fabiopelosin)
  [Core#132](https://github.com/CocoaPods/Core/pull/1755)

* Add a support for migrating the sandbox to new versions of CocoaPods.  
  [Fabio Pelosin](https://github.com/fabiopelosin)

* Display an indication for deprecated Pods in the command line search.  
  [Hugo Tunius](https://github.com/k0nserv)
  [#2180](https://github.com/CocoaPods/CocoaPods/issues/2180)

* Use the CLIntegracon gem for the integration tests.  
  [Marius Rackwitz](https://github.com/mrackwitz)
  [#2371](https://github.com/CocoaPods/CocoaPods/issues/2371)

* Include configurations that a user explicitly specifies, in their Podfile,
  when the `--no-integrate` option is specified.  
  [Eloy Durán](https://github.com/alloy)

* Properly quote the `-isystem` values in the xcconfig files.  
  [Eloy Durán](https://github.com/alloy)

* Remove the installation post install message which presents the CHANGELOG.  
  [Fabio Pelosin](https://github.com/fabiopelosin)
  [Eloy Durán](https://github.com/alloy)

* Add support for user-specified project directories with the
  `--project-directory` option.  
  [Samuel E. Giddins](https://github.com/segiddins)
  [#2183](https://github.com/CocoaPods/CocoaPods/issues/2183)

* Now the `plutil` tool is used when available to produce
  output consistent with Xcode.  
  [Fabio Pelosin](https://github.com/fabiopelosin)

* Indicate the name of the pod whose requirements cannot be satisfied.  
  [Seivan Heidari](https://github.com/seivan)
  [Fabio Pelosin](https://github.com/fabiopelosin)
  [#1938](https://github.com/CocoaPods/CocoaPods/issues/1938)

* Add support for JSON specs to external sources (`:path`, `:git`, etc)
  options.  
  [Kyle Fuller](https://github.com/kylef)
  [#2320](https://github.com/CocoaPods/CocoaPods/issues/2320)

* Generate the workspaces using the same output of Xcode.  
  [Fabio Pelosin](https://github.com/fabiopelosin)


##### Bug Fixes

* Fix `pod repo push` to first check if a Specs directory exists and if so
  push there.  
  [Edward Valentini](edwardvalentini)
  [#2060](https://github.com/CocoaPods/CocoaPods/issues/2060)

* Fix `pod outdated` to not include subspecs.  
  [Ash Furrow](ashfurrow)
  [#2136](https://github.com/CocoaPods/CocoaPods/issues/2136)

* Always evaluate podspecs from the original podspec directory. This fixes
  an issue when depending on a pod via `:path` and that pod's podspec uses
  relative paths.  
  [Kyle Fuller](kylef)
  [pod-template#50](https://github.com/CocoaPods/pod-template/issues/50)

* Fix spec linting to not warn for missing license file in subspecs.  
  [Fabio Pelosin](https://github.com/fabiopelosin)
  [Core#132](https://github.com/CocoaPods/Core/issues/132)

* Fix `pod init` so that it doesn't recurse when checking for Podfiles.  
  [Paddy O'Brien](https://github.com/tapi)
  [#2181](https://github.com/CocoaPods/CocoaPods/issues/2181)

* Fix missing XCTest framework in Xcode 6.  
  [Paul Williamson](squarefrog)
  [#2296](https://github.com/CocoaPods/CocoaPods/issues/2296)

* Support multiple values in `ARCHS`.  
  [Robert Zuber](https://github.com/z00b)
  [#1904](https://github.com/CocoaPods/CocoaPods/issues/1904)

* Fix static analysis in Xcode 6.  
  [Samuel E. Giddins](https://github.com/segiddins)
  [#2402](https://github.com/CocoaPods/CocoaPods/issues/2402)

* Fix an issue where a version of a spec will not be locked when using
  multiple subspecs of a podspec.  
  [Kyle Fuller](https://github.com/kylef)
  [Fabio Pelosin](https://github.com/fabiopelosin)
  [#2135](https://github.com/CocoaPods/CocoaPods/issues/2135)

* Fix an issue using JSON podspecs installed directly from a lib's
  repository.  
  [Kyle Fuller](https://github.com/kylef)
  [#2320](https://github.com/CocoaPods/CocoaPods/issues/2320)

* Support and use quotes in the `OTHER_LDFLAGS` of xcconfigs to avoid
  issues with targets containing a space character in their name.  
  [Fabio Pelosin](https://github.com/fabiopelosin)


## 0.33.1 (2014-05-20)

##### Bug Fixes

* Fix `pod spec lint` for `json` podspecs.  
  [Fabio Pelosin](https://github.com/fabiopelosin)
  [#2157](https://github.com/CocoaPods/CocoaPods/issues/2157)

* Fixed downloader issues related to `json` podspecs.  
  [Fabio Pelosin](https://github.com/fabiopelosin)
  [#2158](https://github.com/CocoaPods/CocoaPods/issues/2158)

* Fixed `--no-ansi` flag in help banners.  
  [Fabio Pelosin](https://github.com/fabiopelosin)
  [#34](https://github.com/CocoaPods/CLAide/issues/34)


## 0.33.0 (2014-05-20)

For more details, see 📝 [CocoaPods 0.33](https://blog.cocoapods.org/CocoaPods-0.33/) on our blog.

##### Breaking

* The deprecated `pre_install` and the `pod_install` hooks of the specification
  class have been removed.  
  [Fabio Pelosin](https://github.com/fabiopelosin)
  [#2151](https://github.com/CocoaPods/CocoaPods/issues/2151)
  [#2153](https://github.com/CocoaPods/CocoaPods/pull/2153)

##### Enhancements

* Added the `cocoapods-trunk` plugin which introduces the `trunk` subcommand.  
  [Fabio Pelosin](https://github.com/fabiopelosin)
  [#2151](https://github.com/CocoaPods/CocoaPods/issues/2151)
  [#2153](https://github.com/CocoaPods/CocoaPods/pull/2153)

* The `pod push` sub-command has been moved to the `pod repo push` sub-command.
  Moreover pushing to the master repo from it has been disabled.  
  [Fabio Pelosin](https://github.com/fabiopelosin)
  [#2151](https://github.com/CocoaPods/CocoaPods/issues/2151)
  [#2153](https://github.com/CocoaPods/CocoaPods/pull/2153)

* Overhauled command line interface. Add support for auto-completion script
  (d). If auto-completion is enabled for your shell you can configure it for
  CocoaPods with the following command:

      rm -f /usr/local/share/zsh/site-functions/\_pod
      dpod --completion-script > /usr/local/share/zsh/site-functions/\_pod
      exec zsh

  Currently only the Z shell is supported.  
  [Fabio Pelosin](https://github.com/fabiopelosin)
  [CLAide#25](https://github.com/CocoaPods/CLAide/issues/25)
  [CLAide#20](https://github.com/CocoaPods/CLAide/issues/20)
  [CLAide#19](https://github.com/CocoaPods/CLAide/issues/19)
  [CLAide#17](https://github.com/CocoaPods/CLAide/issues/17)
  [CLAide#12](https://github.com/CocoaPods/CLAide/issues/12)

* The `--version` flag is now only supported for the root `pod` command. If
  used in conjunction with the `--verbose` flag the version of the detected
  plugins will be printed as well.  
  [Fabio Pelosin](https://github.com/fabiopelosin)
  [CLAide#13](https://github.com/CocoaPods/CLAide/issues/13)
  [CLAide#14](https://github.com/CocoaPods/CLAide/issues/14)

* The extremely meta `cocoaPods-plugins` is now installed by default providing
  information about the available and the installed plug-ins.  
  [David Grandinetti](https://github.com/dbgrandi)
  [Olivier Halligon](https://github.com/AliSoftware)
  [Fabio Pelosin](https://github.com/fabiopelosin)
  [#2092](https://github.com/CocoaPods/CocoaPods/issues/2092)

* Validate the reachability of `social_media_url`, `documentation_url` and
  `docset_url` in podspecs we while linting a specification.  
  [Kyle Fuller](https://github.com/kylef)
  [#2025](https://github.com/CocoaPods/CocoaPods/issues/2025)

* Print the current version when the repo/lockfile requires a higher version.  
  [Samuel E. Giddins](https://github.com/segiddins)
  [#2049](https://github.com/CocoaPods/CocoaPods/issues/2049)

* Show `help` when running the `pod` command instead of defaulting to `pod
  install`.  
  [Kyle Fuller](https://github.com/kylef)
  [#1771](https://github.com/CocoaPods/CocoaPods/issues/1771)

##### Bug Fixes

* Show the actual executable when external commands fail.  
  [Boris Bügling](https://github.com/neonichu)
  [#2102](https://github.com/CocoaPods/CocoaPods/issues/2102)

* Fixed support for file references in the workspace generated by CocoaPods.  
  [Kyle Fuller](https://github.com/kylef)
  [Fabio Pelosin](https://github.com/fabiopelosin)
  [Xcodeproj#105](https://github.com/CocoaPods/Xcodeproj/pull/150)

* Show a helpful error message when reading version information with merge
  conflict.  
  [Samuel E. Giddins](https://github.com/segiddins)
  [#1853](https://github.com/CocoaPods/CocoaPods/issues/1853)

* Show deprecated specs when invoking `pod outdated`.  
  [Samuel E. Giddins](https://github.com/segiddins)
  [#2003](https://github.com/CocoaPods/CocoaPods/issues/2003)

* Fixes an issue where `pod repo update` may start an un-committed merge.  
  [Kyle Fuller](https://github.com/kylef)
  [#2024](https://github.com/CocoaPods/CocoaPods/issues/2024)

## 0.32.1 (2014-04-15)

##### Bug Fixes

* Fixed the Podfile `default_subspec` attribute in nested subspecs.  
  [Fabio Pelosin](https://github.com/fabiopelosin)
  [#2050](https://github.com/CocoaPods/CocoaPods/issues/2050)

## 0.32.0 (2014-04-15)

[CocoaPods](https://github.com/CocoaPods/CocoaPods/compare/0.31.1...0.32.0)
• [CocoaPods-Core](https://github.com/CocoaPods/Core/compare/0.31.1...0.32.0)

For more details, see 📝 [CocoaPods 0.32](https://blog.cocoapods.org/CocoaPods-0.32/) on our blog.

##### Enhancements

* Allow to update only a list of given pods with `pod update [POD_NAMES...]`.  
  [Marius Rackwitz](https://github.com/mrackwitz)
  [CocoaPods#760](https://github.com/CocoaPods/CocoaPods/issues/760)

* `pod update` prints the previous version of the updated pods.  
  [Andrea Mazzini](https://github.com/andreamazz)
  [#2008](https://github.com/CocoaPods/CocoaPods/issues/2008)

* `pod update` falls back to `pod install` if no Lockfile is present.  
  [Marius Rackwitz](https://github.com/mrackwitz)

* File references in the Pods project for development Pods now are absolute if
  the dependency is specified with an absolute paths.  
  [Samuel Ford](https://github.com/samuelwford)
  [#1042](https://github.com/CocoaPods/CocoaPods/issues/1042)

* Added `deprecated` and `deprecated_in_favor_of` attributes to Specification
  DSL.  
  [Paul Young](https://github.com/paulyoung)
  [Core#87](https://github.com/CocoaPods/Core/pull/87)

* Numerous improvements to the validator and to the linter.
  * Validate the reachability of screenshot URLs in podspecs while linting a
    specification.  
    [Kyle Fuller](https://github.com/kylef)
    [#2010](https://github.com/CocoaPods/CocoaPods/issues/2010)
  * Support HTTP redirects when linting homepage and screenshots.  
    [Boris Bügling](https://github.com/neonichu)
    [#2027](https://github.com/CocoaPods/CocoaPods/pull/2027)
  * The linter now checks `framework` and `library` attributes for invalid
    strings.  
    [Paul Williamson](https://github.com/squarefrog)
    [Fabio Pelosin](fabiopelosin)
    [Core#66](https://github.com/CocoaPods/Core/issues/66)
    [Core#96](https://github.com/CocoaPods/Core/pull/96)
    [Core#105](https://github.com/CocoaPods/Core/issues/105)
  * The Linter will not check for comments anymore.  
    [Fabio Pelosin](https://github.com/fabiopelosin)
    [Core#108](https://github.com/CocoaPods/Core/issues/108)
  * Removed legacy checks from the linter.  
    [Fabio Pelosin](https://github.com/fabiopelosin)
    [Core#108](https://github.com/CocoaPods/Core/issues/108)
  * Added logic to handle subspecs and platform scopes to linter check of
    the `requries_arc` attribute.  
    [Fabio Pelosin](https://github.com/fabiopelosin)
    [CocoaPods#2005](https://github.com/CocoaPods/CocoaPods/issues/2005)
  * The linter no longer considers empty a Specification if it only specifies the
    `resource_bundle` attribute.  
    [Joshua Kalpin](https://github.com/Kapin)
    [#63](https://github.com/CocoaPods/Core/issues/63)
    [#95](https://github.com/CocoaPods/Core/pull/95)

* `pod lib create` is now using the `configure` file instead of the
  `_CONFIGURE.rb` file.  
  [Piet Brauer](https://github.com/pietbrauer)
  [Orta Therox](https://github.com/orta)

* `pod lib create` now disallows any pod name that begins with a `.`  
  [Dustin Clark](https://github.com/clarkda)
  [#2026](https://github.com/CocoaPods/CocoaPods/pull/2026)
  [Core#97](https://github.com/CocoaPods/Core/pull/97)
  [Core#98](https://github.com/CocoaPods/Core/issues/98)

* Prevent the user from using `pod` commands as root.  
  [Kyle Fuller](https://github.com/kylef)
  [#1815](https://github.com/CocoaPods/CocoaPods/issues/1815)

* Dependencies declared with external sources now support HTTP downloads and
  have improved support for all the options supported by the downloader.  
  [Fabio Pelosin](https://github.com/fabiopelosin)

* An informative error message is presented when merge conflict is detected in
  a YAML file.  
  [Luis de la Rosa](https://github.com/luisdelarosa)
  [#69](https://github.com/CocoaPods/Core/issues/69)
  [#100](https://github.com/CocoaPods/Core/pull/100)

##### Bug Fixes

* Fixed the Podfile `default_subspec` attribute in nested subspecs.  
  [Fabio Pelosin](https://github.com/fabiopelosin)
  [#1021](https://github.com/CocoaPods/CocoaPods/issues/1021)

* Warn when including deprecated pods
  [Samuel E. Giddins](https://github.com/segiddins)
  [#2003](https://github.com/CocoaPods/CocoaPods/issues/2003)


## 0.31.1 (2014-04-01)

[CocoaPods](https://github.com/CocoaPods/CocoaPods/compare/0.31.0...0.31.1)
• [CocoaPods-Core](https://github.com/CocoaPods/Core/compare/0.31.0...0.31.1)

##### Minor Enhancements

* The specification now strips the indentation of the `prefix_header` and
  `prepare_command` to aide their declaration as a here document (similarly to
  what it already does with the description).  
  [Fabio Pelosin](https://github.com/fabiopelosin)
  [Core#51](https://github.com/CocoaPods/Core/issues/51)

##### Bug Fixes

* Fix linting for Pods which declare a private repo as the source.  
  [Boris Bügling](https://github.com/neonichu)
  [Core#82](https://github.com/CocoaPods/Core/issues/82)


## 0.31.0 (2014-03-31)

[CocoaPods](https://github.com/CocoaPods/CocoaPods/compare/0.30.0...0.31.0)
• [CocoaPods-Core](https://github.com/CocoaPods/Core/compare/0.30.0...0.31.0)

For more details, see 📝 [CocoaPods 0.31](https://blog.cocoapods.org/CocoaPods-0.31/) on our blog.

##### Enhancements

* Warnings are not promoted to errors anymore to maximise compatibility with
  existing libraries.  
  [Fabio Pelosin](https://github.com/fabiopelosin)
  [#1629](https://github.com/CocoaPods/CocoaPods/issues/1629)

* Include the versions of the Pods to the output of `pod list`.  
  [Stefan Damm](https://github.com/StefanDamm)
  [Robert Zuber](https://github.com/z00b)
  [#1617](https://github.com/CocoaPods/CocoaPods/issues/1617)

* Generated prefix header file will now have unique prefix_header_contents for
  Pods with subspecs.  
  [Luis de la Rosa](https://github.com/luisdelarosa)
  [#1449](https://github.com/CocoaPods/CocoaPods/issues/1449)

* The linter will now check the reachability of the homepage of Podspecs during
  a full lint.  
  [Richard Lee](https://github.com/dlackty)
  [Fabio Pelosin](https://github.com/fabiopelosin)
  [#1704](https://github.com/CocoaPods/CocoaPods/issues/1704)
  [Core#70](https://github.com/CocoaPods/Core/pull/70)

* Improved detection of the last version of a specification in `pod spec`
  subcommands.  
  [Laurent Sansonetti](https://github.com/lrz)
  [#1953](https://github.com/CocoaPods/CocoaPods/pull/1953)

* Display advised settings for Travis CI in the warning related presented when
  the terminal encoding is not set to UTF-8.  
  [Richard Lee](https://github.com/dlackty)
  [#1933](https://github.com/CocoaPods/CocoaPods/issues/1933)
  [#1941](https://github.com/CocoaPods/CocoaPods/pull/1941)

* Unset the `CDPATH` env variable before shelling-out to `prepare_command`.  
  [Marc Boquet](https://github.com/apalancat)
  [#1943](https://github.com/CocoaPods/CocoaPods/pull/1943)

##### Bug Fixes

* Resolve crash related to the I18n deprecation warning.  
  [Eloy Durán](https://github.com/alloy)
  [#1950](https://github.com/CocoaPods/CocoaPods/issues/1950)

* Fix compilation issues related to the native Extension of Xcodeproj.  
  [Eloy Durán](https://github.com/alloy)

* Robustness against user Git configuration and against merge commits in `pod
  repo` subcommands.  
  [Boris Bügling](https://github.com/neonichu)
  [#1949](https://github.com/CocoaPods/CocoaPods/issues/1949)
  [#1978](https://github.com/CocoaPods/CocoaPods/pull/1978)

* Gracefully inform the user if the `:head` option is not supported for a given
  download strategy.  
  [Boris Bügling](https://github.com/neonichu)
  [#1947](https://github.com/CocoaPods/CocoaPods/issues/1947)
  [#1958](https://github.com/CocoaPods/CocoaPods/pull/1958)

* Cleanup a pod directory if error occurs while downloading.  
  [Alex Rothenberg](https://github.com/alexrothenberg)
  [#1842](https://github.com/CocoaPods/CocoaPods/issues/1842)
  [#1960](https://github.com/CocoaPods/CocoaPods/pull/1960)

* No longer warn for Github repositories with OAuth authentication.  
  [Boris Bügling](https://github.com/neonichu)
  [#1928](https://github.com/CocoaPods/CocoaPods/issues/1928)
  [Core#77](https://github.com/CocoaPods/Core/pull/77)

* Fix for when using `s.version` as the `:tag` for a git repository in a
  Podspec.  
  [Joel Parsons](https://github.com/joelparsons)
  [#1721](https://github.com/CocoaPods/CocoaPods/issues/1721)
  [Core#72](https://github.com/CocoaPods/Core/pull/72)

* Improved escaping of paths in Git downloader.  
  [Vladimir Burdukov](https://github.com/chipp)
  [cocoapods-downloader#14](https://github.com/CocoaPods/cocoapods-downloader/pull/14)

* Podspec without explicitly set `requires_arc` attribute no longer passes the
  lint.  
  [Richard Lee](https://github.com/dlackty)
  [#1840](https://github.com/CocoaPods/CocoaPods/issues/1840)
  [Core#71](https://github.com/CocoaPods/Core/pull/71)

* Properly quote headers in the `-isystem` compiler flag of the aggregate
  targets.  
  [Eloy Durán](https://github.com/alloy)
  [#1862](https://github.com/CocoaPods/CocoaPods/issues/1862)
  [#1894](https://github.com/CocoaPods/CocoaPods/pull/1894)

## 0.30.0 (2014-03-29)

[CocoaPods](https://github.com/CocoaPods/CocoaPods/compare/0.29.0...0.30.0)

For more details, see 📝 [CocoaPods 0.30](https://blog.cocoapods.org/CocoaPods-0.30/) on our blog.

###### Enhancements

* Radically reduce first run pod setup bandwidth by creating a shallow clone of
  the ‘master’ repo by default. Use the `--no-shallow` option to perform a full
  clone instead.  
  [Jeff Verkoeyen](https://github.com/jverkoey)
  [#1803](https://github.com/CocoaPods/CocoaPods/pull/1803)

* Improves the error message when searching with an invalid regular expression.  
  [Kyle Fuller](https://github.com/kylef)

* Improves `pod init` to save Xcode project file in Podfile when one was supplied.  
  [Kyle Fuller](https://github.com/kylef)

* Adds functionality to specify a template URL for the `pod lib create` command.  
  [Piet Brauer](https://github.com/pietbrauer)

###### Bug Fixes

* Fixes a bug with `pod repo remove` silently handling permission errors.  
  [Kyle Fuller](https://github.com/kylef)
  [#1778](https://github.com/CocoaPods/CocoaPods/issues/1778)

* `pod push` now properly checks that the repo has changed before attempting
  to commit. This only affected pods with special characters (such as `+`) in
  their names.  
  [Gordon Fontenot](https://github.com/gfontenot)
  [#1739](https://github.com/CocoaPods/CocoaPods/pull/1739)


## 0.29.0 (2013-12-25)

[CocoaPods](https://github.com/CocoaPods/CocoaPods/compare/0.28.0...0.29.0)
• [CocoaPods-core](https://github.com/CocoaPods/Core/compare/0.28.0...0.29.0)
• [cocoapods-downloader](https://github.com/CocoaPods/cocoapods-downloader/compare/0.2.0...0.3.0)

For more details, see 📝 [CocoaPods 0.29](https://blog.cocoapods.org/CocoaPods-0.29/) on our blog.

###### Breaking

* The command `podfile_info` is now a plugin offered by CocoaPods.
  As a result, the command has been removed from CocoaPods.  
  [Joshua Kalpin](https://github.com/Kapin)
  [#1589](https://github.com/CocoaPods/CocoaPods/issues/1589)

* JSON has been adopted as the format to store specifications. As a result
  the `pod ipc spec` command returns a JSON representation and the YAML
  specifications are not supported anymore. JSON specifications adopt the
  `.podspec.json` extension.
  [Fabio Pelosin](https://github.com/fabiopelosin)
  [#1568](https://github.com/CocoaPods/CocoaPods/pull/1568)

###### Enhancements

* Introduced `pod try` the easiest way to test the example project of a pod.  
  [Fabio Pelosin](https://github.com/fabiopelosin)
  [#1568](https://github.com/CocoaPods/CocoaPods/pull/1568)

* Pod headers are now provided to the user target as a system
  header. This means that any warnings in a Pod's code will show
  under its target in Xcode's build navigator, and never under the
  user target.  
  [Swizzlr](https://github.com/swizzlr)
  [#1596](https://github.com/CocoaPods/CocoaPods/pull/1596)

* Support LZMA2 compressed tarballs in the downloader.  
  [Kyle Fuller](https://github.com/kylef)
  [cocoapods-downloader#5](https://github.com/CocoaPods/cocoapods-downloader/pull/5)

* Add Bazaar support for installing directly from a repo.  
  [Fred McCann](https://github.com/fmccann)
  [#1632](https://github.com/CocoaPods/CocoaPods/pull/1632)

* The `pod search <query>` command now supports regular expressions
  for the query parameter when searching using the option `--full`.  
  [Florian Hanke](https://github.com/floere)
  [#1643](https://github.com/CocoaPods/CocoaPods/pull/1643)

* Pod lib lint now accepts multiple podspecs in the same folder.  
  [kra Larivain/OpenTable](https://github.com/opentable)
  [#1635](https://github.com/CocoaPods/CocoaPods/pull/1635)

* The `pod push` command will now silently test the upcoming CocoaPods trunk
  service. The service is only tested when pushing to the master repo and the
  test doesn't affect the normal workflow.  
  [Fabio Pelosin](https://github.com/fabiopelosin)

* The `pod search <query>` command now supports searching on cocoapods.org
  when searching using the option `--web`. Options `--ios` and `--osx` are
  fully supported.
  [Florian Hanke](https://github.com/floere)
  [#1643](https://github.com/CocoaPods/CocoaPods/pull/1682)

* The `pod search <query>` command now supports multiword queries when using
  the `--web` option.
  [Florian Hanke](https://github.com/floere)
  [#1643](https://github.com/CocoaPods/CocoaPods/pull/1682)

###### Bug Fixes

* Fixed a bug which resulted in `pod lib lint` not being able to find the
  headers.  
  [Fabio Pelosin](https://github.com/fabiopelosin)
  [#1566](https://github.com/CocoaPods/CocoaPods/issues/1566)

* Fixed the developer frameworks search paths so that
  `$(SDKROOT)/Developer/Library/Frameworks` is used for iOS and
  `$(DEVELOPER_LIBRARY_DIR)/Frameworks` is used for OS X.  
  [Kevin Wales](https://github.com/kwales)
  [#1562](https://github.com/CocoaPods/CocoaPods/pull/1562)

* When updating the pod repos, repositories with unreachable remotes
  are now ignored. This fixes an issue with certain private repositories.  
  [Joshua Kalpin](https://github.com/Kapin)
  [#1595](https://github.com/CocoaPods/CocoaPods/pull/1595)
  [#1571](https://github.com/CocoaPods/CocoaPods/issues/1571)

* The linter will now display an error if a Pod's name contains whitespace.  
  [Joshua Kalpin](https://github.com/Kapin)
  [Core#39](https://github.com/CocoaPods/Core/pull/39)
  [#1610](https://github.com/CocoaPods/CocoaPods/issues/1610)

* Having the silent flag enabled in the config will no longer cause issues
  with `pod search`. In addition, the flag `--silent` is no longer supported
  for the command.  
  [Joshua Kalpin](https://github.com/Kapin)
  [#1627](https://github.com/CocoaPods/CocoaPods/pull/1627)

* The linter will now display an error if a framework ends with `.framework`
  (i.e. `QuartzCore.framework`).  
  [Joshua Kalpin](https://github.com/Kapin)
  [#1331](https://github.com/CocoaPods/CocoaPods/issues/1336)
  [Core#45](https://github.com/CocoaPods/Core/pull/45)

* The linter will now display an error if a library ends with `.a` or `.dylib`
  (i.e. `z.dylib`). It will also display an error if it begins with `lib`
  (i.e. `libxml`).  
  [Joshua Kalpin](https://github.com/Kapin)
  [Core#44](https://github.com/CocoaPods/Core/issues/44)

* The ARCHS build setting can come back as an array when more than one
  architecture is specified.  
  [Carson McDonald](https://github.com/carsonmcdonald)
  [#1628](https://github.com/CocoaPods/CocoaPods/issues/1628)

* Fixed all issues caused by `/tmp` being a symlink to `/private/tmp`.
  This affected mostly `pod lib lint`, causing it to fail when the
  Pod used `prefix_header_*` or when the pod headers imported headers
  using the namespaced syntax (e.g. `#import <MyPod/Header.h>`).  
  [kra Larivain/OpenTable](https://github.com/opentable)
  [#1514](https://github.com/CocoaPods/CocoaPods/pull/1514)

* Fixed an incorrect path being used in the example app Podfile generated by
  `pod lib create`.
  [Eloy Durán](https://github.com/alloy)
  [cocoapods-try#5](https://github.com/CocoaPods/cocoapods-try/issues/5)


## 0.28.0 (2013-11-14)

[CocoaPods](https://github.com/CocoaPods/CocoaPods/compare/0.27.1...0.28.0)
• [CocoaPods-core](https://github.com/CocoaPods/Core/compare/0.27.1...0.28.0)
• [CLAide](https://github.com/CocoaPods/CLAide/compare/0.3.2...0.4.0)

For more details, see 📝 [CocoaPods 0.28](https://blog.cocoapods.org/CocoaPods-0.28/) on our blog.

###### Enhancements

* CLAide now supports gem plugins. An example CocoaPods plugin can be found at
  [open\_pod\_bay](https://github.com/leshill/open_pod_bay).

  As of yet there are no promises made yet on the APIs, so try to fail as
  gracefully as possible in case a CocoaPods update breaks your usage. In these
  cases, also please let us know what you would need, so we can take this into
  account when we do finalize APIs.

  [Les Hill](https://github.com/leshill)
  [CLAide#1](https://github.com/CocoaPods/CLAide/pull/1)
  [#959](https://github.com/CocoaPods/CocoaPods/issues/959)

###### Bug Fixes

* Compiling `xcassets` with `actool` now uses `UNLOCALIZED_RESOURCES_FOLDER_PATH`
  instead of `PRODUCT_NAME.WRAPPER_EXTENSION` as output directory as it is more
  accurate and allows the project to overwrite `WRAPPER_NAME`.  
  [Marc Knaup](https://github.com/fluidsonic)
  [#1556](https://github.com/CocoaPods/CocoaPods/pull/1556)

* Added a condition to avoid compiling xcassets when `WRAPPER_EXTENSION`
  is undefined, as it would be in the case of static libraries. This prevents
  trying to copy the compiled files to a directory that does not exist.  
  [Noah McCann](https://github.com/nmccann)
  [#1521](https://github.com/CocoaPods/CocoaPods/pull/1521)

* Added additional condition to check if `actool` is available when compiling
  `xcassets`. This prevents build failures of Xcode 5 projects on Travis CI (or
  lower Xcode versions).  
  [Michal Konturek](https://github.com/michalkonturek)
  [#1511](https://github.com/CocoaPods/CocoaPods/pull/1511)

* Added a condition to properly handle universal or mac apps when compiling
  xcassets. This prevents build errors in the xcassets compilation stage
  particularly when using xctool to build.  
  [Ryan Marsh](https://github.com/ryanwmarsh)
  [#1594](https://github.com/CocoaPods/CocoaPods/pull/1594)

* Vendored Libraries now correctly affect whether a podspec is considered empty.  
  [Joshua Kalpin](https://github.com/Kapin)
  [Core#38](https://github.com/CocoaPods/Core/pull/38)

* Vendored Libraries and Vendored Frameworks now have their paths validated correctly.  
  [Joshua Kalpin](https://github.com/Kapin)
  [#1567](https://github.com/CocoaPods/CocoaPods/pull/1567)

* Gists are now correctly accepted with https.  
  [Joshua Kalpin](https://github.com/Kapin)
  [Core#38](https://github.com/CocoaPods/Core/pull/38)

* The `pod push` command is now more specific about the branch it pushes to.  
  [orta](http://orta.github.io)
  [#1561](https://github.com/CocoaPods/CocoaPods/pull/1561)

* Dtrace files are now properly left unflagged when installing, regardless of configuration.  
  [Swizzlr](https://github.com/swizzlr)
  [#1560](https://github.com/CocoaPods/CocoaPods/pull/1560)

* Users are now warned if their terminal encoding is not UTF-8. This fixes an issue
  with a small percentage of pod names that are incompatible with ASCII.  
  [Joshua Kalpin](https://github.com/Kapin)
  [#1570](https://github.com/CocoaPods/CocoaPods/pull/1570)


## 0.27.1 (2013-10-24)

[CocoaPods](https://github.com/CocoaPods/CocoaPods/compare/0.26.2...0.27.1)
• [cocoapods-core](https://github.com/CocoaPods/Core/compare/0.26.2...0.27.1)
• [Xcodeproj](https://github.com/CocoaPods/Xcodeproj/compare/0.13.0...0.14.0)

For more details, see 📝 [CocoaPods 0.27 and improved installation UX](https://blog.cocoapods.org/CocoaPods-0.27-and-improved-installation-UX/) on our blog.

###### Enhancements

* The xcodeproj gem now comes bundled with prebuilt binaries for the Ruby
  versions that come with OS X 10.8 and 10.9. Users now no longer need to
  install the Xcode Command Line Tools or deal with the Ruby C header location.  
  [Eloy Durán](https://github.com/alloy)
  [Xcodeproj#88](https://github.com/CocoaPods/Xcodeproj/issues/88)

* Targets passed to the `link_with` method of the Podfile DSL no longer need
  to be explicitly passed as an array. `link_with ['target1', 'target2']` can
  now be written as `link_with 'target1', 'target2'`.  
  [Adam Sharp](https://github.com/sharplet)
  [Core#30](https://github.com/CocoaPods/Core/pull/30)

* The copy resources script now compiles xcassets resources.  
  [Ulrik Damm](https://github.com/ulrikdamm)
  [#1427](https://github.com/CocoaPods/CocoaPods/pull/1427)

* `pod repo` now support a `remove ['repo_name']` command.  
  [Joshua Kalpin](https://github.com/Kapin)
  [#1493](https://github.com/CocoaPods/CocoaPods/issues/1493)
  [#1484](https://github.com/CocoaPods/CocoaPods/issues/1484)

###### Bug Fixes

* The architecture is now set in the build settings of the user build
  configurations.  
  [Fabio Pelosin](https://github.com/fabiopelosin)
  [#1450](https://github.com/CocoaPods/CocoaPods/issues/1462)
  [#1462](https://github.com/CocoaPods/CocoaPods/issues/1462)

* Fixed a crash related to CocoaPods being unable to resolve an unique build
  setting of an user target with custom build configurations.  
  [Fabio Pelosin](https://github.com/fabiopelosin)
  [#1462](https://github.com/CocoaPods/CocoaPods/issues/1462)
  [#1463](https://github.com/CocoaPods/CocoaPods/issues/1463)
  [#1457](https://github.com/CocoaPods/CocoaPods/issues/1457)

* Fixed a defect which prevented subspecs from being dependant on a pod with a
  name closely matching the name of one of the subspec's parents.  
  [Noah McCann](https://github.com/nmccann)
  [#29](https://github.com/CocoaPods/Core/pull/29)

* The developer dir relative to the SDK is not added anymore if testing
  frameworks are detected in OS X targets, as it doesn't exists, avoiding the
  presentation of the relative warning in Xcode.  
  [Fabio Pelosin](https://github.com/fabiopelosin)


## 0.26.2 (2013-10-09)

[CocoaPods](https://github.com/CocoaPods/CocoaPods/compare/0.26.1...0.26.2)
• [cocoapods-core](https://github.com/CocoaPods/Core/compare/0.26.1...0.26.2)
• [Xcodeproj](https://github.com/CocoaPods/Xcodeproj/compare/0.11.1...0.13.0)

###### Bug Fixes

* Fixed a crash which was causing a failure in `pod lib create` if the name of
  the Pod included spaces. As spaces are not supported now this is gracefully
  handled with an informative message.  
  [Kyle Fuller](https://github.com/kylef)
  [#1456](https://github.com/CocoaPods/CocoaPods/issues/1456)

* If an user target doesn't specify an architecture the value specified for the
  project is used in CocoaPods targets.  
  [Fabio Pelosin](https://github.com/fabiopelosin)
  [#1450](https://github.com/CocoaPods/CocoaPods/issues/1450)

* The Pods project now properly configures ARC on all build configurations.  
  [Fabio Pelosin](https://github.com/fabiopelosin)
  [#1454](https://github.com/CocoaPods/CocoaPods/issues/1454)


## 0.26.1 (2013-10-08)

[CocoaPods](https://github.com/CocoaPods/CocoaPods/compare/0.25.0...0.26.1)
• [cocoapods-core](https://github.com/CocoaPods/Core/compare/0.25.0...0.26.1)
• [Xcodeproj](https://github.com/CocoaPods/Xcodeproj/compare/0.11.1...0.12.0)

For more details, see 📝 [CocoaPods 0.26](https://blog.cocoapods.org/CocoaPods-0.26/) on our blog.

###### Enhancements

* CocoaPods now creates and hides the schemes of its targets after every
  installation. The schemes are not shared because the flag which keeps track
  whether they should be visible is a user only flag. The schemes are still
  present and to debug a single Pod it is possible to make its scheme visible
  in the Schemes manager of Xcode. This is rarely needed though because the
  user targets trigger the compilation of the Pod targets.  
  [Fabio Pelosin](https://github.com/fabiopelosin)
  [#1185](https://github.com/CocoaPods/CocoaPods/pull/1185)

* Installations which don't integrate a user target (lint subcommands and
  `--no-integrate` option) now set the architecture of OS X Pod targets to
  `$(ARCHS_STANDARD_64_BIT)` (Xcode 4 default value for new targets). This
  fixes lint issues with Xcode 4.  
  [Fabio Pelosin](https://github.com/fabiopelosin)
  [#1185](https://github.com/CocoaPods/CocoaPods/pull/1185)

* Further improvements to the organization of the Pods project  

  - The project is now is sorted by name with groups at the bottom.
  - Source files are now stored in the root group of the spec, subspecs are not
    stored in a `Subspec` group anymore and the products of the Pods all are
    stored in the products group of the project.
  - The frameworks are referenced relative to the Developer directory and
    namespaced per platform.

  [Fabio Pelosin](https://github.com/fabiopelosin)
  [#1389](https://github.com/CocoaPods/CocoaPods/pull/1389)
  [#1420](https://github.com/CocoaPods/CocoaPods/pull/1420)

* Added the `documentation_url` DSL attribute to the specifications.  
  [Fabio Pelosin](https://github.com/fabiopelosin)
  [#1273](https://github.com/CocoaPods/CocoaPods/pull/1273)

###### Bug Fixes

* The search paths of vendored frameworks and libraries now are always
  specified relatively.  
  [Fabio Pelosin](https://github.com/fabiopelosin)
  [#1405](https://github.com/CocoaPods/CocoaPods/pull/1405)

* Fix an issue where CocoaPods would fail to work when used with an older
  version of the Active Support gem. This fix raises the dependency version to
  the earliest compatible version of Active Support.  
  [Kyle Fuller](https://github.com/kylef)
  [#1407](https://github.com/CocoaPods/CocoaPods/issues/1407)

* CocoaPods will not attempt to load anymore all the version of a specification
  preventing crashes if those are incompatible.  
  [Fabio Pelosin](https://github.com/fabiopelosin)
  [#1272](https://github.com/CocoaPods/CocoaPods/pull/1272)


## 0.25.0 (2013-09-20)

[CocoaPods](https://github.com/CocoaPods/CocoaPods/compare/0.24.0...0.25.0)
• [cocoapods-core](https://github.com/CocoaPods/Core/compare/0.24.0...0.25.0)
• [Xcodeproj](https://github.com/CocoaPods/Xcodeproj/compare/0.10.1...0.11.0)

###### Enhancements

* Added support for Xcode 5.

  The generated Pods Xcode project is now compatible with `arm64` projects and
  is updated to use Xcode 5’s default settings removing all warnings.

  **NOTE to users migrating projects from Xcode 4, or are still using Xcode 4:**
  1. The Pods Xcode project now sets the `ONLY_ACTIVE_ARCH` build setting to
     `YES` in the `Debug` configuration. You _will_ have to set the same on your
     project/target, otherwise the build _will_ fail.
  2. Ensure your project/target has an `ARCHS` value set, otherwise the build
     _will_ fail.
  3. When building a **iOS** project from the command-line, with the `xcodebuild`
     tool that comes with Xcode 4, you’ll need to completely disable this setting
     by appending to your build command: `ONLY_ACTIVE_ARCH=NO`.

  [#1352](https://github.com/CocoaPods/CocoaPods/pull/1352)

* Speed up project generation in `pod install` and `pod update`.

* The pre and post install hooks that have been deprecated now include the name
  and version of the spec that’s using them.

###### Bug Fixes

* Only create a single resource bundle for all targets. Prior to this change a
  resource bundle included into multiple targets within the project would create
  duplicately named targets in the Pods Xcode project, causing duplicately named
  Schemes to be created on each invocation of `pod install`. All targets that
  reference a given resource bundle now have dependencies on a single common
  target.

  [Blake Watters](https://github.com/blakewatters)
  [#1338](https://github.com/CocoaPods/CocoaPods/issues/1338)

* Solved outstanding issues with CocoaPods resource bundles and Archive builds:
  1. The rsync task copies symlinks into the App Bundle, producing an invalid
     app. This change add `--copy-links` to the rsync invocation to ensure the
     target files are copied rather than the symlink.
  2. The Copy Resources script uses `TARGET_BUILD_DIR` which points to the App
     Archiving folder during an Archive action. Switching to
     `BUILT_PRODUCTS_DIR` instead ensures that the path is correct for all
     actions and configurations.

  [Blake Watters](https://github.com/blakewatters)
  [#1309](https://github.com/CocoaPods/CocoaPods/issues/1309)
  [#1329](https://github.com/CocoaPods/CocoaPods/issues/1329)

* Ensure resource bundles are copied to installation location on install actions
  [Chris Gummer](https://github.com/chrisgummer)
  [#1364](https://github.com/CocoaPods/CocoaPods/issues/1364)

* Various bugfixes in Xcodeproj, refer to its [CHANGELOG](https://github.com/CocoaPods/Xcodeproj/blob/0.11.0/CHANGELOG.md)
  for details.


## 0.24.0 (2013-09-04)

[CocoaPods](https://github.com/CocoaPods/CocoaPods/compare/0.23.0...0.24.0)
• [cocoapods-core](https://github.com/CocoaPods/Core/compare/0.23.0...0.24.0)
• [Xcodeproj](https://github.com/CocoaPods/Xcodeproj/compare/0.8.1...0.9.0)
• [cocoapods-downloader](https://github.com/CocoaPods/cocoapods-downloader/compare/0.1.1...0.2.0)

###### Enhancements

* Added `pod init` command which generates a Podfile according to the
  targets of the project stored in the working directory and to the templates
  stored in the `~/.cocoapods/templates` folder. Two templates are supported:
    - the `Podfile.default` template for regular targets.
    - and the `Podfile.test` template for test targets.
  [Ian Ynda-Hummel](https://github.com/ianyh)
  [#1106](https://github.com/CocoaPods/CocoaPods/issues/1106)
  [#1045](https://github.com/CocoaPods/CocoaPods/issues/1045)

* CocoaPods will now leverage the [xcproj](https://github.com/0xced/xcproj)
  command line tool if available in the path of the user to touch saved
  projects. This will result in projects being serialized in the exact format
  used by Xcode eliminating merge conflicts and other related issues. To learn
  more about how to install xcproj see its
  [readme](https://github.com/0xced/xcproj).
  [Cédric Luthi](https://github.com/0xced)
  [#1275](https://github.com/CocoaPods/CocoaPods/issues/1275)

* Rationalized and cleaned up Pods project group structure and path specification.

* Create all necessary build configurations for *Pods.xcodeproj* at the project level. If the user’s project has more than just *Debug* and *Release* build configurations, they may be explicitly specified in the Podfile:  
`xcodeproj 'MyApp', 'App Store' => :release, 'Debug' => :debug, 'Release' => :release`  
  If build configurations aren’t specified in the Podfile then they will be automatically picked from the user’s project in *Release* mode.  
  These changes will ensure that the `libPods.a` static library is not stripped for all configurations, as explained in [#1217](https://github.com/CocoaPods/CocoaPods/pull/1217).  
  [Cédric Luthi](https://github.com/0xced)  
  [#1294](https://github.com/CocoaPods/CocoaPods/issues/1294)

* Added basic support for Bazaar repositories.  
  [Fred McCann](https://github.com/fmccann)  
  [cocoapods-downloader#4](https://github.com/CocoaPods/cocoapods-downloader/pull/4)

###### Bug Fixes

* Fixed crash in `pod spec cat`.

* Use the `TARGET_BUILD_DIR` environment variable for installing resource bundles.  
  [Cédric Luthi](https://github.com/0xced)  
  [#1268](https://github.com/CocoaPods/CocoaPods/issues/1268)  

* CoreData versioned models are now properly handled respecting the contents of
  the `.xccurrentversion` file.  
  [Ashton-W](https://github.com/Ashton-W)  
  [#1288](https://github.com/CocoaPods/CocoaPods/issues/1288),
  [Xcodeproj#83](https://github.com/CocoaPods/Xcodeproj/pull/83)  

* OS X frameworks are now copied to the Resources folder using rsync to
  properly overwrite existing files.  
  [Nikolaj Schumacher](https://github.com/nschum)  
  [#1063](https://github.com/CocoaPods/CocoaPods/issues/1063)

* User defined build configurations are now added to the resource bundle
  targets.  
  [#1309](https://github.com/CocoaPods/CocoaPods/issues/1309)


## 0.23.0 (2013-08-08)


## 0.23.0.rc1 (2013-08-02)

[CocoaPods](https://github.com/CocoaPods/CocoaPods/compare/0.22.3...0.23.0.rc1)
• [cocoapods-core](https://github.com/CocoaPods/Core/compare/0.22.3...0.23.0.rc1)
• [Xcodeproj](https://github.com/CocoaPods/Xcodeproj/compare/0.8.1...0.9.0)
• [cocoapods-downloader](https://github.com/CocoaPods/cocoapods-downloader/compare/0.1.1...0.1.2)

###### Enhancements

* Added `prepare_command` attribute to Specification DSL. The prepare command
  will replace the `pre_install` hook. The `post_install` hook has also been
  deprecated.
  [#1247](https://github.com/CocoaPods/CocoaPods/issues/1247)

  The reason we provided Ruby hooks at first, was because we wanted to offer
  the option to make any required configuration possible. By now, however, we
  have a pretty good idea of the use-cases and are therefore locking down the
  freedom that was once available. In turn, we’re adding attributes that can
  replace the most common use-cases. _(See the enhancements directly following
  this entry for more info)._

  The second reason we need to lock this down is because this is the last
  remaining obstacle to fully serialize specifications, which we need in order
  to move to a ‘spec push’ web-service in the future.

* Added `resource_bundles` attribute to the Specification DSL.  
  [#743](https://github.com/CocoaPods/CocoaPods/issues/743)
  [#1186](https://github.com/CocoaPods/CocoaPods/issues/1186)

* Added `vendored_frameworks` attribute to the Specification DSL.  
  [#809](https://github.com/CocoaPods/CocoaPods/issues/809)
  [#1075](https://github.com/CocoaPods/CocoaPods/issues/1075)

* Added `vendored_libraries` attribute to the Specification DSL.  
  [#809](https://github.com/CocoaPods/CocoaPods/issues/809)
  [#1075](https://github.com/CocoaPods/CocoaPods/issues/1075)

* Restructured `.cocoapods` folder to contain repos in a subdirectory.  
  [Ian Ynda-Hummel](https://github.com/ianyh)
  [#1150](https://github.com/CocoaPods/CocoaPods/issues/1150)  

* Improved `pod spec create` template.  
  [#1223](https://github.com/CocoaPods/CocoaPods/issues/1223)

* Added copy&paste-friendly dependency to `pod search`.  
  [#1073](https://github.com/CocoaPods/CocoaPods/issues/1073)

* Improved performance of the installation of Pods with git
  sources which specify a tag.  
  [#1077](https://github.com/CocoaPods/CocoaPods/issues/1077)

* Core Data `xcdatamodeld` files are now properly referenced from the Pods
  project.  
  [#1155](https://github.com/CocoaPods/CocoaPods/issues/1155)

* Removed punctuation check from the specification validations.  
  [#1242](https://github.com/CocoaPods/CocoaPods/issues/1242)

* Deprecated the `documentation` attribute of the Specification DSL.  
  [Core#20](https://github.com/CocoaPods/Core/issues/20)

###### Bug Fixes

* Fix copy resource script issue related to filenames with spaces.  
  [Denis Hennessy](https://github.com/dhennessy)
  [#1231](https://github.com/CocoaPods/CocoaPods/issues/1231)  



## 0.22.3 (2013-07-23)

[CocoaPods](https://github.com/CocoaPods/CocoaPods/compare/0.22.2...0.22.3)

###### Enhancements

* Add support for .xcdatamodel resource files (in addition to .xcdatamodeld).
  [#1201](https://github.com/CocoaPods/CocoaPods/pull/1201)

###### Bug Fixes

* Always exlude `USE_HEADERMAP` from the user’s project.
  [#1216](https://github.com/CocoaPods/CocoaPods/issues/1216)

* Use correct template repo when using the `pod lib create` command.
  [#1214](https://github.com/CocoaPods/CocoaPods/issues/1214)

* Fixed issue with `pod push` failing when the podspec is unchanged. It will now
  report `[No change] ExamplePod (0.1.0)` and continue to push other podspecs if
  they exist. [#1199](https://github.com/CocoaPods/CocoaPods/pull/1199)

* Set STRIP_INSTALLED_PRODUCT = NO in the generated Pods project. This allows
  Xcode to include symbols from CocoaPods in dSYMs during Archive builds.
  [#1217](https://github.com/CocoaPods/CocoaPods/pull/1217)

* Ensure the resource script doesn’t fail due to the resources list file not
  existing when trying to delete it.
  [#1198](https://github.com/CocoaPods/CocoaPods/pull/1198)

* Fix handling of spaces in paths when compiling xcdatamodel(d) files.
  [#1201](https://github.com/CocoaPods/CocoaPods/pull/1201)



## 0.22.2 (2013-07-11)

[CocoaPods](https://github.com/CocoaPods/CocoaPods/compare/0.22.1...0.22.2)
• [cocoapods-core](https://github.com/CocoaPods/Core/compare/0.22.1...0.22.2)
• [Xcodeproj](https://github.com/CocoaPods/Xcodeproj/compare/0.8.0...0.8.1)

###### Enhancements

* The build settings of the Pods project and of its target have been updated to
  be in line with the new defaults of the future versions of Xcode.

###### Bug fixes

* Specifications defining build setting with the `[*]` syntax are now properly
  handled.
  [#1171](https://github.com/CocoaPods/CocoaPods/issues/1171)

* The name of the files references are now properly set fixing a minor
  regression introduced by CocoaPods 0.22.1 and matching more closely Xcode
  behaviour.

* The validator now builds the Pods target instead of the first target actually
  performing the validation.

* Build settings defined through the `xcconfig` attribute of a `podspec` are now
  stripped of duplicate values when merged in an aggregate target.
  [#1189](https://github.com/CocoaPods/CocoaPods/issues/1189)


## 0.22.1 (2013-07-03)

[CocoaPods](https://github.com/CocoaPods/CocoaPods/compare/0.22.0...0.22.1)
• [cocoapods-core](https://github.com/CocoaPods/Core/compare/0.22.0...0.22.1)

###### Bug fixes

* Fixed a crash related to target dependencies and subspecs.
  [#1168](https://github.com/CocoaPods/CocoaPods/issues/1168)


## 0.22.0 (2013-07-03)

[CocoaPods](https://github.com/CocoaPods/CocoaPods/compare/0.21.0...0.22.0)
• [cocoapods-core](https://github.com/CocoaPods/Core/compare/0.21.0...0.22.0)
• [Xcodeproj](https://github.com/CocoaPods/Xcodeproj/compare/0.7.1...0.8.0)

###### Enhancements

* Added the `pod lib create` subcommand which allows to create a new Pod
  adhering to the best practices. The template is still a bit primitive
  and we encourage users to provide feedback by submitting patches and issues
  to https://github.com/CocoaPods/CocoaPods.
  [#850](https://github.com/CocoaPods/CocoaPods/issues/850)

* Added the `pod lib lint` subcommand which allows to lint the Pod stored
  in the working directory (a pod spec in the root is needed). This subcommand
  is equivalent to the deprecated `pod spec lint --local`.
  [#850](https://github.com/CocoaPods/CocoaPods/issues/850)

* The dependencies of the targets of the Pods project are now made explicit.
  [#1165](https://github.com/CocoaPods/CocoaPods/issues/1165)

* The size of the cache used for the git repos is now configurable. For more
  details see
  https://github.com/CocoaPods/CocoaPods/blob/master/lib/cocoapods/config.rb#L7-L25
  [#1159](https://github.com/CocoaPods/CocoaPods/issues/1159)

* The copy resources shell script now aborts if any error occurs.
  [#1098](https://github.com/CocoaPods/CocoaPods/issues/1098)

* The output of shell script build phases no longer includes environment
  variables to reduce noise.
  [#1122](https://github.com/CocoaPods/CocoaPods/issues/1122)

* CocoaPods no longer sets the deprecated `ALWAYS_SEARCH_USER_PATHS` build
  setting.

###### Bug fixes

* Pods whose head state changes now are correctly detected and reinstalled.
  [#1160](https://github.com/CocoaPods/CocoaPods/issues/1160)

* Fixed the library reppresentation of the hooks which caused issues with the
  `#copy_resources_script_path` method.
  [#1157](https://github.com/CocoaPods/CocoaPods/issues/1157)

* Frameworks symlinks are not properly preserved by the copy resources script.
  Thanks to Thomas Dohmke (ashtom) for the fix.
  [#1063](https://github.com/CocoaPods/CocoaPods/issues/1063)

## 0.21.0 (2013-07-01)

[CocoaPods](https://github.com/CocoaPods/CocoaPods/compare/0.21.0.rc1...0.21.0)
• [cocoapods-core](https://github.com/CocoaPods/Core/compare/0.21.0.rc1...0.21.0)
• [Xcodeproj](https://github.com/CocoaPods/Xcodeproj/compare/0.7.0...0.7.1)

###### Bug fixes

* Fixed a linter issue related to the dedicated targets change.
  [#1130](https://github.com/CocoaPods/CocoaPods/issues/1130)

* Fixed xcconfig issues related to Pods including a dot in the name.
  [#1152](https://github.com/CocoaPods/CocoaPods/issues/1152)


## 0.21.0.rc1 (2013-06-18)

[CocoaPods](https://github.com/CocoaPods/CocoaPods/compare/0.20.2...0.21.0.rc1)
• [cocoapods-core](https://github.com/CocoaPods/Core/compare/0.20.2...0.21.0.rc1)
• [Xcodeproj](https://github.com/CocoaPods/Xcodeproj/compare/0.6.0...0.7.0)

###### Enhancements

* Pods are now built in dedicated targets. This enhancement isolates the build
  environment of each Pod from other ones eliminating pollution issues. It also
  introduces an important architectural improvement which lays the foundation
  for the upcoming CocoaPods features. Stay tuned! This feature has been
  implemented by [Jeremy Slater](https://github.com/jasl8r).
  [#1011](https://github.com/CocoaPods/CocoaPods/issues/1011)
  [#983](https://github.com/CocoaPods/CocoaPods/issues/983)
  [#841](https://github.com/CocoaPods/CocoaPods/issues/841)

* Reduced external dependencies and deprecation of Rake::FileList.
  [#1080](https://github.com/CocoaPods/CocoaPods/issues/1080)

###### Bug fixes

* Fixed crash due to Podfile.lock containing multiple version requirements for
  a Pod. [#1076](https://github.com/CocoaPods/CocoaPods/issues/1076)

* Fixed a build error due to the copy resources script using the same temporary
  file for multiple targets.
  [#1099](https://github.com/CocoaPods/CocoaPods/issues/1099)

## 0.20.2 (2013-05-26)

[CocoaPods](https://github.com/CocoaPods/CocoaPods/compare/0.20.1...0.20.2)

###### Bug fixes

* Ensure that, in a sandbox-pod env, RubyGems loads the CocoaPods gem on system
  Ruby (1.8.7).
  [#939](https://github.com/CocoaPods/CocoaPods/issues/939#issuecomment-18396063)
* Allow sandbox-pod to execute any tool inside the Xcode.app bundle.
* Allow sandbox-pod to execute any tool inside a rbenv prefix.

## 0.20.1 (2013-05-23)

[CocoaPods](https://github.com/CocoaPods/CocoaPods/compare/0.20.0...0.20.1)
• [CLAide](https://github.com/CocoaPods/CLAide/compare/0.3.0...0.3.2)

###### Bug fixes

* Made sandbox-pod executable visible as it wasn't correctly configured in the
  gemspec.
* Made sandbox-pod executable actually work when installed as a gem. (In which
  case every executable is wrapped in a wrapper bin script and the DATA constant
  can no longer be used.)
* Required CLAide 0.3.2 as 0.3.0 didn't include all the files in the gemspec
  and 0.3.1 was not correctly processed by RubyGems.

## 0.20.0 (2013-05-23)

[CocoaPods](https://github.com/CocoaPods/CocoaPods/compare/0.19.1...0.20.0)
• [cocoapods-core](https://github.com/CocoaPods/Core/compare/0.19.1...0.20.0)
• [cocoapods-downloader](https://github.com/CocoaPods/CLAide/compare/0.1.0...0.1.1)
• [Xcodeproj](https://github.com/CocoaPods/Xcodeproj/compare/0.5.5...0.6.0)
• [CLAide](https://github.com/CocoaPods/CLAide/compare/0.2.0...0.3.0)

###### Enhancements

* Introduces an experimental sandbox feature.
  [#939](https://github.com/CocoaPods/CocoaPods/issues/939)

  Let’s face it, even though we have a great community that spends an amazing
  amount of time on curating the specifications, the internet can be a hostile
  place and the community is growing too large to take a naive approach any
  longer.

  As such, we have started leveraging OS X’s sandbox facilities to disallow
  unsanctioned operations. This is still very experimental and therefore has to
  be used explicitely, for now, but that does **not** mean we don’t want you to
  start using it and **report issues**.

  To use the sandbox, simply use the `sandbox-pod` command instead. E.g.:

        $ sandbox-pod install

  In case of issues, be sure to check `/var/log/system.log` for ‘deny’ messages.
  For instance, here’s an example where the sandbox denies read access to `/`:

        May 16 00:23:35 Khaos kernel[0]: Sandbox: ruby(98430) deny file-read-data /

  **NOTE**: _The above example is actually one that we know of. We’re not sure
  yet which process causes this, but there shouldn’t be a need for any process
  to read data from the root path anyways._

  **NOTE 2**: _At the moment the sandbox is not compatible with the `:path` option
  when referencing Pods that are not stored within the directory of the Podfile._

* The naked `pod` command now defaults to `pod install`.
  [#958](https://github.com/CocoaPods/CocoaPods/issues/958)

* CocoaPods will look for the Podfile in the ancestors paths if one is
  not available in the working directory.
  [#940](https://github.com/CocoaPods/CocoaPods/issues/940)

* Documentation generation has been removed from CocoaPods as it graduated
  to CocoaDocs. This decision was taken because CocoaDocs is a much better
  solution which doesn't clutter Xcode's docsets while still allowing
  access to the docsets with Xcode and with Dash. Removing this feature
  keeps the installer leaner and easier to develop and paves the way for the
  upcoming sandbox. Private pods can use pre install hook to generate the
  documentation. If there will be enough demand this feature might be
  reintegrated as plugin (see
  [#1037](https://github.com/CocoaPods/CocoaPods/issues/1037)).

* Improved performance of the copy resources script and thus build time of
  the integrated targets. Contribution by [@onato](https://github.com/onato)
  [#1050](https://github.com/CocoaPods/CocoaPods/issues/1050).

* The changelog for the current version is printed after CocoaPods is
  installed/updated.
  [#853](https://github.com/CocoaPods/CocoaPods/issues/853).


###### Bug fixes

* Inheriting `inhibit_warnings` per pod is now working
  [#1032](https://github.com/CocoaPods/CocoaPods/issues/1032)
* Fix copy resources script for iOS < 6 and OS X < 10.8 by removing the
  `--reference-external-strings-file`
  flag. [#1030](https://github.com/CocoaPods/CocoaPods/pull/1030)
* Fixed issues with the `:head` option of the Podfile.
  [#1046](https://github.com/CocoaPods/CocoaPods/issues/1046)
  [#1039](https://github.com/CocoaPods/CocoaPods/issues/1039)

## 0.19.1 (2013-04-30)

[CocoaPods](https://github.com/CocoaPods/CocoaPods/compare/0.19.0...0.19.1)
• [cocoapods-core](https://github.com/CocoaPods/Core/compare/0.19.0...0.19.1)

###### Bug fixes

* Project-level preprocessor macros are not overwritten anymore.
  [#903](https://github.com/CocoaPods/CocoaPods/issues/903)
* A Unique hash instances for the build settings of the Pods target is now
  created resolving interferences in the hooks.
  [#1014](https://github.com/CocoaPods/CocoaPods/issues/1014)

## 0.19.0 (2013-04-30)

[CocoaPods](https://github.com/CocoaPods/CocoaPods/compare/0.18.1...0.19.0)
• [cocoapods-core](https://github.com/CocoaPods/Core/compare/0.18.1...0.19.0)

###### Enhancements

* Compile time introspection. Macro definitions which allow to inspect the
  installed Pods and their version have been introduced in the build
  environment of the Pod libraries
  ([example](https://gist.github.com/fabiopelosin/5348551)).
* CocoaPods now defines the `COCOAPODS=1` macro in the Pod and the Client
  targets. This is useful for libraries which conditionally expose interfaces.
  [#903](https://github.com/CocoaPods/CocoaPods/issues/903)
* Added support for the `private_header_files` attribute of the Specification
  DSL.
  [#998](https://github.com/CocoaPods/CocoaPods/issues/998)
* CocoaPods now defines the deployment target of the Pods project computed as
  the minimum deployment target of the Pods libraries.
  [#556](https://github.com/CocoaPods/CocoaPods/issues/556)
* Added `pod podfile-info` command. Shows list of used Pods and their info
  in a project or supplied Podfile.
  Options: `--all` - with dependencies. `--md` - in Markdown.
  [#855](https://github.com/CocoaPods/CocoaPods/issues/855)
* Added `pod help` command. You can still use the old format
  with --help flag.
  [#957](https://github.com/CocoaPods/CocoaPods/pull/957)
* Restored support for Podfiles named `CocoaPods.podfile`. Moreover, the
  experimental YAML format of the Podfile now is associated with files named
  `CocoaPods.podfile.yaml`.
  [#1004](https://github.com/CocoaPods/CocoaPods/pull/1004)

###### Deprecations

* The `:local` flag in Podfile has been renamed to `:path` and the old syntax
  has been deprecated.
  [#971](https://github.com/CocoaPods/CocoaPods/issues/971)

###### Bug fixes

* Fixed issue related to `pod outdated` and external sources.
  [#954](https://github.com/CocoaPods/CocoaPods/issues/954)
* Fixed issue with .svn folders in copy resources script.
  [#972](https://github.com/CocoaPods/CocoaPods/issues/972)

## 0.18.1 (2013-04-10)

[CocoaPods](https://github.com/CocoaPods/CocoaPods/compare/0.18.0...0.18.1)
• [cocoapods-core](https://github.com/CocoaPods/Core/compare/0.18.0...0.18.)

###### Bug fixes

* Fixed a bug introduced in 0.18 which cause compilation issue due to the
  quoting of the inherited value in the xcconfigs.
  [#956](https://github.com/CocoaPods/CocoaPods/issues/956)
* Robustness against user targets including build files with missing file
  references.
  [#938](https://github.com/CocoaPods/CocoaPods/issues/938)
* Partially fixed slow performance from the command line
  [#919](https://github.com/CocoaPods/CocoaPods/issues/919)


## 0.18.0 (2013-04-08)

[CocoaPods](https://github.com/CocoaPods/CocoaPods/compare/0.17.2...0.18.0)
• [cocoapods-core](https://github.com/CocoaPods/Core/compare/0.17.2...0.18.0)
• [Xcodeproj](https://github.com/CocoaPods/Xcodeproj/compare/0.5.2...0.5.5)

###### Enhancements

* Added the ability to inhibit warnings per pod.
  Just pass `:inhibit_warnings => true` inline.
  This feature has been implemented by Marin Usalj (@mneorr).
  [#10](https://github.com/CocoaPods/Core/pull/10)
  [#934](https://github.com/CocoaPods/CocoaPods/pull/934)
* Inhibiting warnings will also suppress the warnings of the static analyzer.
* A new build phase has been added to check that your
  installation is in sync with the `Podfile.lock` and fail the build otherwise.
  The new build phase will not be added automatically to targets already
  integrated with CocoaPods, for integrating targets manually see [this
  comment](https://github.com/CocoaPods/CocoaPods/pull/946#issuecomment-16042419).
  This feature has been implemented by Ullrich Schäfer (@stigi).
  [#946](https://github.com/CocoaPods/CocoaPods/pull/946)
* The `pod search` commands now accepts the `--ios` and the `--osx` arguments
  to filter the results by platform.
  [#625](https://github.com/CocoaPods/CocoaPods/issues/625)
* The developer frameworks are automatically added if `SenTestingKit` is
  detected. There is no need to specify them in specifications anymore.
  [#771](https://github.com/CocoaPods/CocoaPods/issues/771)
* The `--no-update` argument of the `install`, `update`, `outdated` subcommands
  has been renamed to `--no-repo-update`.
  [#913](https://github.com/CocoaPods/CocoaPods/issues/913)

###### Bug fixes

* Improved handling for Xcode projects containing non ASCII characters.
  Special thanks to Cédric Luthi (@0xced), Vincent Isambart (@vincentisambart),
  and Manfred Stienstra (@Manfred) for helping to develop the workaround.
  [#926](https://github.com/CocoaPods/CocoaPods/issues/926)
* Corrected improper configuration of the PODS_ROOT xcconfig variable in
  non-integrating installations.
  [#918](https://github.com/CocoaPods/CocoaPods/issues/918)
* Improved support for pre-release versions using dashes.
  [#935](https://github.com/CocoaPods/CocoaPods/issues/935)
* Documentation sets are now namespaced by pod solving improper attribution.
  [#659](https://github.com/CocoaPods/CocoaPods/issues/659)


## 0.17.2 (2013-04-03)

[CocoaPods](https://github.com/CocoaPods/CocoaPods/compare/0.17.1...0.17.2)
• [cocoapods-core](https://github.com/CocoaPods/Core/compare/0.17.1...0.17.2)

###### Bug fixes

* Fix crash related to the specification of the workspace as a relative path.
  [#920](https://github.com/CocoaPods/CocoaPods/issues/920)
* Fix an issue related to the `podspec` dsl directive of the Podfile for
  specifications with internal dependencies.
  [#928](https://github.com/CocoaPods/CocoaPods/issues/928)
* Fix crash related to search from the command line.
  [#929](https://github.com/CocoaPods/CocoaPods/issues/929)

###### Ancillary enhancements

* Enabled the FileList deprecation warning in the Linter.
* CocoaPods will raise if versions requirements are specified for dependencies
  with external sources.
* The exclude patterns now handle folders automatically.


## 0.17.1 (2013-03-30)

[CocoaPods](https://github.com/CocoaPods/CocoaPods/compare/0.17.0...0.17.1)
• [cocoapods-core](https://github.com/CocoaPods/Core/compare/0.17.0...0.17.1)

###### Bug fixes

* Always create the CACHE_ROOT directory when performing a search.
  [#917](https://github.com/CocoaPods/CocoaPods/issues/917)

## 0.17.0 (2013-03-29)

[CocoaPods](https://github.com/CocoaPods/CocoaPods/compare/0.17.0.rc7...0.17.0)
• [cocoapods-core](https://github.com/CocoaPods/Core/compare/0.17.0.rc7...0.17.0)

#### GM

###### Bug fixes

* Don’t break when specifying doc options, but not appledoc ones.
  [#906](https://github.com/CocoaPods/CocoaPods/issues/906)
* Sort resolved specifications.
  [#907](https://github.com/CocoaPods/CocoaPods/issues/907)
* Subspecs do not need to include HEAD information.
  [#905](https://github.com/CocoaPods/CocoaPods/issues/905)

###### Ancillary enhancements

* Allow the analyzer to do its work without updating sources.
  [motion-cocoapods#50](https://github.com/HipByte/motion-cocoapods/pull/50)

#### rc7

[CocoaPods](https://github.com/CocoaPods/CocoaPods/compare/0.17.0.rc6...0.17.0.rc7)
• [cocoapods-core](https://github.com/CocoaPods/Core/compare/0.17.0.rc6...0.17.0.rc7)

###### Bug fixes

- Fixed an issue which lead to the missing declaration of the plural directives
  of the Specification DSL.
  [#816](https://github.com/CocoaPods/CocoaPods/issues/816)
- The resolver now respects the order of specification of the target
  definitions.
- Restore usage of cache file to store a cache for expensive stats.
- Moved declaration of `Pod::FileList` to CocoaPods-core.

###### Ancillary enhancements

- Fine tuned the Specification linter and the health reporter of repositories.
- Search results are sorted.

#### rc6

[CocoaPods](https://github.com/CocoaPods/CocoaPods/compare/0.17.0.rc5...0.17.0.rc6)
• [cocoapods-core](https://github.com/CocoaPods/Core/compare/0.17.0.rc5...0.17.0.rc6)

###### Bug fixes

- CocoaPods updates the repositories by default.
  [#872](https://github.com/CocoaPods/CocoaPods/issues/872)
- Fixed a crash which was present when the Podfile specifies a workspace.
  [#871](https://github.com/CocoaPods/CocoaPods/issues/871)
- Fix for a bug which lead to a broken installation in paths containing
  brackets and other glob metacharacters.
  [#862](https://github.com/CocoaPods/CocoaPods/issues/862)
- Fix for a bug related to the case of the paths which lead to clean all files
  in the directories of the Pods.


###### Ancillary enhancements

- CocoaPods now maintains a search index which is updated incrementally instead
  of analyzing all the specs every time. The search index can be updated
  manually with the `pod ipc update-search-index` command.
- Enhancements to the `pod repo lint` command.
- CocoaPods will not create anymore the pre commit hook in the master repo
  during setup. If already created it is possible remove it deleting the
  `~/.cocoapods/master/.git/hooks/pre-commit` path.
- Improved support for linting and validating specs repo.

#### rc5

[CocoaPods](https://github.com/CocoaPods/CocoaPods/compare/0.17.0.rc4...0.17.0.rc5)
• [cocoapods-core](https://github.com/CocoaPods/Core/compare/0.17.0.rc4...0.17.0.rc5)

###### Bug fixes

- The `--no-clean` argument is not ignored anymore by the installer.
- Proper handling of file patterns ending with a slash.
- More user errors are raised as an informative.

#### rc4

[CocoaPods](https://github.com/CocoaPods/CocoaPods/compare/0.17.0.rc3...0.17.0.rc4)

###### Bug fixes

- Restored compatibility with `Podfile::TargetDefinition#copy_resources_script_name`
  in the Podfile hooks.
- Updated copy resources script so that it will use base internationalization
  [#846](https://github.com/CocoaPods/CocoaPods/issues/846)
- Robustness against an empty configuration file.
- Fixed a crash with `pod push`
  [#848](https://github.com/CocoaPods/CocoaPods/issues/848)
- Fixed an issue which lead to the creation of a Pods project which would
  crash Xcode.
  [#854](https://github.com/CocoaPods/CocoaPods/issues/854)
- Fixed a crash related to a `PBXVariantGroup` present in the frameworks build
  phase of client targets.
  [#859](https://github.com/CocoaPods/CocoaPods/issues/859)


###### Ancillary enhancements

- The `podspec` option of the `pod` directive of the Podfile DSL now accepts
  folders.

#### rc3

[CocoaPods](https://github.com/CocoaPods/CocoaPods/compare/0.17.0.rc2...0.17.0.rc3
• [Xcodeproj](https://github.com/CocoaPods/Xcodeproj/compare/0.5.0...0.5.1))

###### Bug fixes

- CocoaPods will not crash anymore if the license file indicated on the spec
  doesn't exits.
- Pre install hooks are called before the Pods are cleaned.
- Fixed and issue which prevent the inclusion of OTHER_CFLAGS and
  OTHER_CPLUSPLUSFLAGS  in the release builds of the Pods project.
- Fixed `pod lint --local`
- Fixed the `--allow-warnings` of `pod push`
  [#835](https://github.com/CocoaPods/CocoaPods/issues/835)
- Added `copy_resources_script_name` to the library representation used in the
  hooks.
  [#837](https://github.com/CocoaPods/CocoaPods/issues/837)

###### Ancillary enhancements

- General improvements to `pod ipc`.
- Added `pod ipc repl` subcommand.

#### rc2

[CocoaPods](https://github.com/CocoaPods/CocoaPods/compare/0.17.0.rc1...0.17.0.rc2)
• [cocoapods-core](https://github.com/CocoaPods/Core/compare/0.17.0.rc1...0.17.0.rc2)

###### Bug fixes

- Restored output coloring.
- Fixed a crash related to subspecs
  [#819](https://github.com/CocoaPods/CocoaPods/issues/819)
- Git repos were not cached for dependencies with external sources.
  [#820](https://github.com/CocoaPods/CocoaPods/issues/820)
- Restored support for directories for the preserve_patterns specification
  attribute.
  [#823](https://github.com/CocoaPods/CocoaPods/issues/823)

#### rc1

[CocoaPods](https://github.com/CocoaPods/CocoaPods/compare/0.16.4...0.17.0.rc1)
• [Xcodeproj](https://github.com/CocoaPods/Xcodeproj/compare/0.4.3...0.5.0)
• [cocoapods-core](https://github.com/CocoaPods/Core)
• [cocoapods-downloader](https://github.com/CocoaPods/cocoapods-downloader)

###### __Notice__

At some point in future the master repo will be switched to the YAML format of
specifications. This means that specifications with hooks (or any other kind of
dynamic logic) will not be accepted. Please let us know if there is need for
other DSL attributes or any other kind of support.

Currently the following specifications fail to load as they depended on the
CocoaPods internals and need to be updated:

- LibComponentLogging-pods/0.0.1/LibComponentLogging-pods.podspec
- RestKit/0.9.3/RestKit.podspec
- Three20/1.0.11/Three20.podspec
- ARAnalytics/1.1/ARAnalytics.podspec

Other specifications, might present compatibility issues for the reasons
presented below.

###### __Breaking__

- Subspecs do **not** inherit the files patterns from the parent spec anymore.
  This feature made the implementation more complicated and was not easy to
  explain to podspecs maintainers. Compatibility can be easily fixed by adding
  a 'Core' subspec.
- Support for inline podspecs has been removed.
- The support for Rake::FileList is being deprecated, in favor of a more
  consistent DSL. Rake::FileList also presented issues because it would access
  the file system as soon as it was converted to an array.
- The hooks architecture has been re-factored and might present
  incompatibilities (please open an issue if appropriate).
- The `requires_arc` attribute default value is transitioning from `false` to
  `true`. In the meanwhile a value is needed to pass the lint.
- Deprecated `copy_header_mapping` hook.
- Deprecated `exclude_header_search_paths` attribute.
- External sources are not supported in the dependencies of specifications
  anymore. Actually they never have been supported, they just happened to work.

###### DSL

- Podfile:
  - It is not needed to specify the platform anymore (unless not integrating)
    as CocoaPods now can infer the platform from the integrated targets.
- Specification:
  - `preferred_dependency` has been renamed to `default_subspec`.
  - Added `exclude_files` attribute.
  - Added `screenshots` attribute.
  - Added default values for attributes like `source_files`.

###### Enhancements

- Released preview [documentation](http://docs.cocoapods.org).
- CocoaPods now has support for working in teams and not committing the Pods
  folder, as it will keep track of the status of the Pods folder.
  [#552](https://github.com/CocoaPods/CocoaPods/issues/552)
- Simplified installation: no specific version of ruby gems is required anymore.
- The workspace is written only if needed greatly reducing the occasions in
  which Xcode asks to revert.
- The Lockfile is sorted reducing the SCM noise.
  [#591](https://github.com/CocoaPods/CocoaPods/issues/591)
- Added Podfile, Frameworks, and Resources to the Pods project.
  [#647](https://github.com/CocoaPods/CocoaPods/issues/647)
  [#588](https://github.com/CocoaPods/CocoaPods/issues/588)
- Adds new subcommand `pod spec cat NAME` to print a spec file to standard output.
- Specification hooks are only called when the specification is installed.
- The `--no-clean` option of the `pod spec lint` command now displays the Pods
  project for inspection.
- It is now possible to specify default values for the configuration in
  `~/.cocoapods/config.yaml` ([default values](https://github.com/CocoaPods/CocoaPods/blob/master/lib/cocoapods/config.rb#L17)).
- CocoaPods now checks the checksums of the installed specifications and
  reinstalls them if needed.
- Support for YAML formats of the Podfile and the Specification.
- Added new command `pod ipc` to provide support for inter process
  communication through YAML formats.
- CocoaPods now detects if the folder of a Pod is empty and reinstalls it.
  [#534](https://github.com/CocoaPods/CocoaPods/issues/534)
- Install hooks and the `prefix_header_contents` attribute are supported in subspecs.
  [#617](https://github.com/CocoaPods/CocoaPods/issues/617)
- Dashes are now supported in the versions of the Pods.
  [#293](https://github.com/CocoaPods/CocoaPods/issues/293)

###### Bug fixes

- CocoaPods is not confused anymore by target definitions with different activated subspec.
  [#535](https://github.com/CocoaPods/CocoaPods/issues/535)
- CocoaPods is not confused anymore by to dependencies from external sources.
  [#548](https://github.com/CocoaPods/CocoaPods/issues/548)
- The git cache will always update against the remote if a tag is requested,
  resolving issues where library maintainers where updating the tag after a
  lint and would be confused by CocoaPods using the cached commit for the tag.
  [#407](https://github.com/CocoaPods/CocoaPods/issues/407)
  [#596](https://github.com/CocoaPods/CocoaPods/issues/596)

###### Codebase

- Major clean up and refactor of the whole code base.
- Extracted the core classes into
  [cocoapods-core](https://github.com/CocoaPods/Core) gem.
- Extracted downloader into
  [cocoapods-downloader](https://github.com/CocoaPods/cocoapods-downloader).
- Extracted command-line command & option handling into
  [CLAide](https://github.com/CocoaPods/CLAide).

## 0.16.4 (2013-02-25)

[CocoaPods](https://github.com/CocoaPods/CocoaPods/compare/0.16.3...0.16.4)

###### Enhancements

- Add explicit flattening option to `Downloader:Http`: `:flatten => true`.
  [#814](https://github.com/CocoaPods/CocoaPods/pull/814)
  [#812](https://github.com/CocoaPods/CocoaPods/issues/812)
  [#1314](https://github.com/CocoaPods/Specs/pull/1314)

###### Bug fixes

- Explicitely require `date` in the gemspec for Ruby 2.0.0.
  [34da3f7](https://github.com/CocoaPods/CocoaPods/commit/34da3f792b2a36fafacd4122e29025c9cf2ff38d)

## 0.16.3 (2013-02-20)

[CocoaPods](https://github.com/CocoaPods/CocoaPods/compare/0.16.2...0.16.3) • [Xcodeproj](https://github.com/CocoaPods/Xcodeproj/compare/0.4.3...0.5.0)

###### Bug fixes

- Only flatten tarballs, **not** zipballs, from HTTP sources. A zipball can
  contain single directories in the root that should be preserved, for instance
  a framework bundle. This reverts part of the change in 0.16.1.
  **NOTE** This will break some podspecs that were changed after 0.16.1.
  [#783](https://github.com/CocoaPods/CocoaPods/pull/783)
  [#727](https://github.com/CocoaPods/CocoaPods/issues/727)
- Never consider aggregate targets in the user’s project for integration.
  [#729](https://github.com/CocoaPods/CocoaPods/issues/729)
  [#784](https://github.com/CocoaPods/CocoaPods/issues/784)
- Support comments on all build phases, groups and targets in Xcode projects.
  [#51](https://github.com/CocoaPods/Xcodeproj/pull/51)
- Ensure default Xcode project values are copied before being used.
  [b43087c](https://github.com/CocoaPods/Xcodeproj/commit/b43087cb342d8d44b491e702faddf54a222b23c3)
- Block assertions in Release builds.
  [#53](https://github.com/CocoaPods/Xcodeproj/pull/53)
  [#803](https://github.com/CocoaPods/CocoaPods/pull/803)
  [#802](https://github.com/CocoaPods/CocoaPods/issues/802)


###### Enhancements

- Compile Core Data model files.
  [#795](https://github.com/CocoaPods/CocoaPods/pull/795)
- Add `Xcodeproj::Differ`, which shows differences between Xcode projects.
  [308941e](https://github.com/CocoaPods/Xcodeproj/commit/308941eeaa3bca817742c774fd584cc5ab1c8f84)


## 0.16.2 (2013-02-02)

[CocoaPods](https://github.com/CocoaPods/CocoaPods/compare/0.16.1...0.16.2) • [Xcodeproj](https://github.com/CocoaPods/Xcodeproj/compare/0.4.1...0.4.3)

###### Bug fixes

- Quote storyboard and xib paths in ‘copy resource’ script.
  [#740](https://github.com/CocoaPods/CocoaPods/pull/740)
- Fix use of `podspec` directive in Podfile with no options specified.
  [#768](https://github.com/CocoaPods/CocoaPods/pull/768)
- Generate Mac OS X Pods target with the specified deployment target.
  [#757](https://github.com/CocoaPods/CocoaPods/issues/757)
- Disable libSystem objects for ARC libs that target older platforms.
  This applies when the deployment target is set to < iOS 6.0 or OS X 10.8,
  or not specified at all.
  [#352](https://github.com/CocoaPods/Specs/issues/352)
  [#1161](https://github.com/CocoaPods/Specs/pull/1161)
- Mark header source files as ‘Project’ not ‘Public’.
  [#747](https://github.com/CocoaPods/CocoaPods/issues/747)
- Add `PBXGroup` as acceptable `PBXFileReference` value.
  [#49](https://github.com/CocoaPods/Xcodeproj/pull/49)
- Make `xcodeproj show` without further arguments actually work.
  [#45](https://github.com/CocoaPods/Xcodeproj/issues/45)

###### Enhancements

- Added support for pre-download over Mercurial.
  [#750](https://github.com/CocoaPods/CocoaPods/pull/750)

## 0.16.1 (2013-01-13)

[CocoaPods](https://github.com/CocoaPods/CocoaPods/compare/0.16.0...0.16.1) • [Xcodeproj](https://github.com/CocoaPods/Xcodeproj/compare/0.4.0...0.4.1)

###### Bug fixes

- After unpacking source from a HTTP location, move the source into the parent
  dir if the archive contained only one child. This is done to make it
  consistent with how source from other types of locations are described in a
  podspec.
  **NOTE** This might break some podspecs that assumed the incorrect layout.
  [#727](https://github.com/CocoaPods/CocoaPods/issues/727)
  [#728](https://github.com/CocoaPods/CocoaPods/pull/728)
- Remove duplicate option in `pod update` command.
  [#725](https://github.com/CocoaPods/CocoaPods/issues/725)
- Memory fixes in Xcodeproj.
  [#43](https://github.com/CocoaPods/Xcodeproj/pull/43)

###### Xcodeproj Enhancements

- Sort contents of xcconfig files by setting name.
  [#591](https://github.com/CocoaPods/CocoaPods/issues/591)
- Add helpers to get platform name, deployment target, and frameworks build phases
- Take SDKROOT into account when adding frameworks.

## 0.16.0 (2012-11-22)

[CocoaPods](https://github.com/CocoaPods/CocoaPods/compare/0.16.0.rc5...master)

###### Enhancements

- Use Rake 0.9.4
  [#657](https://github.com/CocoaPods/CocoaPods/issues/657)

## 0.16.0.rc5 (2012-11-14)

[CocoaPods](https://github.com/CocoaPods/CocoaPods/compare/0.16.0.rc4...0.16.0.rc5)

###### Deprecated

- The usage of specifications defined in a Podfile is deprecated. Use the
  `:podspec` option with a file path instead. Complete removal will most
  probably happen in 0.17.0.
  [#549](https://github.com/CocoaPods/CocoaPods/issues/549)
  [#616](https://github.com/CocoaPods/CocoaPods/issues/616)
  [#525](https://github.com/CocoaPods/CocoaPods/issues/525)

###### Bug fixes

- Always consider inline podspecs as needing installation.
- Fix detection when the lib has already been integrated with the user’s target.
  [#643](https://github.com/CocoaPods/CocoaPods/issues/643)
  [#614](https://github.com/CocoaPods/CocoaPods/issues/614)
  [#613](https://github.com/CocoaPods/CocoaPods/issues/613)

## 0.16.0.rc4 (2012-11-14)

[CocoaPods](https://github.com/CocoaPods/CocoaPods/compare/0.16.0.rc3...0.16.0.rc4)

###### Bug fixes

- Fix for Rake 0.9.3
  [#657](https://github.com/CocoaPods/CocoaPods/issues/657)

## 0.16.0.rc3 (2012-11-02)

[CocoaPods](https://github.com/CocoaPods/CocoaPods/compare/0.16.0.rc2...0.16.0.rc3) • [Xcodeproj](https://github.com/CocoaPods/Xcodeproj/compare/0.4.0.rc1...0.4.0.rc6)

###### Enhancements

- Added support for copying frameworks to the app bundle.
  [#597](https://github.com/CocoaPods/CocoaPods/pull/597)

###### Bug fixes

- Ignore PBXReferenceProxy while integrating into user project.
  [#626](https://github.com/CocoaPods/CocoaPods/issues/626)
- Added support for PBXAggregateTarget and PBXLegacyTarget.
  [#615](https://github.com/CocoaPods/CocoaPods/issues/615)
- Added support for PBXReferenceProxy.
  [#612](https://github.com/CocoaPods/CocoaPods/issues/612)

## 0.16.0.rc2 (2012-10-21)

[CocoaPods](https://github.com/CocoaPods/CocoaPods/compare/0.16.0.rc1...0.16.0.rc2)

###### Bug fixes

- Fix for uninitialized constant Xcodeproj::Constants error.

## 0.16.0.rc1 (2012-10-21)

[CocoaPods](https://github.com/CocoaPods/CocoaPods/compare/0.15.2...0.16.0.rc1) • [Xcodeproj](https://github.com/CocoaPods/Xcodeproj/compare/0.3.5...0.4.0.rc1)

###### Enhancements

- Xcodeproj partial rewrite.
  [#565](https://github.com/CocoaPods/CocoaPods/issues/565)
  [#561](https://github.com/CocoaPods/CocoaPods/pull/561)
  - Performance improvements in the `Generating support files` phase.
  - Better support for editing existing projects and sorting groups.

## 0.15.2 (2012-10-19)

[CocoaPods](https://github.com/CocoaPods/CocoaPods/compare/0.15.1...0.15.2)

###### Enhancements

- Added support for `.hh` headers.
  [#576](https://github.com/CocoaPods/CocoaPods/pull/576)

###### Bug fixes

- Restored support for running CocoaPods without a terminal.
  [#575](https://github.com/CocoaPods/CocoaPods/issues/575)
  [#577](https://github.com/CocoaPods/CocoaPods/issues/577)
- The git cache now always uses a barebones repo preventing a number of related issues.
  [#581](https://github.com/CocoaPods/CocoaPods/issues/581)
  [#569](https://github.com/CocoaPods/CocoaPods/issues/569)
- Improved fix for the issue that lead to empty directories for Pods.
  [#572](https://github.com/CocoaPods/CocoaPods/issues/572)
  [#602](https://github.com/CocoaPods/CocoaPods/issues/602)
- Xcodeproj robustness against invalid values, such as malformed UTF8.
  [#592](https://github.com/CocoaPods/CocoaPods/issues/592)

## 0.15.1 (2012-10-04)

[CocoaPods](https://github.com/CocoaPods/CocoaPods/compare/0.15.0...0.15.1)

###### Enhancements

- Show error if syntax error in Podfile or Podfile.lock.

###### Bug fixes

- Fixed an issue that lead to empty directories for Pods.
  [#519](https://github.com/CocoaPods/CocoaPods/issues/519)
  [#568](https://github.com/CocoaPods/CocoaPods/issues/568)
- Fixed a crash related to the RubyGems version informative.
  [#570](https://github.com/CocoaPods/CocoaPods/issues/570)
- Fixed a crash for `pod outdated`.
  [#567](https://github.com/CocoaPods/CocoaPods/issues/567)
- Fixed an issue that lead to excessively slow sets computation.

## 0.15.0 (2012-10-02)

[CocoaPods](https://github.com/CocoaPods/CocoaPods/compare/0.14.0...0.15.0) • [Xcodeproj](https://github.com/CocoaPods/Xcodeproj/compare/0.3.3...0.3.4)

###### Enhancements

- Pod `install` will update the specs repo only if needed.
  [#533](https://github.com/CocoaPods/CocoaPods/issues/533)
- CocoaPods now searches for the highest version of a Pod on all the repos.
  [#85](https://github.com/CocoaPods/CocoaPods/issues/85)
- Added a pre install hook to the Podfile and to root specifications.
  [#486](https://github.com/CocoaPods/CocoaPods/issues/486)
- Support for `header_mappings_dir` attribute in subspecs.
- Added support for linting a Podspec using the files from its folder `pod spec
  lint --local`
- Refactored UI.
- Added support for Podfiles named `CocoaPods.podfile` which allows to
  associate an editor application in Mac OS X.
  [#528](https://github.com/CocoaPods/CocoaPods/issues/528)
- Added config option to disable the new version available message.
  [#448](https://github.com/CocoaPods/CocoaPods/issues/448)
- Added support for extracting `.tar.bz2` files
  [#522](https://github.com/CocoaPods/CocoaPods/issues/522)
- Improved feedback for errors of repo subcommands.
  [#505](https://github.com/CocoaPods/CocoaPods/issues/505)


###### Bug fixes

- Subspecs namespacing has been restored.
  [#541](https://github.com/CocoaPods/CocoaPods/issues/541)
- Improvements to the git cache that should be more robust.
  [#517](https://github.com/CocoaPods/CocoaPods/issues/517)
  - In certain conditions pod setup would execute twice.
- The git cache now is updated if a branch is not found
  [#514](https://github.com/CocoaPods/CocoaPods/issues/514)
- Forcing UTF-8 encoding on licenses generation in Ruby 1.9.
  [#530](https://github.com/CocoaPods/CocoaPods/issues/530)
- Added support for `.hpp` headers.
  [#244](https://github.com/CocoaPods/CocoaPods/issues/244)

## 0.14.0 (2012-09-10)

[CocoaPods](https://github.com/CocoaPods/CocoaPods/compare/0.14.0.rc2...0.14.0) • [Xcodeproj](https://github.com/CocoaPods/Xcodeproj/compare/0.3.2...0.3.3)

###### Bug fixes

- In certain conditions the spec of an external would have been overridden
  by the spec in the root of a Pod.
  [#489](https://github.com/CocoaPods/CocoaPods/issues/489)
- CocoaPods now uses a recent version of Octokit.
  [#490](https://github.com/CocoaPods/CocoaPods/issues/490)
- Fixed a bug that caused Pods with preferred dependencies to be always
  installed.
  [Specs#464](https://github.com/CocoaPods/CocoaPods/issues/464)
- Fixed Xcode 4.4+ artwork warning.
  [Specs#508](https://github.com/CocoaPods/CocoaPods/issues/508)

## 0.14.0.rc2 (2012-08-30)

[CocoaPods](https://github.com/CocoaPods/CocoaPods/compare/0.14.0.rc1...0.14.0.rc2)

###### Bug fixes

- Fix incorrect name for Pods from external sources with preferred subspecs.
  [#485](https://github.com/CocoaPods/CocoaPods/issues/485)
- Prevent duplication of Pod with a local source and mutliple activated specs.
  [#485](https://github.com/CocoaPods/CocoaPods/issues/485)
- Fixed the `uninitialized constant Pod::Lockfile::Digest` error.
  [#484](https://github.com/CocoaPods/CocoaPods/issues/484)

## 0.14.0.rc1 (2012-08-28)

[CocoaPods](https://github.com/CocoaPods/CocoaPods/compare/0.13.0...0.14.0.rc1) • [Xcodeproj](https://github.com/CocoaPods/Xcodeproj/compare/0.3.1...0.3.2)

###### Enhancements

- Improve installation process by preserving the installed versions of Pods
  across installations and machines. A Pod is reinstalled if:
  - the version required in the Podfile changes and becomes incompatible with
    the installed one.
    [#191](https://github.com/CocoaPods/CocoaPods/issues/191)
  - the external source changes.
  - the head status changes (from disabled to enabled or vice-versa).
- Introduce `pod update` command that installs the dependencies of the Podfile
  **ignoring** the lockfile `Podfile.lock`.
  [#131](https://github.com/CocoaPods/CocoaPods/issues/131)
- Introduce `pod outdated` command that shows the pods with known updates.
- Add `:local` option for dependencies which will use the source files directly
  from a local directory. This is usually used for libraries that are being
  developed in parallel to the end product (application/library).
  [#458](https://github.com/CocoaPods/CocoaPods/issues/458),
  [#415](https://github.com/CocoaPods/CocoaPods/issues/415),
  [#156](https://github.com/CocoaPods/CocoaPods/issues/156).
- Folders of Pods which are no longer required are removed during installation.
  [#298](https://github.com/CocoaPods/CocoaPods/issues/298)
- Add meaningful error messages
  - ia podspec can’t be found in the root of an external source.
    [#385](https://github.com/CocoaPods/CocoaPods/issues/385),
    [#338](https://github.com/CocoaPods/CocoaPods/issues/338),
    [#337](https://github.com/CocoaPods/CocoaPods/issues/337).
  - a subspec name is misspelled.
    [#327](https://github.com/CocoaPods/CocoaPods/issues/327)
  - an unrecognized command and/or argument is provided.
- The subversion downloader now does an export instead of a checkout, which
  makes it play nicer with SCMs that store metadata in each directory.
  [#245](https://github.com/CocoaPods/CocoaPods/issues/245)
- Now the Podfile is added to the Pods project for convenient editing.

###### Bug fixes

- The git cache now fetches the tags from the remote if it can’t find the
  reference.
- Xcodeproj now builds on 10.6.8 and Travis CI without symlinking headers.
- Only try to install, add source files to the project, and clean a Pod once.
  [#376](https://github.com/CocoaPods/CocoaPods/issues/376)

###### Notes

- External Pods might be reinstalled due to the migration to the new
  `Podfile.lock`.
- The SCM reference of head Pods is not preserved across machines.
- Pods whose inline specification changed are not detected as modified. As a
  workaround, remove their folder stored in `Pods`.
- Pods whose specification changed are not detected as modified. As a
  workaround, remove their folder stored in `Pods`.


## 0.13.0 (2012-08-22)

[CocoaPods](https://github.com/CocoaPods/CocoaPods/compare/0.12.0...0.13.0)

###### Enhancements

- Add Podfile `podspec` which allows to use the dependencies of a podspec file.
  [#162](https://github.com/CocoaPods/CocoaPods/issues/162)
- Check if any of the build settings defined in the xcconfig files is
  overridden. [#92](https://github.com/CocoaPods/CocoaPods/issues/92)
- The Linter now checks that there are no compiler flags that disable warnings.

###### Bug fixes

- The final project isn’t affected anymore by the `inhibit_all_warnings!`
  option.
- Support for redirects while using podspec from an url.
  [#462](https://github.com/CocoaPods/CocoaPods/issues/462)


## 0.12.0 (2012-08-21)

[CocoaPods](https://github.com/CocoaPods/CocoaPods/compare/0.11.1...0.12.0)

###### Enhancements

- The documentation is generated using the public headers if they are
  specified.
- In case of a download failure the installation is aborted and the error
  message is shown.
- Git submodules are initialized only if requested.
- Don’t impose a certain structure of the user’s project by raising if no
  ‘Frameworks’ group exists.
  [#431](https://github.com/CocoaPods/CocoaPods/pull/431)
- Support for GitHub Gists in the linter.
- Allow specifying ARC settings in subspecs.
- Add Podfile `inhibit_all_warnings!` which will inhibit all warnings from the
  Pods library. [#209](https://github.com/CocoaPods/CocoaPods/issues/209)
- Make the Pods Xcode project prettier by namespacing subspecs in nested
  groups. [#466](https://github.com/CocoaPods/CocoaPods/pull/466)


## 0.11.1 (2012-08-09)

[CocoaPods](https://github.com/CocoaPods/CocoaPods/compare/0.11.0...0.11.1)

###### Bug fixes

- Fixed a crash related to subspecs without header files. [#449]
- Git submodules are loaded after the appropriate referenced is checked out and
  will be not loaded anymore in the cache. [#451]
- Fixed SVN support for the head version. [#432]


## 0.11.0 (2012-08-08)

[CocoaPods](https://github.com/CocoaPods/CocoaPods/compare/0.10.0...0.11.0)

###### Enhancements

- Added support for public headers. [#440]
- Added `pod repo lint`. [#423]
- Improved support for `:head` option and SVN repositories.
- When integrating Pods with a project without "Frameworks" group in root of
  the project, raise an informative message.
  [#431](https://github.com/CocoaPods/CocoaPods/pull/431)
- Dropped support for legacy `config.ios?` and `config.osx?`

###### Bug fixes

- Version message now correctly terminates with a 0 exit status.
- Resolved an issue that lead to git error messages in the error report.


## 0.10.0 (2012-07-29)

[CocoaPods](http://git.io/4i75YA)

###### Enhancements

- Added a `--local-only` option to `pod push` so that developers can push
  locally and test before pushing to a remote. [#405](http://git.io/0ILJEw)
- Added line number information for errors generated in the Podfile.
  [#408](http://git.io/fWQvMg)
- Pods stored in git repositories now initialize submodules.
  [#406](http://git.io/L9ssSw)

###### Bug fixes

- Removed note about the post install hook form the linter.
- Improved xcodebuild error detection in the linter.
- Ensure the git cache exists, before updating it, when trying to install the
  ‘bleeding edge’ of a pod. [#426](http://git.io/d4eqRA)
- Clean downloaded external pods **after** resolving and activating (sub)specs.
  [#414](http://git.io/i77q_w)
- Support `tar.gz` as filename in a HTTP source. [#428](http://git.io/qhwKkA)


## 0.9.2 (2012-07-16)

[CocoaPods](http://git.io/AVlRKg) • [Xcodeproj](http://git.io/xHbc0w)

###### Bug fixes

- When generating the PodsDummy class, make that class unique to each target. [#402](http://git.io/NntYiQ)
- Raise an informative error message when the platform in the `Podfile` is omitted or incorrect. [#403](http://git.io/k5EcUQ)


## 0.9.1 (2012-07-14)

[CocoaPods](http://git.io/_kqAbw)

###### Bug fixes

- CocoaPods 0.9.x needs Xcodeproj 0.3.0.


## 0.9.0 (2012-07-14)

[CocoaPods](http://git.io/kucJQw) • [Xcodeproj](http://git.io/5eLL8g)

###### Enhancements

- Force downloading the ‘bleeding edge’ version of a pod with the `:head` flag. [#392](http://git.io/t_NVRQ)
- Support for weak frameworks. [#263](http://git.io/XZDuog)
- Use double quotes when shelling out. This makes a url like `$HOME/local/lib` work. [#396](http://git.io/DnBzhA)

###### Bug fixes

- Relaxed linter to accepts pod that only specify paths to preserve (like TuneupJS).
- Gender neutralization of podfile documentation. [#384](http://git.io/MAsHXg)
- Exit early when using an old RubyGems version (< 1.4.0). These versions contain subtle bugs
  related to prerelease version comparisons. Unfortunately, OS X >= 10.7 ships with 1.3.6. [#398](http://git.io/Lr7DoA)


## 0.8.0 (2012-07-09)

[CocoaPods](http://git.io/RgMF3w) • [Xcodeproj](http://git.io/KBKE_Q)

###### Breaking change

Syntax change in Podfile: `dependency` has been replaced by `pod`.

``ruby
platform :ios
pod 'JSONKit',      '~> 1.4'
pod 'Reachability', '~> 2.0.4'
``

###### Bug fixes

- Properly quote all paths given to Git.


## 0.7.0 (2012-07-06)

[CocoaPods](http://git.io/Agia6A) • [Xcodeproj](http://git.io/mlqquw)

###### Features

- Added support for branches in git repos.
- Added support for linting remote files, i.e. `pod spec lint http://raw/file.podspec`.
- Improved `Spec create template`.
- The indentation is automatically stripped for podspecs strings.

###### Bug fixes

- The default warnings of Xcode are not overriden anymore.
- Improvements to the detection of the license files.
- Improvements to `pod spec lint`.
- CocoaPods is now case insensitive.


## 0.6.1 (2012-07-01)

[CocoaPods](http://git.io/45wFjw) • [Xcodeproj](http://git.io/rRA4XQ)

###### Bug fixes

- Switched to master branch for specs repo.
- Fixed a crash with `pod spec lint` related to `preserve_paths`.
- Fixed a bug that caused subspecs to not inherit the compiler flags of the top level specification.
- Fixed a bug that caused duplication of system framworks.


## 0.6.0 (2012-07-01)

A full list of all the changes since 0.5.1 can be found [here][6].


### Link with specific targets

CocoaPods can now integrate all the targets specified in your `Podfile`.

To specify which target, in your Xcode project, a Pods target should be linked
with, use the `link_with` method like so:

```ruby
platform :ios

workspace 'MyWorkspace'

link_with ['MyAppTarget', 'MyOtherAppTarget']
dependency 'JSONKit'

target :test, :exclusive => true do
  xcodeproj 'TestProject', 'Test' => :debug
  link_with 'TestRunnerTarget'
  dependency 'Kiwi'
end
```

_NOTE: As you can see it can take either one target name, or an array of names._

* If no explicit Xcode workspace is specified and only **one** project exists in
the same directory as the Podfile, then the name of that project is used as the
workspace’s name.

* If no explicit Xcode project is specified for a target, it will use the Xcode
project of the parent target. If no target specifies an expicit Xcode project
and there is only **one** project in the same directory as the Podfile then that
project will be used.

* If no explicit target is specified, then the Pods target will be linked with
the first target in your project. So if you only have one target you do not
need to specify the target to link with.

See [#76](https://github.com/CocoaPods/CocoaPods/issues/76) for more info.

Finally, CocoaPods will add build configurations to the Pods project for all
configurations in the other projects in the workspace. By default the
configurations are based on the `Release` configuration, to base them on the
`Debug` configuration you will have to explicitely specify them as can be seen
above in the following line:

```ruby
xcodeproj 'TestProject', 'Test' => :debug
```


### Documentation

CocoaPods will now generate documentation for every library with the
[`appledoc`][5] tool and install it into Xcode’s documentation viewer.

You can customize the settings used like so:

```ruby
s.documentation = { :appledoc => ['--product-name', 'My awesome project!'] }
```

Alternatively, you can specify a URL where an HTML version of the documentation
can be found:

```ruby
s.documentation = { :html => 'http://example.com/docs/index.html' }
```

See [#149](https://github.com/CocoaPods/CocoaPods/issues/149) and
[#151](https://github.com/CocoaPods/CocoaPods/issues/151) for more info.


### Licenses & Documentation

CocoaPods will now generate two 'Acknowledgements' files for each target specified
in your Podfile which contain the License details for each Pod used in that target
(assuming details have been specified in the Pod spec).

There is a markdown file, for general consumption, as well as a property list file
that can be added to a settings bundle for an iOS application.

You don't need to do anything for this to happen, it should just work.

If you're not happy with the default boilerplate text generated for the title, header
and footnotes in the files, it's possible to customise these by overriding the methods
that generate the text in your `Podfile` like this:

```ruby
class ::Pod::Generator::Acknowledgements
  def header_text
    "My custom header text"
  end
end
```

You can even go one step further and customise the text on a per target basis by
checking against the target name, like this:

```ruby
class ::Pod::Generator::Acknowledgements
  def header_text
    if @target_definition.label.end_with?("MyTargetName")
      "Custom header text for MyTargetName"
    else
      "Custom header text for other targets"
    end
  end
end
```

Finally, here's a list of the methods that are available to override:

```ruby
header_title
header_text
footnote_title
footnote_text
```


### Introduced two new classes: LocalPod and Sandbox.

The Sandbox represents the entire contents of the `POD_ROOT` (normally
`SOURCE_ROOT/Pods`). A LocalPod represents a pod that has been installed within
the Sandbox.

These two classes can be used as better homes for various pieces of logic
currently spread throughout the installation process and provide a better API
for working with the contents of this directory.


### Xcodeproj API

All Xcodeproj APIs are now in `snake_case`, instead of `camelCase`. If you are
manipulating the project from your Podfile's `post_install` hook, or from a
podspec, then update these method calls.


### Enhancements

* [#188](https://github.com/CocoaPods/CocoaPods/pull/188): `list` command now
  displays the specifications introduced in the master repo if it is given as an
  option the number of days to take into account.

* [#188](https://github.com/CocoaPods/CocoaPods/pull/188): Transferred search
  layout improvements and options to `list` command.

* [#166](https://github.com/CocoaPods/CocoaPods/issues/166): Added printing
  of homepage and source to search results.

* [#177](https://github.com/CocoaPods/CocoaPods/issues/177): Added `--stat`
  option to display watchers and forks for pods hosted on GitHub.

* [#177](https://github.com/CocoaPods/CocoaPods/issues/177): Introduced colors
  and tuned layout of search.

* [#112](https://github.com/CocoaPods/CocoaPods/issues/112): Introduced `--push`
  option to `$ pod setup`. It configures the master spec repository to use the private
  push URL. The change is preserved in future calls to `$ pod setup`.

* [#153](https://github.com/CocoaPods/CocoaPods/issues/153): It is no longer
  required to call `$ pod setup`.

* [#163](https://github.com/CocoaPods/CocoaPods/issues/163): Print a template
  for a new ticket when an error occurs.

* Added a new Github-specific downloader that can download repositories as a
  gzipped tarball.

* No more global state is kept during resolving of dependencies.

* Updated Xcodeproj to have a friendlier API.


### Fixes

* [#142](https://github.com/CocoaPods/CocoaPods/issues/142): Xcode 4.3.2 no longer
  supports passing the -fobj-arc flag to the linker and will fail to build. The
  addition of this flag was a workaround for a compiler bug in previous versions.
  This flag is no longer included by default - to keep using this flag, you need to
  add `set_arc_compatibility_flag!` to your Podfile.

* [#183](https://github.com/CocoaPods/CocoaPods/issues/183): Fix for
  `.DS_Store` file in `~/.cocoapods` prevents `$ pod install` from running.

* [#134](https://github.com/CocoaPods/CocoaPods/issues/134): Match
  `IPHONEOS_DEPLOYMENT_TARGET` build setting with `deployment_target` option in
  generated Pods project file.

* [#142](https://github.com/CocoaPods/CocoaPods/issues/): Add `-fobjc-arc` to
  `OTHER_LDFLAGS` if _any_ pods require ARC.

* [#148](https://github.com/CocoaPods/CocoaPods/issues/148): External encoding
  set to UTF-8 on Ruby 1.9 to fix crash caused by non-ascii characters in pod
  description.

* Ensure all header search paths are quoted in the xcconfig file.

* Added weak quoting to `ibtool` input paths.


## 0.5.0 (2011-11-22)

No longer requires MacRuby. Runs on MRI 1.8.7 (OS X system version) and 1.9.3.

A full list of all the changes since 0.3.0 can be found [here][7].


## 0.4.0

Oops, accidentally skipped this version.


## 0.3.0 (2011-11-12)

### Multiple targets

Add support for multiple static library targets in the Pods Xcode project with
different sets of depedencies. This means that you can create a separate
library which contains all dependencies, including extra ones that you only use
in, for instance, a debug or test build. [[docs][1]]

```ruby
# This Podfile will build three static libraries:
# * libPods.a
# * libPods-debug.a
# * libPods-test.a

# This dependency is included in the `default` target, which generates the
# `libPods.a` library, and all non-exclusive targets.
dependency 'SSCatalog'

target :debug do
  # This dependency is only included in the `debug` target, which generates
  # the `libPods-debug.a` library.
  dependency 'CocoaLumberjack'
end

target :test, :exclusive => true do
  # This dependency is *only* included in the `test` target, which generates
  # the `libPods-test.a` library.
  dependency 'Kiwi'
end
```

### Install libraries from anywhere

A dependency can take a git url if the repo contains a podspec file in its
root, or a podspec can be loaded from a file or HTTP location. If no podspec is
available, a specification can be defined inline in the Podfile. [[docs][2]]

```ruby
# From a spec repo.
dependency 'SSToolkit'

# Directly from the Pod’s repo (if it contains a podspec).
dependency 'SSToolkit', :git => 'https://github.com/samsoffes/sstoolkit.git'

# Directly from the Pod’s repo (if it contains a podspec) with a specific commit (or tag).
dependency 'SSToolkit', :git    => 'https://github.com/samsoffes/sstoolkit.git',
                        :commit => '2adcd0f81740d6b0cd4589af98790eee3bd1ae7b'

# From a podspec that's outside a spec repo _and_ the library’s repo. This can be a file or http url.
dependency 'SSToolkit', :podspec => 'https://raw.github.com/gist/1353347/ef1800da9c5f5d267a642b8d3950b41174f2a6d7/SSToolkit-0.1.1.podspec'

# If no podspec is available anywhere, you can define one right in your Podfile.
dependency do |s|
  s.name         = 'SSToolkit'
  s.version      = '0.1.3'
  s.platform     = :ios
  s.source       = { :git => 'https://github.com/samsoffes/sstoolkit.git', :commit => '2adcd0f81740d6b0cd4589af98790eee3bd1ae7b' }
  s.resources    = 'Resources'
  s.source_files = 'SSToolkit/**/*.{h,m}'
  s.frameworks   = 'QuartzCore', 'CoreGraphics'

  def s.post_install(target)
    prefix_header = config.project_pods_root + target.prefix_header_filename
    prefix_header.open('a') do |file|
      file.puts(%{#ifdef __OBJC__\n#import "SSToolkitDefines.h"\n#endif})
    end
  end
end
```

### Add a `post_install` hook to the Podfile class

This allows the user to customize, for instance, the generated Xcode project
_before_ it’s written to disk. [[docs][3]]

```ruby
# Enable garbage collection support for MacRuby applications.
post_install do |installer|
  installer.project.targets.each do |target|
    target.build_configurations.each do |config|
      config.build_settings['GCC_ENABLE_OBJC_GC'] = 'supported'
    end
  end
end
```

### Manifest

Generate a Podfile.lock file next to the Podfile, which contains a manifest of
your application’s dependencies and their dependencies.

```
PODS:
  - JSONKit (1.4)
  - LibComponentLogging-Core (1.1.4)
  - LibComponentLogging-NSLog (1.0.2):
    - LibComponentLogging-Core (>= 1.1.4)
  - RestKit-JSON-JSONKit (0.9.3):
    - JSONKit
    - RestKit (= 0.9.3)
  - RestKit-Network (0.9.3):
    - LibComponentLogging-NSLog
    - RestKit (= 0.9.3)
  - RestKit-ObjectMapping (0.9.3):
    - RestKit (= 0.9.3)
    - RestKit-Network (= 0.9.3)

DOWNLOAD_ONLY:
  - RestKit (0.9.3)

DEPENDENCIES:
  - RestKit-JSON-JSONKit
  - RestKit-ObjectMapping
```

### Generate Xcode projects from scratch

We no longer ship template projects with the gem, but instead generate them
programmatically. This code has moved out into its own [Xcodeproj gem][4],
allowing you to automate Xcode related tasks.




[1]: https://github.com/CocoaPods/CocoaPods/blob/master/lib/cocoapods/podfile.rb#L151
[2]: https://github.com/CocoaPods/CocoaPods/blob/master/lib/cocoapods/podfile.rb#L82
[3]: https://github.com/CocoaPods/CocoaPods/blob/master/lib/cocoapods/podfile.rb#L185
[4]: https://github.com/CocoaPods/Xcodeproj
[5]: https://github.com/tomaz/appledoc
[6]: https://github.com/CocoaPods/CocoaPods/compare/0.5.1...0.6.0
[7]: https://github.com/CocoaPods/CocoaPods/compare/0.3.10...0.5.0<|MERGE_RESOLUTION|>--- conflicted
+++ resolved
@@ -22,15 +22,13 @@
 
 ##### Bug Fixes
 
-<<<<<<< HEAD
 * Move custom `Copy Headers` script phase for header mappings before `Compile Sources`.  
   [Dimitris Koutsogiorgas](https://github.com/dnkoutso)
   [#9131](https://github.com/CocoaPods/CocoaPods/pull/9131)
-=======
+
 * Correctly set deployment target for non library specs even if the root spec does not specify one.  
   [Dimitris Koutsogiorgas](https://github.com/dnkoutso)
   [#9153](https://github.com/CocoaPods/CocoaPods/pull/9153)
->>>>>>> dcc702dd
 
 * Make `APPLICATION_EXTENSION_API_ONLY` build setting not break when performing a cached incremental install.  
   [Igor Makarov](https://github.com/igor-makarov)
