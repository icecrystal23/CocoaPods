## Installation & Update

To install or update CocoaPods see this [guide](http://docs.cocoapods.org/guides/installing_cocoapods.html).

To install release candidates run `[sudo] gem install cocoapods --pre`

## Master

##### Bug Fixes

* Ensure the aggregate `.xcconfig` file only has the settings for the
  appropriate build configuration.  
  [#3842](https://github.com/CocoaPods/CocoaPods/issues/3842)
  [Samuel Giddins](https://github.com/segiddins)

* Show the correct error when `pod spec lint` finds multiple podspecs, and at
  least one of them fails linting.  
  [#3869](https://github.com/CocoaPods/CocoaPods/issues/3869)
  [Samuel Giddins](https://github.com/segiddins)

* Set header search paths properly on the user target when `vendored_libraries`
  Pods are used while integrating Pods as frameworks.
  [#3857](https://github.com/CocoaPods/CocoaPods/issues/3857)
  [Jonathan MacMillan](https://github.com/perotinus)

<<<<<<< HEAD
=======
* Only link public headers in the sandbox for Pods that are not being built
  into dynamic frameworks, when integrating Pods as frameworks
  [#3867](https://github.com/CocoaPods/CocoaPods/issues/3867)
  [Jonathan MacMillan](https://github.com/perotinus)
>>>>>>> 7b3da4a2

## 0.38.0

##### Enhancements

* Improve the message shown when trying to use Swift Pods without frameworks.
  Now it includes the offending Pods so that the user can take action to remove
  the Pods, if they don’t want to move to frameworks yet.  
  [#3830](https://github.com/CocoaPods/CocoaPods/pull/3830)
  [Eloy Durán](https://github.com/alloy)

##### Bug Fixes

* Properly merge the `user_target_xcconfig`s of multiple subspecs.  
  [#3813](https://github.com/CocoaPods/CocoaPods/issues/3813)
  [Samuel Giddins](https://github.com/segiddins)


## 0.38.0.beta.2

##### Enhancements

* The resolver will now take supported platform deployment targets into account
  when resolving dependencies.  
  [Samuel Giddins](https://github.com/segiddins)
  [#2443](https://github.com/CocoaPods/CocoaPods/issues/2443)

* `Pods.xcodeproj` will now be written with deterministic UUIDs, vastly reducing
  project churn and merge conflicts.  This behavior can be disabled via the new
  `COCOAPODS_DISABLE_DETERMINISTIC_UUIDS` environment variable.  
  [Samuel Giddins](https://github.com/segiddins)

* [`cocoapods-stats`](https://github.com/CocoaPods/cocoapods-stats)
  is now a default plugin.  
  [Samuel Giddins](https://github.com/segiddins)

##### Bug Fixes

* Ensure that the `prepare_command` is run even when skipping the download
  cache.  
  [Samuel Giddins](https://github.com/segiddins)
  [#3674](https://github.com/CocoaPods/CocoaPods/issues/3674)

* Public headers inside a directory named `framework` should be linked in the
  sandbox.  
  [Vincent Isambart](https://github.com/vincentisambart)
  [#3751](https://github.com/CocoaPods/CocoaPods/issues/3751)

* Properly support targets with spaces in their name in the embed frameworks
  script.  
  [Samuel Giddins](https://github.com/segiddins)
  [#3754](https://github.com/CocoaPods/CocoaPods/issues/3754)

* Don't add the `-ObjC` linker flag if it's unnecessary.  
  [Samuel Giddins](https://github.com/segiddins)
  [#3537](https://github.com/CocoaPods/CocoaPods/issues/3537)

* Ensure that no duplicate framework or target dependencies are created.  
  [Samuel Giddins](https://github.com/segiddins)
  [#3763](https://github.com/CocoaPods/CocoaPods/issues/3763)


## 0.38.0.beta.1

##### Highlighted Enhancement That Needs Testing

* De-duplicate Pod Targets: CocoaPods now recognizes when a dependency is used
  multiple times across different user targets, but needs to be built only once.
  The targets in `Pods.xcodeproj` need to be duplicated when one of the following
  applies:
  * They are used on different platforms.
  * They are used with differents sets of subspecs.
  * They have any dependency which needs to be duplicated.

  You can opt-out of this behavior installation-wise, by setting the following
  option in your ``~/.cocoapods/config.yaml`:
  ```yaml
  deduplicate_targets: false
  ```

  [Marius Rackwitz](https://github.com/mrackwitz)
  [#3550](https://github.com/CocoaPods/CocoaPods/issues/3550)

##### Breaking

* The CocoaPods environment header has been removed.  
  [Samuel Giddins](https://github.com/segiddins)
  [#2390](https://github.com/CocoaPods/CocoaPods/issues/2390)

* The `Installer` is passed directly to the `pre_install` and `post_install`
  hooks defined in the Podfile, instead of the previously used
  `Hooks::InstallerRepresentation`.  
  [Marius Rackwitz](https://github.com/mrackwitz)
  [#3648](https://github.com/CocoaPods/CocoaPods/issues/3648)

* Deprecate the `xcconfig` attribute in the Podspec DSL, which is replaced by
  the new attributes `pod_target_xcconfig` and `user_target_xcconfig`.  
  [Marius Rackwitz](https://github.com/mrackwitz)
  [CocoaPods#3465](https://github.com/CocoaPods/CocoaPods/issues/3465)

##### Enhancements

* The notice about a new version being available will now include our
  recommendation of using the latest stable version.  
  [Hugo Tunius](https://github.com/k0nserv)
  [#3667](https://github.com/CocoaPods/CocoaPods/pull/3667)

* New commands `pod cache list` and `pod cache clean` allows you to see the
  contents of the cache and clean it.  
  [Olivier Halligon](https://github.com/AliSoftware)
  [#3508](https://github.com/CocoaPods/CocoaPods/issues/3508)

* The download cache will automatically be reset when changing CocoaPods
  versions.  
  [Samuel Giddins](https://github.com/segiddins)
  [#3542](https://github.com/CocoaPods/CocoaPods/issues/3542)

* Supports running pre-install hooks in plugins. This happens before the resolver
  does its work, and offers easy access to the sandbox, podfile and lockfile via a
  `PreInstallHooksContext` object. This also renames the post-install hooks from `HooksContext`
  to `PostInstallHooksContext`.  
  [Orta Therox](https://github.com/orta)
  [#3540](https://github.com/CocoaPods/cocoapods/issues/3409)

* Allow passing additional arguments to `pod lib create`, which then get passed
  as-is to the `configure` scripts.  
  [Samuel Giddins](https://github.com/segiddins)
  [#2160](https://github.com/CocoaPods/CocoaPods/issues/2160)

* Use `-analyzer-disable-all-checks` to disable static analyzer for
  pods with `inhibit_warnings` enabled (requires Xcode >= 6.1).  
  [Dieter Komendera](https://github.com/kommen)
  [#2402](https://github.com/CocoaPods/CocoaPods/issues/2402)

* Cache globbing in `PathList` to speed up `pod install`.  
  [Vincent Isambart](https://github.com/vincentisambart)
  [#3699](https://github.com/CocoaPods/CocoaPods/pull/3699)

* CocoaPods will validate your podfile and try to identify problems
  and conflicts in how you've specified the dependencies.  
  [Hugo Tunius](https://github.com/k0nserv)
  [#995](https://github.com/CocoaPods/CocoaPods/issues/995)

* `pod update` will now accept root pod names, even when only subspecs are
  installed.  
  [Samuel Giddins](https://github.com/segiddins)
  [#3689](https://github.com/CocoaPods/CocoaPods/issues/3689)

* Support for the new `watchos` platform.  
  [Boris Bügling](https://github.com/neonichu)
  [#3681](https://github.com/CocoaPods/CocoaPods/pull/3681)

##### Bug Fixes

* Added recursive support to the public headers of vendored frameworks
  that are automatically linked in the sandbox. This fixes and issue
  for framework header directories that contain sub-directories.  
  [Todd Casey](https://github.com/vhariable)
  [#3161](https://github.com/CocoaPods/CocoaPods/issues/3161)

* Public headers of vendored frameworks are now automatically linked in
  the sandbox. That allows transitive inclusion of headers from other pods.  
  [Vincent Isambart](https://github.com/vincentisambart)
  [#3161](https://github.com/CocoaPods/CocoaPods/issues/3161)

* Fixes an issue that prevented static libraries from building. `OTHER_LIBTOOLFLAGS`
  is no longer set to the value of `OTHER_LDFLAGS`. If you want to create a static
  library that includes all dependencies for (internal/external) distribution then
  you should use a tool like `cocoapods-packager`.  
  [Michael Moscardini](https://github.com/themackworth)
  [#2747](https://github.com/CocoaPods/CocoaPods/issues/2747)
  [#2704](https://github.com/CocoaPods/CocoaPods/issues/2704)

* The embed frameworks script will now properly filter out symlinks to the
  directories that are filtered, which fixes an issue when submitting to the
  Mac App Store.  
  [Samuel Giddins](https://github.com/segiddins)

* The error report template is now more robust against missing executables.  
  [Samuel Giddins](https://github.com/segiddins)
  [#3719](https://github.com/CocoaPods/CocoaPods/issues/3719)

* Attempting to specify a `git` source where a Podspec for the requested pod is
  not found will have a more helpful error message.  
  [Samuel Giddins](https://github.com/segiddins)

* `pod outdated` will now accept the `--no-repo-update` and `--no-integrate`
  options.  
  [Samuel Giddins](https://github.com/segiddins)

* Fixes an issue which prevented using a custom `CONFIGURATION_BUILD_DIR` when
  integrating CocoaPods via dynamic frameworks.  
  [Tim Rosenblatt](https://github.com/timrosenblatt)
  [#3675](https://github.com/CocoaPods/CocoaPods/pull/3675)

* Pods frameworks in codesigned Mac apps are now signed.  
  [Nikolaj Schumacher](https://github.com/nschum)
  [#3646](https://github.com/CocoaPods/CocoaPods/issues/3646)


## 0.37.2

##### Enhancements

* Schemes of development pods will now be shared.  
  [Boris Bügling](https://github.com/neonichu)
  [#3600](https://github.com/CocoaPods/CocoaPods/issues/3600)

* Recognizes incomplete cache when the original download of a pod was
  interrupted.  
  [Marius Rackwitz](https://github.com/mrackwitz)
  [#3561](https://github.com/CocoaPods/CocoaPods/issues/3561)

* Allow opting out of pod source locking, meaning `pod try` yields editable
  projects.  
  [Samuel Giddins](https://github.com/segiddins)
  [cocoapods-try#31](https://github.com/CocoaPods/cocoapods-try/issues/31)

##### Bug Fixes

* `pod repo push` will now find and push JSON podspecs.  
  [#3494](https://github.com/CocoaPods/CocoaPods/issues/3494)
  [Kyle Fuller](https://github.com/kylef)

* Flush stdin/stderr and wait a bit in `executable`.  
  [Boris Bügling](https://github.com/neonichu)
  [#3500](https://github.com/CocoaPods/CocoaPods/issues/3500)

## 0.37.1

##### Bug Fixes

* [Cache] Fixes a bug that caused that a pod, which was cached once is not updated
  correctly when needed e.g. for `pod spec lint`.  
  [Marius Rackwitz](https://github.com/mrackwitz)
  [#3498](https://github.com/CocoaPods/CocoaPods/issues/3498)

* Only add the "Embed Pods Frameworks" script for application and unit test targets.  
  [Marius Rackwitz](https://github.com/mrackwitz)
  [#3440](https://github.com/CocoaPods/CocoaPods/issues/3440)

* C++ source files with `.cc`, `.cxx` and `.c++` extensions now have their
  compiler flags set correctly.  
  [Chongyu Zhu](https://github.com/lembacon)
  [Kyle Fuller](https://github.com/kylef)

* Handle broken symlinks when installing a Pod.  
  [Daniel Barden](https://github.com/dbarden)
  [#3515](https://github.com/cocoapods/cocoapods/issues/3515)

* Just remove write permissions from files, so executables are unaffected.  
  [Mason Glidden](https://github.com/mglidden)
  [#3501](https://github.com/CocoaPods/CocoaPods/issues/3501)

* Always copy the generated `Podfile.lock` to `Pods/Manifest.lock` so they are
  guaranteed to match, character-by-character, after installation.  
  [Samuel Giddins](https://github.com/segiddins)
  [#3502](https://github.com/CocoaPods/CocoaPods/issues/3502)

* Don't generate an umbrella header when a custom module map is specified. This
  avoids an incomplete module map warning.  
  [Samuel Giddins](https://github.com/segiddins)

* Actually allow skipping the download cache by downloading directly to the
  download target when requested.  
  [Samuel Giddins](https://github.com/segiddins)


## 0.37.0

For more details, see 📝 [CocoaPods 0.37](http://blog.cocoapods.org/CocoaPods-0.37/) on our blog.

##### Bug Fixes

* Print the UTF-8 warning to STDERR.  
  [Matt Holgate](https://github.com/mjholgate)


## 0.37.0.rc.2

##### Bug Fixes

* Handle caching specs that have subspecs with higher minimum deployment targets
  without deleting needed source files.  
  [Samuel Giddins](https://github.com/segiddins)
  [#3471](https://github.com/CocoaPods/CocoaPods/issues/3471)

* Automatically detect JSON podspecs in `pod lib lint`.  
  [Samuel Giddins](https://github.com/segiddins)
  [#3477](https://github.com/CocoaPods/CocoaPods/issues/3477)


## 0.37.0.rc.1

[Core](https://github.com/CocoaPods/Core/compare/0.37.0.beta.1...0.37.0.rc.1)
[Xcodeproj](https://github.com/CocoaPods/Xcodeproj/compare/0.24.0...0.24.1)

##### Enhancements

* Add environment variable `COCOAPODS_SKIP_UPDATE_MESSAGE` to disable new
  version message.  
  [Andrea Mazzini](https://github.com/andreamazz)
  [#3364](https://github.com/CocoaPods/CocoaPods/issues/3364)

* Use user project's object version for pods project.  
  [Boris Bügling](https://github.com/neonichu)
  [#253](https://github.com/CocoaPods/Xcodeproj/issues/253)

##### Bug Fixes

* Adding `$(inherited)` to `FRAMEWORK_SEARCH_PATHS` build setting in xcconfig for aggregate.  
  [Tomohiro Kumagai](https://github.com/EZ-NET)
  [#3429](https://github.com/CocoaPods/CocoaPods/pull/3429)

* Don't crash when the downloader can't find an appropriate podspec in a `git`
  pod.  
  [Samuel Giddins](https://github.com/segiddins)
  [#3433](https://github.com/CocoaPods/CocoaPods/issues/3433)

* Automatically lock Pod source files after installing.  
  [Mason Glidden](https://github.com/mglidden)
  [#1154](https://github.com/CocoaPods/CocoaPods/issues/1154)

* Handle subprocesses leaking STDOUT/STDERR pipes by more strictly managing
  process lifetime and not allowing I/O to block completion of the task.  
  [Samuel Giddins](https://github.com/segiddins)
  [#3101](https://github.com/CocoaPods/CocoaPods/issues/3101)

* Do not create pod target if `source_files` only contains headers.  
  [Boris Bügling](https://github.com/neonichu)
  [#3106](https://github.com/CocoaPods/CocoaPods/issues/3106)

* Run a pod's `prepare_command` (if it has one) before it is cleaned in the
  download cache.  
  [Marius Rackwitz](https://github.com/mrackwitz)
  [Samuel Giddins](https://github.com/segiddins)
  [#3436](https://github.com/CocoaPods/CocoaPods/issues/3436)

* Don't set the `-fno-objc-arc` compiler flags for files for which the flag
  makes no sense.  
  [Samuel Giddins](https://github.com/segiddins)
  [#2559](https://github.com/CocoaPods/CocoaPods/issues/2559)

* Also apply a pod's configuration to any resource targets defined by the pod.  
  [Tom Adriaenssen](https://github.com/inferis)
  [#3463](https://github.com/CocoaPods/CocoaPods/issues/3463)


## 0.37.0.beta.1

##### Enhancements

* Allow the specification of custom module map files.  
  [Samuel Giddins](https://github.com/segiddins)
  [Marius Rackwitz](https://github.com/mrackwitz)
  [#3145](https://github.com/CocoaPods/CocoaPods/issues/3145)

* Show the source URI for local Pod specification repositories in
  `pod repo list`.  
  [Kyle Fuller](https://github.com/kylef)

* Only show a warning when there is a minimum deployment target mismatch
  between target and spec, instead of throwing a hard error.  
  [Samuel Giddins](https://github.com/segiddins)
  [#1241](https://github.com/CocoaPods/CocoaPods/issues/1241)

* Add download caching for pods, which speeds up `pod install` and linting,
  potentially by several orders of magnitude.  
  [Samuel Giddins](https://github.com/segiddins)
  [#2863](https://github.com/CocoaPods/CocoaPods/issues/2863)
  [#3172](https://github.com/CocoaPods/CocoaPods/issues/3172)

* Add a `--fail-fast` option to both `pod spec lint` and `pod lib lint` that
  causes the linter to exit as soon as a single subspec or platform fails
  linting.  
  [Marius Rackwitz](https://github.com/mrackwitz)

* Naïvely prevent base xcconfig warnings for targets that have custom
  config files set.  
  [Chris Brauchli](https://github.com/cbrauchli)
  [#2633](https://github.com/CocoaPods/CocoaPods/issues/2633)

* Ensure private headers are declared as such in a framework's generated module
  map.  
  [Samuel Giddins](https://github.com/segiddins)
  [#2974](https://github.com/CocoaPods/CocoaPods/issues/2974)

##### Bug Fixes

* Do not pass code-sign arguments to xcodebuild when linting OS X targets.  
  [Boris Bügling](https://github.com/neonichu)
  [#3310](https://github.com/CocoaPods/CocoaPods/issues/3310)

* Fixes an issue showing the URL to remote resources in `pod repo list`.  
  [Kyle Fuller](https://github.com/kylef)

* Fixes a problem with code signing when integrating CocoaPods
  into a Today Widget extension.  
  [Christian Sampaio](https://github.com/chrisfsampaio)
  [#3390](https://github.com/CocoaPods/CocoaPods/pull/3390)


## 0.36.4

##### Bug Fixes

* Fixes various problems with Pods that use xcasset bundles. Pods that
  use xcassets can now be used with the `pod :path` option.  
  [Kyle Fuller](https://github.com/kylef)
  [#1549](https://github.com/CocoaPods/CocoaPods/issues/1549)
  [#3384](https://github.com/CocoaPods/CocoaPods/pull/3383)
  [#3358](https://github.com/CocoaPods/CocoaPods/pull/3358)


## 0.36.3

##### Bug Fixes

* Fix using the downloader.  
  [Samuel Giddins](https://github.com/segiddins)
  [#3344](https://github.com/CocoaPods/CocoaPods/issues/3344)
  [#3345](https://github.com/CocoaPods/CocoaPods/issues/3345)


## 0.36.2

[Core](https://github.com/CocoaPods/Core/compare/0.36.1...0.36.2)

##### Bug Fixes

* Unique resources passed to the script generator.  
  [Diego Torres](https://github.com/dtorres)
  [#3315](https://github.com/CocoaPods/CocoaPods/issues/3315)
  [#3327](https://github.com/CocoaPods/CocoaPods/issues/3327)

* Update the `Manifest.lock` when migrating local podspecs to JSON. This fixes
  running `pod install` after upgrading to `0.36`.  
  [Samuel Giddins](https://github.com/segiddins)
  [#3292](https://github.com/CocoaPods/CocoaPods/issues/3292)
  [#3299](https://github.com/CocoaPods/CocoaPods/issues/3299)


## 0.36.1

[Xcodeproj](https://github.com/CocoaPods/Xcodeproj/compare/0.23.0...0.23.1)

##### Bug Fixes

* Workarounds(✻) for the resource script's handling of `.xcasset` files.  
  [sodas](https://github.com/sodastsai)
  [Tony Li](https://github.com/crazytonyli)
  [Chongyu Zhu](https://github.com/lembacon)
  [#3247](https://github.com/CocoaPods/CocoaPods/issues/3247)
  [#3303](https://github.com/CocoaPods/CocoaPods/issues/3303)

* Fix the sanitization of configuration names in the generated target
  environment header.  
  [Samuel Giddins](https://github.com/segiddins)
  [#3301](https://github.com/CocoaPods/CocoaPods/issues/3301)

> _(✻) Note: these fixes are only temporary to avoid overriding the user project's `xcassets`.
  We are aware that these workarounds are "too greedy" and thus user projects having different
  `xcassets` for different targets will still have issues; we ([@AliSoftware](https://github.com/AliSoftware))
  are working on a deeper fix ([#3263](https://github.com/CocoaPods/CocoaPods/issues/3263)) for the next release._

## 0.36.0

[Xcodeproj](https://github.com/CocoaPods/Xcodeproj/compare/0.22.0...0.23.0)

For more details, see 📝 [CocoaPods 0.36](http://blog.cocoapods.org/CocoaPods-0.36/) on our blog.

##### Enhancements

* Allows Swift pods to have a deployment target under iOS 8.0 if they use
  XCTest.  
  [Samuel Giddins](https://github.com/segiddins)
  [#3225](https://github.com/CocoaPods/CocoaPods/issues/3225)

##### Bug Fixes

* Include Swift-specific build settings on target creation, i.e. disable optimizations
  for debug configuration.
  [Marius Rackwitz](https://github.com/mrackwitz)
  [#3238](https://github.com/CocoaPods/CocoaPods/issues/3238)

* Only copy explicitly specified xcasset files into the bundle of the integrated target.  
  [Marius Rackwitz](https://github.com/mrackwitz)
  [#3219](https://github.com/CocoaPods/CocoaPods/issues/3219)

* Correctly filter Xcode warnings about the use of dynamic frameworks.  
  [Boris Bügling](https://github.com/neonichu)

* Fixes warnings, when the aggregate target doesn't contain any pod target, which is build,
  because `PODS_FRAMEWORK_BUILD_PATH` was added to `FRAMEWORK_SEARCH_PATHS`, but never created.  
  [Marius Rackwitz](https://github.com/mrackwitz)
  [#3217](https://github.com/CocoaPods/CocoaPods/issues/3217)

* Allows the usage of `:head` dependencies even when the most recent published
  version was a pre-release.  
  [Samuel Giddins](https://github.com/segiddins)
  [#3212](https://github.com/CocoaPods/CocoaPods/issues/3212)

* Limit the check for transitive static binaries to those which are directly linked to the user target.  
  [Boris Bügling](https://github.com/neonichu)
  [#3194](https://github.com/CocoaPods/CocoaPods/issues/3194)

* Lint to prevent dynamic libraries and frameworks from passing with iOS 7.  
  [Boris Bügling](https://github.com/neonichu)
  [#3193](https://github.com/CocoaPods/CocoaPods/issues/3193)

* Shows an informative error message when there is no base specification found
  for a `:head` dependency.  
  [Samuel Giddins](https://github.com/segiddins)
  [#3230](https://github.com/CocoaPods/CocoaPods/issues/3230)

* Fix the `OTHER_SWIFT_FLAGS` generated, so it inherits previous definitions.  
  [Daniel Thorpe](https://github.com/danthorpe)
  [#2983](https://github.com/CocoaPods/CocoaPods/issues/2983)


## 0.36.0.rc.1

##### Enhancements

* Set the `APPLICATION_EXTENSION_API_ONLY` build setting if integrating with a watch extension target.  
  [Boris Bügling](https://github.com/neonichu)
  [#3153](https://github.com/CocoaPods/CocoaPods/issues/3153)

* Build for iOS simulator only during validation. This allows validation without having
  provisioning profiles set up.  
  [Boris Bügling](https://github.com/neonichu)
  [#3083](https://github.com/CocoaPods/CocoaPods/issues/3083)
  [Swift#13](https://github.com/CocoaPods/swift/issues/13)

* Explicitly inform the user to close existing project when switching to
  a workspace for the first time.  
  [Kyle Fuller](https://github.com/kylef)
  [#2996](https://github.com/CocoaPods/CocoaPods/issues/2996)

* Automatically detect conflicts between framework names.  
  [Samuel Giddins](https://github.com/segiddins)
  [#2943](https://github.com/CocoaPods/CocoaPods/issues/2943)

* Use the proper `TMPDIR` for the CocoaPods process, instead of blindly using
  `/tmp`.  
  [Samuel Giddins](https://github.com/segiddins)

* Let lint fail for Swift pods supporting deployment targets below iOS 8.0.  
  [Boris Bügling](https://github.com/neonichu)
  [#2963](https://github.com/CocoaPods/CocoaPods/issues/2963)

* Reject installation if a static library is used as a transitive dependency
  while integrating Pods as frameworks.  
  [Samuel Giddins](https://github.com/segiddins)
  [#2926](https://github.com/CocoaPods/CocoaPods/issues/2926)

* Do not copy Swift standard libraries multiple times.  
  [Boris Bügling](https://github.com/neonichu)
  [#3131](https://github.com/CocoaPods/CocoaPods/issues/3131)

* Check for Xcode License Agreement before running commands.  
  [Xavi Matos](https://github.com/CalQL8ed-K-OS)
  [#3002](https://github.com/CocoaPods/CocoaPods/issues/3002)

* `pod update PODNAME` will update pods in a case-insensitive manner.  
  [Samuel Giddins](https://github.com/segiddins)
  [#2992](https://github.com/CocoaPods/CocoaPods/issues/2992)

* Allow specifying repo names to `pod {spec,lib} lint --sources`.  
  [Samuel Giddins](https://github.com/segiddins)
  [#2685](https://github.com/CocoaPods/CocoaPods/issues/2685)

* Require explicit use of `use_frameworks!` for Pods written in Swift.  
  [Boris Bügling](https://github.com/neonichu)
  [#3029](https://github.com/CocoaPods/CocoaPods/issues/3029)

* Lint as framework automatically. If needed, `--use-libraries` option
  allows linting as a static library.  
  [Boris Bügling](https://github.com/neonichu)
  [#2912](https://github.com/CocoaPods/CocoaPods/issues/2912)

* Adding Xcode Legacy build location support for default Pods.xcodeproj.
  It defaults to `${SRCROOT}/../build` but can be changed in a `post_install`
  hook by using the `Project#symroot=` writer.  
  [Sam Marshall](https://github.com/samdmarshall)

##### Bug Fixes

* Set `SKIP_INSTALL=YES` for all generated targets to avoid producing
  *Generic Xcode Archives* on Archive.  
  [Marius Rackwitz](https://github.com/mrackwitz)
  [#3188](https://github.com/CocoaPods/CocoaPods/issues/3188)

* Added support for .tpp C++ header files in specs (previously were getting
  filtered out and symlinks wouldn't get created in the Pods/Headers folder.)  
  [Honza Dvorsky](https://github.com/czechboy0)
  [#3129](https://github.com/CocoaPods/CocoaPods/pull/3129)

* Fixed installation for app-extension targets which had no dependencies
  configured in the Podfile.  
  [Boris Bügling](https://github.com/neonichu)
  [#3102](https://github.com/CocoaPods/CocoaPods/issues/3102)

* Correct escaping of resource bundles in 'Copy Pods Resources' script.  
  [Seán Labastille](https://github.com/flufff42)
  [#3082](https://github.com/CocoaPods/CocoaPods/issues/3082)

* Correctly update sources when calling `pod outdated`, and also respect the
  `--[no-]repo-update` flag.  
  [Samuel Giddins](https://github.com/segiddins)
  [#3137](https://github.com/CocoaPods/CocoaPods/issues/3137)

* Fix the `OTHER_SWIFT_FLAGS` generated, so `#if COCOAPODS` works in Swift.  
  [Samuel Giddins](https://github.com/segiddins)
  [#2983](https://github.com/CocoaPods/CocoaPods/issues/2983)

* Output a properly-formed `Podfile` when running `pod init` with a target that
  contains a `'` in its name.  
  [Samuel Giddins](https://github.com/segiddins)
  [#3136](https://github.com/CocoaPods/CocoaPods/issues/3136)

* Remove the stored lockfile checkout source when switching to a development
  pod.  
  [Samuel Giddins](https://github.com/segiddins)
  [#3141](https://github.com/CocoaPods/CocoaPods/issues/3141)

* Migrate local Ruby podspecs to JSON, allowing updating those pods to work.  
  [Samuel Giddins](https://github.com/segiddins)
  [#3038](https://github.com/CocoaPods/CocoaPods/issues/3038)

* Removing grep color markup in the embed frameworks script.  
  [Adriano Bonat](https://github.com/tanob)
  [#3117](https://github.com/CocoaPods/CocoaPods/issues/3117)

* Fixes an issue where `pod ipc list` and `pod ipc podfile` was returning an
  error.  
  [Kyle Fuller](https://github.com/kylef)
  [#3134](https://github.com/CocoaPods/CocoaPods/issues/3134)

* Fixes an issue with spaces in the path to the user's developer tools.  
  [Boris Bügling](https://github.com/neonichu)
  [#3181](https://github.com/CocoaPods/CocoaPods/issues/3181)


## 0.36.0.beta.2

[Xcodeproj](https://github.com/CocoaPods/Xcodeproj/compare/0.21.0...0.21.2)

##### Breaking

* Changes the default spec repositories used from all configured spec
  repositories, to the master spec repository when no spec repositories
  are explicitly configured in a Podfile.  
  [Kyle Fuller](https://github.com/kylef)
  [#2946](https://github.com/CocoaPods/CocoaPods/issues/2946)

##### Enhancements

* Set the APPLICATION_EXTENSION_API_ONLY build setting if integrating with an app extension target.  
  [Boris Bügling](https://github.com/neonichu)
  [#2980](https://github.com/CocoaPods/CocoaPods/issues/2980)

* Xcodebuild warnings will now be reported as `warning` during linting
  instead of `note`.  
  [Hugo Tunius](https://github.com/K0nserv)

* Copy only the resources required for the current build configuration.  
  [Samuel Giddins](https://github.com/segiddins)
  [#2391](https://github.com/CocoaPods/CocoaPods/issues/2391)

##### Bug Fixes

* Ensure that linting fails if xcodebuild doesn't successfully build your Pod.  
  [Kyle Fuller](https://github.com/kylef)
  [#2981](https://github.com/CocoaPods/CocoaPods/issues/2981)
  [cocoapods-trunk#33](https://github.com/CocoaPods/cocoapods-trunk/issues/33)

* Clone the master spec repository when no spec repositories are explicitly
  defined in the Podfile. This fixes problems using CocoaPods for the first
  time without any explicit spec repositories.  
  [Kyle Fuller](https://github.com/kylef)
  [#2946](https://github.com/CocoaPods/CocoaPods/issues/2946)

* Xcodebuild warnings with the string `error` in them will no longer be
  linted as errors if they are in fact warnings.  
  [Hugo Tunius](https://github.com/K0nserv)
  [#2579](https://github.com/CocoaPods/CocoaPods/issues/2579)

* Any errors which occur during fetching of external podspecs over HTTP
  will now be gracefully handled.  
  [Hugo Tunius](https://github.com/K0nserv)
  [#2823](https://github.com/CocoaPods/CocoaPods/issues/2823)

* When updating spec repositories only update the git sourced repos.  
  [Dustin Clark](https://github.com/clarkda)
  [#2558](https://github.com/CocoaPods/CocoaPods/issues/2558)

* Pods referenced via the `:podspec` option will have their podspecs properly
  parsed in the local directory if the path points to a local file.  
  [Samuel Giddins](https://github.com/segiddins)

* Fix an issue where using Swift frameworks in an Objective-C host application
  causes an error because the Swift frameworks we're not code signed.  
  [Joseph Ross](https://github.com/jrosssavant)
  [#3008](https://github.com/CocoaPods/CocoaPods/issues/3008)


## 0.36.0.beta.1

[CocoaPods](https://github.com/CocoaPods/CocoaPods/compare/0.35.0...0.36.0.beta.1)
• [CocoaPods-Core](https://github.com/CocoaPods/Core/compare/0.35.0...0.36.0.beta.1)
• [Xcodeproj](https://github.com/CocoaPods/Xcodeproj/compare/0.20.2...0.21.0)
• [CLAide](https://github.com/CocoaPods/CLAide/compare/v0.7.0...0.8.0)
• [Molinillo](https://github.com/CocoaPods/Molinillo/compare/0.1.2...0.2.0)
• [cocoapods-downloader](https://github.com/CocoaPods/cocoapods-downloader/compare/0.8.0...0.8.1)
• [cocoapods-try](https://github.com/CocoaPods/cocoapods-try/compare/0.4.2...0.4.3)
• [cocoapods-trunk](https://github.com/CocoaPods/cocoapods-trunk/compare/0.4.1...0.5.0)
• [cocoapods-plugins](https://github.com/CocoaPods/cocoapods-plugins/compare/0.3.2...0.4.0)

##### Highlighted Enhancement That Needs Testing

* Support Frameworks & Swift: CocoaPods now recognizes Swift source files and
  builds dynamic frameworks when necessary. A project can explicitly
  opt-in via `use_frameworks!` in the Podfile, or if any dependency contains
  Swift code, all pods for that target will be integrated as frameworks.

  As a pod author, you can change the module name of the built framework by
  specifying a `module_name` in the podspec. The built frameworks are embedded into
  the host application with a new shell script build phase in the user's
  project allowing configuration-dependent pods.

  [Marius Rackwitz](https://github.com/mrackwitz)
  [#2835](https://github.com/CocoaPods/CocoaPods/issues/2835)

##### Breaking

* Bundle Resources into Frameworks: Previously all resources were compiled and
  copied into the `mainBundle`. Now Pods have to use
  `[NSBundle bundleForClass:<#Class from Pod#>]` to access provided resources
  relative to the bundle.

  [Boris Bügling](https://github.com/neonichu)
  [#2835](https://github.com/CocoaPods/CocoaPods/issues/2730)

* Only the hooks specified by usage of the `plugin` directive of the `Podfile`
  will be run. Additionally, plugins that depend on hooks will have to update to
  specify their 'plugin name' when registering the hooks in order to make it
  possible for those hooks to be run.  
  [Samuel Giddins](https://github.com/segiddins)
  [#2640](https://github.com/CocoaPods/CocoaPods/issues/2640)

##### Enhancements

* Do not generate targets for Pods without sources.  
  [Boris Bügling](https://github.com/neonichu)
  [#2918](https://github.com/CocoaPods/CocoaPods/issues/2918)

* Show the name of the source for each hook that is run in verbose mode.  
  [Samuel Giddins](https://github.com/segiddins)
  [#2639](https://github.com/CocoaPods/CocoaPods/issues/2639)

* Move pods' private headers to `Headers/Private` from `Headers/Build`.
  Since some SCM ignore templates include `build` by default, this makes it
  easier to check in the `Pods/` directory.  
  [Samuel Giddins](https://github.com/segiddins)
  [#2623](https://github.com/CocoaPods/CocoaPods/issues/2623)

* Validate that a specification's `public_header_files` and
  `private_header_files` file patterns only match header files.
  Also, validate that all file patterns, if given, match at least one file.  
  [Samuel Giddins](https://github.com/segiddins)
  [#2914](https://github.com/CocoaPods/CocoaPods/issues/2914)

* Installer changed to organize a development pod's source and resource files
  into subgroups reflecting their organization in the filesystem.  
  [Imre mihaly](https://github.com/imihaly)

##### Bug Fixes

* Fix updating a pod that has subspec dependencies.  
  [Samuel Giddins](https://github.com/segiddins)
  [#2879](https://github.com/CocoaPods/CocoaPods/issues/2879)

* Restore the `#define`s in the environment header when the `--no-integrate`
  installation option is used.  
  [Samuel Giddins](https://github.com/segiddins)
  [#2876](https://github.com/CocoaPods/CocoaPods/issues/2876)

* Fix issues when trying to discover the xcodeproj automatically
  but the current path contains special characters (`[`,`]`,`{`,`}`,`*`,`?`).  
  [Olivier Halligon](https://github.com/AliSoftware)
  [#2852](https://github.com/CocoaPods/CocoaPods/issues/2852)

* Fix linting subspecs that have a higher deployment target than the root
  spec.  
  [Samuel Giddins](https://github.com/segiddins)
  [#1919](https://github.com/CocoaPods/CocoaPods/issues/1919)

* Fix the reading of podspecs that come from the `:git`, `:svn`, `:http`, or
  `:hg` options in your `Podfile` that used context-dependent ruby code, such as
  reading a file to determine the specification version.  
  [Samuel Giddins](https://github.com/segiddins)
  [#2875](https://github.com/CocoaPods/CocoaPods/issues/2875)

* Fix the updating of `:git`, `:svn`, and `:hg` dependencies when updating all
  pods.  
  [Samuel Giddins](https://github.com/CocoaPods/CocoaPods/issues/2859)
  [#2859](https://github.com/CocoaPods/CocoaPods/issues/2859)

* Fix an issue when a user doesn't yet have any spec repositories configured.  
  [Boris Bügling](https://github.com/neonichu)

* Fix an issue updating repositories when another spec repository doesn't
  have a remote.  
  [Kyle Fuller](https://github.com/kylef)
  [#2965](https://github.com/CocoaPods/CocoaPods/issues/2965)


## 0.35.0

[CocoaPods](https://github.com/CocoaPods/CocoaPods/compare/0.34.4...0.35.0)
• [CocoaPods-Core](https://github.com/CocoaPods/Core/compare/0.34.4...0.35.0)
• [Xcodeproj](https://github.com/CocoaPods/Xcodeproj/compare/0.19.4...0.20.2)
• [cocoapods-downloader](https://github.com/CocoaPods/cocoapods-downloader/compare/0.7.2...0.8.0)

For more details, see 📝 [CocoaPods 0.35](http://blog.cocoapods.org/CocoaPods-0.35/) on our blog.

##### Enhancements

* Allow the specification of file patterns for the Podspec's `requires_arc`
  attribute.  
  [Kyle Fuller](https://github.com/kylef)
  [Samuel Giddins](https://github.com/segiddins)
  [#532](https://github.com/CocoaPods/CocoaPods/issues/532)

* From now on, pods installed directly from their repositories will be recorded
  in the `Podfile.lock` file and will be guaranteed to be checked-out using the
  same revision on subsequent installations. Examples of this are when using
  the `:git`, `:svn`, or `:hg` options in your `Podfile`.  
  [Samuel Giddins](https://github.com/segiddins)
  [#1058](https://github.com/CocoaPods/CocoaPods/issues/1058)

##### Bug Fixes

* Fix an output formatting issue with various commands like `pod search`
  and `pod trunk`.
  [Olivier Halligon](https://github.com/AliSoftware)
  [#2603](https://github.com/CocoaPods/CocoaPods/issues/2603)

* Show a helpful error message if the old resolver incorrectly activated a
  pre-release version that now leads to a version conflict.  
  [Samuel Giddins](https://github.com/segiddins)

* Provides a user friendly message when using `pod spec create` with a
  repository that doesn't yet have any commits.  
  [Kyle Fuller](https://github.com/kylef)
  [#2803](https://github.com/CocoaPods/CocoaPods/issues/2803)

* Fixes an issue with integrating into projects where there is a slash in the
  build configuration name.  
  [Kyle Fuller](https://github.com/kylef)
  [#2767](https://github.com/CocoaPods/CocoaPods/issues/2767)

* Pods will use `CLANG_ENABLE_OBJC_ARC = 'YES'` instead of
  `CLANG_ENABLE_OBJC_ARC = 'NO'`. For pods with `requires_arc = false` the
  `-fno-objc-arc` flag will be specified for the all source files.  
  [Hugo Tunius](https://github.com/K0nserv)
  [#2262](https://github.com/CocoaPods/CocoaPods/issues/2262)

* Fixed an issue that Core Data mapping models where not compiled when
  copying resources to main application bundle.  
  [Yan Rabovik](https://github.com/rabovik)

* Fix uninitialized constant Class::YAML crash in some cases.
  [Tim Shadel](https://github.com/timshadel)

##### Enhancements

* `pod search`, `pod spec which`, `pod spec cat` and `pod spec edit`
  now use plain text search by default instead of a regex. Especially
  `pod search UIView+UI` now searches for pods containing exactly `UIView+UI`
  in their name, not trying to interpret the `+` as a regular expression.
  _Note: You can still use a regular expression with the new `--regex` flag that has
  been added to these commands, e.g. `pod search --regex "(NS|UI)Color"`._
  [Olivier Halligon](https://github.com/AliSoftware)
  [Core#188](https://github.com/CocoaPods/Core/issues/188)

* Use `--allow-warnings` rather than `--error-only` for pod spec validation
  [Daniel Tomlinson](https://github.com/DanielTomlinson)
  [#2820](https://github.com/CocoaPods/CocoaPods/issues/2820)

## 0.35.0.rc2

##### Enhancements

* Allow the resolver to fail faster when there are unresolvable conflicts
  involving the Lockfile.  
  [Samuel Giddins](https://github.com/segiddins)

##### Bug Fixes

* Allows pre-release spec versions when a requirement has an external source
  specified.  
  [Samuel Giddins](https://github.com/segiddins)
  [#2768](https://github.com/CocoaPods/CocoaPods/issues/2768)

* We no longer require git version 1.7.5 or greater.  
  [Kyle Fuller](https://github.com/kylef)

* Fix the usage of `:head` pods.  
  [Samuel Giddins](https://github.com/segiddins)
  [#2789](https://github.com/CocoaPods/CocoaPods/issues/2789)

* Show a more informative message when attempting to lint a spec whose
  source could not be downloaded.  
  [Samuel Giddins](https://github.com/segiddins)
  [#2667](https://github.com/CocoaPods/CocoaPods/issues/2667)
  [#2759](https://github.com/CocoaPods/CocoaPods/issues/2759)

## 0.35.0.rc1

##### Highlighted Enhancements That Need Testing

* The `Resolver` has been completely rewritten to use
  [Molinillo](https://github.com/CocoaPods/Molinillo), an iterative dependency
  resolution algorithm that automatically resolves version conflicts.
  The order in which dependencies are declared in the `Podfile` no longer has
  any effect on the resolution process.

  You should ensure that `pod install`, `pod update` and `pod update [NAME]`
  work as expected and install the correct versions of your pods during
  this RC1 release.
  [Samuel Giddins](https://github.com/segiddins)
  [#978](https://github.com/CocoaPods/CocoaPods/issues/978)
  [#2002](https://github.com/CocoaPods/CocoaPods/issues/2002)

##### Breaking

* Support for older versions of Ruby has been dropped and CocoaPods now depends
  on Ruby 2.0.0 or greater. This is due to the release of Xcode 6.0 which has
  dropped support for OS X 10.8, which results in the minimum version of
  Ruby pre-installed on OS X now being 2.0.0.

  If you are using a custom installation of Ruby  older than 2.0.0, you
  will need to update. Or even better, migrate to system Ruby.  
  [Kyle Fuller](https://github.com/kylef)

* Attempts to resolve circular dependencies will now raise an exception.  
  [Samuel Giddins](https://github.com/segiddins)
  [Molinillo#6](https://github.com/CocoaPods/Molinillo/issues/6)

##### Enhancements

* The use of implicit sources has been un-deprecated. By default, all available
  spec-repos will be used. There should only be a need to specify explicit
  sources if you want to specifically _exclude_ certain spec-repos, such as the
  `master` spec-repo, if you want to declare the order of spec look-up
  precedence, or if you want other users of a Podfile to automatically have a
  spec-repo cloned on `pod install`.  
  [Eloy Durán](https://github.com/alloy)

* The `pod push` command has been removed as it has been deprecated in favour of
  `pod repo push` in CocoaPods 0.33.  
  [Fabio Pelosin](https://github.com/fabiopelosin)

* Refactorings in preparation to framework support, which could break usage
  of the Hooks API.  
  [Marius Rackwitz](https://github.com/mrackwitz)
  [#2461](https://github.com/CocoaPods/CocoaPods/issues/2461)

* Implicit dependencies are now locked, so simply running `pod install` will not
  cause them to be updated when they shouldn't be.  
  [Samuel Giddins](https://github.com/segiddins)
  [#2318](https://github.com/CocoaPods/CocoaPods/issues/2318)
  [#2506](https://github.com/CocoaPods/CocoaPods/issues/2506)

* Pre-release versions are only considered in the resolution process when there
  are dependencies that explicitly reference pre-release requirements.  
  [Samuel Giddins](https://github.com/segiddins)
  [#1489](https://github.com/CocoaPods/CocoaPods/issues/1489)

* Only setup the master specs repo if required.  
  [Daniel Tomlinson](https://github.com/DanielTomlinson)
  [#2562](https://github.com/CocoaPods/CocoaPods/issues/2562)

* `Sandbox::FileAccessor` now optionally includes expanded paths of headers of
  vendored frameworks in `public_headers`.  
  [Eloy Durán](https://github.com/alloy)
  [#2722](https://github.com/CocoaPods/CocoaPods/pull/2722)

* Analysis is now halted and the user informed when there are multiple different
  external sources for dependencies with the same root name.
  The user is also now warned when there are duplicate dependencies in the
  Podfile.  
  [Samuel Giddins](https://github.com/segiddins)
  [#2738](https://github.com/CocoaPods/CocoaPods/issues/2738)

* Multiple subspecs that point to the same external dependency will now only
  cause that external source to be fetched once.  
  [Samuel Giddins](https://github.com/segiddins)
  [#2743](https://github.com/CocoaPods/CocoaPods/issues/2743)

##### Bug Fixes

* Fixes an issue in the `XCConfigIntegrator` where not all targets that need
  integration were being integrated, but were getting incorrect warnings about
  the user having specified a custom base configuration.  
  [Eloy Durán](https://github.com/alloy)
  [2752](https://github.com/CocoaPods/CocoaPods/issues/2752)

* Do not try to clone spec-repos in `/`.  
  [Eloy Durán](https://github.com/alloy)
  [#2723](https://github.com/CocoaPods/CocoaPods/issues/2723)

* Improved sanitizing of configuration names which have a numeric prefix.  
  [Steffen Matthischke](https://github.com/HeEAaD)
  [#2700](https://github.com/CocoaPods/CocoaPods/pull/2700)

* Fixes an issues where headers from a podspec with one platform are exposed to
  targets with a different platform. The headers are now only exposed to the
  targets with the same platform.  
  [Michael Melanson](https://github.com/michaelmelanson)
  [Kyle Fuller](https://github.com/kylef)
  [#1249](https://github.com/CocoaPods/CocoaPods/issues/1249)


## 0.34.4

##### Bug Fixes

* Fixes a crash when running `pod outdated`.  
  [Samuel Giddins](https://github.com/segiddins)
  [#2624](https://github.com/CocoaPods/CocoaPods/issues/2624)

* Ensure that external sources (as specified in the `Podfile`) are downloaded
  when their source is missing, even if their specification is present.  
  [Samuel Giddins](https://github.com/segiddins)
  [#2494](https://github.com/CocoaPods/CocoaPods/issues/2494)

* Fixes an issue where running `pod install/update` while the Xcode project
  is open can cause the open project to have build failures until Xcode
  is restarted.  
  [Kyle Fuller](https://github.com/kylef)
  [#2627](https://github.com/CocoaPods/CocoaPods/issues/2627)
  [#2665](https://github.com/CocoaPods/CocoaPods/issues/2665)

* Fixes a crash when using file URLs as a source.  
  [Kurry Tran](https://github.com/kurry)
  [#2683](https://github.com/CocoaPods/CocoaPods/issues/2683)

* Fixes an issue when using pods in static library targets and building with
  Xcode 6 which requires `OTHER_LIBTOOLFLAGS` instead of `OTHER_LDFLAGS`, thus
  basically reverting to the previous Xcode behaviour, for now at least.  
  [Kyle Fuller](https://github.com/kylef)
  [Eloy Durán](https://github.com/alloy)
  [#2666](https://github.com/CocoaPods/CocoaPods/issues/2666)

* Fixes an issue running the resources script when Xcode is installed to a
  directory with a space when compiling xcassets.  
  [Kyle Fuller](https://github.com/kylef)
  [#2684](https://github.com/CocoaPods/CocoaPods/issues/2684)

* Fixes an issue when installing Pods with resources to a target which
  doesn't have any resources.  
  [Kyle Fuller](https://github.com/kylef)
  [#2083](https://github.com/CocoaPods/CocoaPods/issues/2083)

* Ensure that git 1.7.5 or newer is installed when running pod.  
  [Kyle Fuller](https://github.com/kylef)
  [#2651](https://github.com/CocoaPods/CocoaPods/issues/2651)


## 0.34.2

##### Enhancements

* Make the output of `pod outdated` show what running `pod update` will do.
  Takes into account the sources specified in the `Podfile`.  
  [Samuel Giddins](https://github.com/segiddins)
  [#2470](https://github.com/CocoaPods/CocoaPods/issues/2470)

* Allows the use of the `GCC_PREPROCESSOR_DEFINITION` flag `${inherited}`
  without emitting a warning.  
  [Samuel Giddins](https://github.com/segiddins)
  [#2577](https://github.com/CocoaPods/CocoaPods/issues/2577)

* Integration with user project will no longer replace an existing
  base build configuration.  
  [Robert Jones](https://github.com/redshirtrob)
  [#1736](https://github.com/CocoaPods/CocoaPods/issues/1736)

##### Bug Fixes

* Improved sanitizing of configuration names to avoid generating invalid
  preprocessor definitions.  
  [Boris Bügling](https://github.com/neonichu)
  [#2542](https://github.com/CocoaPods/CocoaPods/issues/2542)

* More robust generation of source names from URLs.  
  [Samuel Giddins](https://github.com/segiddins)
  [#2534](https://github.com/CocoaPods/CocoaPods/issues/2534)

* Allow the `Validator` to only use specific sources.
  Allows customizable source for `pod spec lint` and `pod lib lint`,
  with both defaulting to `master`.
  [Samuel Giddins](https://github.com/segiddins)
  [#2543](https://github.com/CocoaPods/CocoaPods/issues/2543)
  [cocoapods-trunk#28](https://github.com/CocoaPods/cocoapods-trunk/issues/28)

* Takes into account the sources specified in `Podfile` running
  `pod outdated`.  
  [Samuel Giddins](https://github.com/segiddins)
  [#2553](https://github.com/CocoaPods/CocoaPods/issues/2553)

* Ensures that the master repo is shallow cloned when added via a Podfile
  `source` directive.  
  [Samuel Giddins](https://github.com/segiddins)
  [#3586](https://github.com/CocoaPods/CocoaPods/issues/2586)

* Ensures that the user project is not saved when there are no
  user targets integrated.  
  [Samuel Giddins](https://github.com/segiddins)
  [#2561](https://github.com/CocoaPods/CocoaPods/issues/2561)
  [#2593](https://github.com/CocoaPods/CocoaPods/issues/2593)

* Fix a crash when running `pod install` with an empty target that inherits a
  pod from a parent target.  
  [Kyle Fuller](https://github.com/kylef)
  [#2591](https://github.com/CocoaPods/CocoaPods/issues/2591)

* Take into account versions of a Pod from all specified sources when
  resolving dependencies.  
  [Thomas Visser](https://github.com/Thomvis)
  [#2556](https://github.com/CocoaPods/CocoaPods/issues/2556)

* Sanitize build configuration names in target environment header macros.  
  [Kra Larivain](https://github.com/olarivain)
  [#2532](https://github.com/CocoaPods/CocoaPods/pull/2532)


## 0.34.1

##### Bug Fixes

* Doesn't take into account the trailing `.git` in repository URLs when
  trying to find a matching specs repo.  
  [Samuel Giddins](https://github.com/segiddins)
  [#2526](https://github.com/CocoaPods/CocoaPods/issues/2526)


## 0.34.0

For more details, see 📝 [CocoaPods 0.34](http://blog.cocoapods.org/CocoaPods-0.34/) on our blog.

##### Breaking

* Add support for loading podspecs from *only* specific spec-repos via
  `sources`. By default, when there are no sources specified in a Podfile all
  source repos will be used. This has always been the case. However, this
  implicit use of sources is now deprecated. Once you specify specific sources,
  **no** repos will be included by default. For example:

        source 'https://github.com/artsy/Specs.git'
        source 'https://github.com/CocoaPods/Specs.git'

  Any source URLs specified that have not yet been added will be cloned before
  resolution begins.  
  [François Benaiteau](https://github.com/netbe)
  [Fabio Pelosin](https://github.com/fabiopelosin)
  [Samuel Giddins](https://github.com/segiddins)
  [#1143](https://github.com/CocoaPods/CocoaPods/pull/1143)
  [Core#19](https://github.com/CocoaPods/Core/pull/19)
  [Core#170](https://github.com/CocoaPods/Core/issues/170)
  [#2515](https://github.com/CocoaPods/CocoaPods/issues/2515)

##### Enhancements

* Added the `pod repo list` command which lists all the repositories.  
  [Luis Ascorbe](https://github.com/lascorbe)
  [#1455](https://github.com/CocoaPods/CocoaPods/issues/1455)

##### Bug Fixes

* Works around an Xcode issue where linting would fail even though `xcodebuild`
  actually succeeds. Xcode.app also doesn't fail when this issue occurs, so it's
  safe for us to do the same.  
  [Kra Larivain](https://github.com/olarivain)
  [Boris Bügling](https://github.com/neonichu)
  [Eloy Durán](https://github.com/alloy)
  [Samuel E. Giddins](https://github.com/segiddins)
  [#2394](https://github.com/CocoaPods/CocoaPods/issues/2394)
  [#2395](https://github.com/CocoaPods/CocoaPods/pull/2395)

* Fixes the detection of JSON podspecs included via `:path`.  
  [laiso](https://github.com/laiso)
  [#2489](https://github.com/CocoaPods/CocoaPods/pull/2489)

* Fixes an issue where `pod install` would crash during Plist building if any
  pod has invalid UTF-8 characters in their title or description.  
  [Ladislav Martincik](https://github.com/martincik)
  [#2482](https://github.com/CocoaPods/CocoaPods/issues/2482)

* Fix crash when the URL of a private GitHub repo is passed to `pod spec
  create` as an argument.  
  [Fabio Pelosin](https://github.com/fabiopelosin)
  [#1543](https://github.com/CocoaPods/CocoaPods/issues/1543)


## 0.34.0.rc2

##### Bug Fixes

* Fixes an issue where `pod lib lint` would crash if a podspec couldn't be
  loaded.  
  [Kyle Fuller](https://github.com/kylef)
  [#2147](https://github.com/CocoaPods/CocoaPods/issues/2147)

* Fixes an issue where `pod init` would not add `source 'master'` to newly
  created Podfiles.  
  [Ash Furrow](https://github.com/AshFurrow)
  [#2473](https://github.com/CocoaPods/CocoaPods/issues/2473)


## 0.34.0.rc1

##### Breaking

* The use of the `$PODS_ROOT` environment variable has been deprecated and
  should not be used. It will be removed in future versions of CocoaPods.  
  [#2449](https://github.com/CocoaPods/CocoaPods/issues/2449)

* Add support for loading podspecs from specific spec-repos _only_, a.k.a. ‘sources’.
  By default, when not specifying any specific sources in your Podfile, the ‘master’
  spec-repo will be used, as was always the case. However, once you specify specific
  sources the ‘master’ spec-repo will **not** be included by default. For example:

        source 'private-spec-repo'
        source 'master'

  [François Benaiteau](https://github.com/netbe)
  [Fabio Pelosin](https://github.com/fabiopelosin)
  [#1143](https://github.com/CocoaPods/CocoaPods/pull/1143)
  [Core#19](https://github.com/CocoaPods/Core/pull/19)

* The `Pods` directory has been reorganized. This might require manual
  intervention in projects where files generated by CocoaPods have manually been
  imported into the user's project (common with the acknowledgements files).  
  [#1055](https://github.com/CocoaPods/CocoaPods/pull/1055)
  [Fabio Pelosin](https://github.com/fabiopelosin)
  [Michele Titolo](https://github.com/mtitolo)

* Plugins are now expected to include the `cocoapods-plugin.rb` file in
  `./lib`.  
  [Fabio Pelosin](https://github.com/fabiopelosin)
  [CLAide#28](https://github.com/CocoaPods/CLAide/pull/28)

* The specification `requires_arc` attribute now defaults to true.  
  [Fabio Pelosin](https://github.com/fabiopelosin)
  [CocoaPods#267](https://github.com/CocoaPods/CocoaPods/issues/267)

##### Enhancements

* Add support to specify dependencies per build configuration:

        pod 'Lookback', :configurations => ['Debug']

  Currently configurations can only be specified per single Pod.  
  [Joachim Bengtsson](https://github.com/nevyn)
  [Eloy Durán](https://github.com/alloy)
  [Fabio Pelosin](https://github.com/fabiopelosin)
  [#1791](https://github.com/CocoaPods/CocoaPods/pull/1791)
  [#1668](https://github.com/CocoaPods/CocoaPods/pull/1668)
  [#731](https://github.com/CocoaPods/CocoaPods/pull/731)

* Improved performance of git downloads using shallow clone.  
  [Marin Usalj](https://github.com/supermarin)
  [Fabio Pelosin](https://github.com/fabiopelosin)
  [cocoapods-downloader#29](https://github.com/CocoaPods/cocoapods-downloader/pull/29)

* Simplify installation: CocoaPods no longer requires the
  compilation of the troublesome native extensions.  
  [Fabio Pelosin](https://github.com/fabiopelosin)
  [Xcodeproj#168](https://github.com/CocoaPods/Xcodeproj/pull/168)
  [Xcodeproj#167](https://github.com/CocoaPods/Xcodeproj/issues/167)

* Add hooks for plugins. Currently only the installer hook is supported.
  A plugin can register itself to be activated after the installation with the
  following syntax:

      Pod::HooksManager.register(:post_install) do |installer_context|
        # implementation
      end

  The `installer_context` is an instance of the `Pod::Installer:HooksContext`
  class which provides the information about the installation.  
  [Fabio Pelosin](https://github.com/fabiopelosin)
  [Core#132](https://github.com/CocoaPods/Core/pull/1755)

* Add a support for migrating the sandbox to new versions of CocoaPods.  
  [Fabio Pelosin](https://github.com/fabiopelosin)

* Display an indication for deprecated Pods in the command line search.  
  [Hugo Tunius](https://github.com/k0nserv)
  [#2180](https://github.com/CocoaPods/CocoaPods/issues/2180)

* Use the CLIntegracon gem for the integration tests.  
  [Marius Rackwitz](https://github.com/mrackwitz)
  [#2371](https://github.com/CocoaPods/CocoaPods/issues/2371)

* Include configurations that a user explicitly specifies, in their Podfile,
  when the `--no-integrate` option is specified.  
  [Eloy Durán](https://github.com/alloy)

* Properly quote the `-isystem` values in the xcconfig files.  
  [Eloy Durán](https://github.com/alloy)

* Remove the installation post install message which presents the CHANGELOG.  
  [Fabio Pelosin](https://github.com/fabiopelosin)
  [Eloy Durán](https://github.com/alloy)

* Add support for user-specified project directories with the
  `--project-directory` option.  
  [Samuel E. Giddins](https://github.com/segiddins)
  [#2183](https://github.com/CocoaPods/CocoaPods/issues/2183)

* Now the `plutil` tool is used when available to produce
  output consistent with Xcode.  
  [Fabio Pelosin](https://github.com/fabiopelosin)

* Indicate the name of the pod whose requirements cannot be satisfied.  
  [Seivan Heidari](https://github.com/seivan)
  [Fabio Pelosin](https://github.com/fabiopelosin)
  [#1938](https://github.com/CocoaPods/CocoaPods/issues/1938)

* Add support for JSON specs to external sources (`:path`, `:git`, etc)
  options.  
  [Kyle Fuller](https://github.com/kylef)
  [#2320](https://github.com/CocoaPods/CocoaPods/issues/2320)

* Generate the workspaces using the same output of Xcode.  
  [Fabio Pelosin](https://github.com/fabiopelosin)


##### Bug Fixes

* Fix `pod repo push` to first check if a Specs directory exists and if so
  push there.  
  [Edward Valentini](edwardvalentini)
  [#2060](https://github.com/CocoaPods/CocoaPods/issues/2060)

* Fix `pod outdated` to not include subspecs.  
  [Ash Furrow](ashfurrow)
  [#2136](https://github.com/CocoaPods/CocoaPods/issues/2136)

* Always evaluate podspecs from the original podspec directory. This fixes
  an issue when depending on a pod via `:path` and that pod's podspec uses
  relative paths.  
  [Kyle Fuller](kylef)
  [pod-template#50](https://github.com/CocoaPods/pod-template/issues/50)

* Fix spec linting to not warn for missing license file in subspecs.  
  [Fabio Pelosin](https://github.com/fabiopelosin)
  [Core#132](https://github.com/CocoaPods/Core/issues/132)

* Fix `pod init` so that it doesn't recurse when checking for Podfiles.  
  [Paddy O'Brien](https://github.com/tapi)
  [#2181](https://github.com/CocoaPods/CocoaPods/issues/2181)

* Fix missing XCTest framework in Xcode 6.  
  [Paul Williamson](squarefrog)
  [#2296](https://github.com/CocoaPods/CocoaPods/issues/2296)

* Support multiple values in `ARCHS`.  
  [Robert Zuber](https://github.com/z00b)
  [#1904](https://github.com/CocoaPods/CocoaPods/issues/1904)

* Fix static analysis in Xcode 6.  
  [Samuel E. Giddins](https://github.com/segiddins)
  [#2402](https://github.com/CocoaPods/CocoaPods/issues/2402)

* Fix an issue where a version of a spec will not be locked when using
  multiple subspecs of a podspec.  
  [Kyle Fuller](https://github.com/kylef)
  [Fabio Pelosin](https://github.com/fabiopelosin)
  [#2135](https://github.com/CocoaPods/CocoaPods/issues/2135)

* Fix an issue using JSON podspecs installed directly from a lib's
  repository.  
  [Kyle Fuller](https://github.com/kylef)
  [#2320](https://github.com/CocoaPods/CocoaPods/issues/2320)

* Support and use quotes in the `OTHER_LDFLAGS` of xcconfigs to avoid
  issues with targets containing a space character in their name.  
  [Fabio Pelosin](https://github.com/fabiopelosin)


## 0.33.1

##### Bug Fixes

* Fix `pod spec lint` for `json` podspecs.  
  [Fabio Pelosin](https://github.com/fabiopelosin)
  [#2157](https://github.com/CocoaPods/CocoaPods/issues/2157)

* Fixed downloader issues related to `json` podspecs.  
  [Fabio Pelosin](https://github.com/fabiopelosin)
  [#2158](https://github.com/CocoaPods/CocoaPods/issues/2158)

* Fixed `--no-ansi` flag in help banners.  
  [Fabio Pelosin](https://github.com/fabiopelosin)
  [#34](https://github.com/CocoaPods/CLAide/issues/34)


## 0.33.0

For more details, see 📝 [CocoaPods 0.33](http://blog.cocoapods.org/CocoaPods-0.33/) on our blog.

##### Breaking

* The deprecated `pre_install` and the `pod_install` hooks of the specification
  class have been removed.  
  [Fabio Pelosin](https://github.com/fabiopelosin)
  [#2151](https://github.com/CocoaPods/CocoaPods/issues/2151)
  [#2153](https://github.com/CocoaPods/CocoaPods/pull/2153)

##### Enhancements

* Added the `cocoapods-trunk` plugin which introduces the `trunk` subcommand.  
  [Fabio Pelosin](https://github.com/fabiopelosin)
  [#2151](https://github.com/CocoaPods/CocoaPods/issues/2151)
  [#2153](https://github.com/CocoaPods/CocoaPods/pull/2153)

* The `pod push` sub-command has been moved to the `pod repo push` sub-command.
  Moreover pushing to the master repo from it has been disabled.  
  [Fabio Pelosin](https://github.com/fabiopelosin)
  [#2151](https://github.com/CocoaPods/CocoaPods/issues/2151)
  [#2153](https://github.com/CocoaPods/CocoaPods/pull/2153)

* Overhauled command line interface. Add support for auto-completion script
  (d). If auto-completion is enabled for your shell you can configure it for
  CocoaPods with the following command:

      rm -f /usr/local/share/zsh/site-functions/_pod
      dpod --completion-script > /usr/local/share/zsh/site-functions/_pod
      exec zsh

  Currently only the Z shell is supported.  
  [Fabio Pelosin](https://github.com/fabiopelosin)
  [CLAide#25](https://github.com/CocoaPods/CLAide/issues/25)
  [CLAide#20](https://github.com/CocoaPods/CLAide/issues/20)
  [CLAide#19](https://github.com/CocoaPods/CLAide/issues/19)
  [CLAide#17](https://github.com/CocoaPods/CLAide/issues/17)
  [CLAide#12](https://github.com/CocoaPods/CLAide/issues/12)

* The `--version` flag is now only supported for the root `pod` command. If
  used in conjunction with the `--verbose` flag the version of the detected
  plugins will be printed as well.  
  [Fabio Pelosin](https://github.com/fabiopelosin)
  [CLAide#13](https://github.com/CocoaPods/CLAide/issues/13)
  [CLAide#14](https://github.com/CocoaPods/CLAide/issues/14)

* The extremely meta `cocoaPods-plugins` is now installed by default providing
  information about the available and the installed plug-ins.  
  [David Grandinetti](https://github.com/dbgrandi)
  [Olivier Halligon](https://github.com/AliSoftware)
  [Fabio Pelosin](https://github.com/fabiopelosin)
  [#2092](https://github.com/CocoaPods/CocoaPods/issues/2092)

* Validate the reachability of `social_media_url`, `documentation_url` and
  `docset_url` in podspecs we while linting a specification.  
  [Kyle Fuller](https://github.com/kylef)
  [#2025](https://github.com/CocoaPods/CocoaPods/issues/2025)

* Print the current version when the repo/lockfile requires a higher version.  
  [Samuel E. Giddins](https://github.com/segiddins)
  [#2049](https://github.com/CocoaPods/CocoaPods/issues/2049)

* Show `help` when running the `pod` command instead of defaulting to `pod
  install`.  
  [Kyle Fuller](https://github.com/kylef)
  [#1771](https://github.com/CocoaPods/CocoaPods/issues/1771)

##### Bug Fixes

* Show the actual executable when external commands fail.  
  [Boris Bügling](https://github.com/neonichu)
  [#2102](https://github.com/CocoaPods/CocoaPods/issues/2102)

* Fixed support for file references in the workspace generated by CocoaPods.  
  [Kyle Fuller](https://github.com/kylef)
  [Fabio Pelosin](https://github.com/fabiopelosin)
  [Xcodeproj#105](https://github.com/CocoaPods/Xcodeproj/pull/150)

* Show a helpful error message when reading version information with merge
  conflict.  
  [Samuel E. Giddins](https://github.com/segiddins)
  [#1853](https://github.com/CocoaPods/CocoaPods/issues/1853)

* Show deprecated specs when invoking `pod outdated`.  
  [Samuel E. Giddins](https://github.com/segiddins)
  [#2003](https://github.com/CocoaPods/CocoaPods/issues/2003)

* Fixes an issue where `pod repo update` may start an un-committed merge.  
  [Kyle Fuller](https://github.com/kylef)
  [#2024](https://github.com/CocoaPods/CocoaPods/issues/2024)

## 0.32.1

##### Bug Fixes

* Fixed the Podfile `default_subspec` attribute in nested subspecs.  
  [Fabio Pelosin](https://github.com/fabiopelosin)
  [#2050](https://github.com/CocoaPods/CocoaPods/issues/2050)

## 0.32.0

[CocoaPods](https://github.com/CocoaPods/CocoaPods/compare/0.31.1...0.32.0)
• [CocoaPods-Core](https://github.com/CocoaPods/Core/compare/0.31.1...0.32.0)

For more details, see 📝 [CocoaPods 0.32](http://blog.cocoapods.org/CocoaPods-0.32/) on our blog.

##### Enhancements

* Allow to update only a list of given pods with `pod update [POD_NAMES...]`.  
  [Marius Rackwitz](https://github.com/mrackwitz)
  [CocoaPods#760](https://github.com/CocoaPods/CocoaPods/issues/760)

* `pod update` prints the previous version of the updated pods.  
  [Andrea Mazzini](https://github.com/andreamazz)
  [#2008](https://github.com/CocoaPods/CocoaPods/issues/2008)

* `pod update` falls back to `pod install` if no Lockfile is present.  
  [Marius Rackwitz](https://github.com/mrackwitz)

* File references in the Pods project for development Pods now are absolute if
  the dependency is specified with an absolute paths.  
  [Samuel Ford](https://github.com/samuelwford)
  [#1042](https://github.com/CocoaPods/CocoaPods/issues/1042)

* Added `deprecated` and `deprecated_in_favor_of` attributes to Specification
  DSL.  
  [Paul Young](https://github.com/paulyoung)
  [Core#87](https://github.com/CocoaPods/Core/pull/87)

* Numerous improvements to the validator and to the linter.
  * Validate the reachability of screenshot URLs in podspecs while linting a
    specification.  
    [Kyle Fuller](https://github.com/kylef)
    [#2010](https://github.com/CocoaPods/CocoaPods/issues/2010)
  * Support HTTP redirects when linting homepage and screenshots.  
    [Boris Bügling](https://github.com/neonichu)
    [#2027](https://github.com/CocoaPods/CocoaPods/pull/2027)
  * The linter now checks `framework` and `library` attributes for invalid
    strings.  
    [Paul Williamson](https://github.com/squarefrog)
    [Fabio Pelosin](fabiopelosin)
    [Core#66](https://github.com/CocoaPods/Core/issues/66)
    [Core#96](https://github.com/CocoaPods/Core/pull/96)
    [Core#105](https://github.com/CocoaPods/Core/issues/105)
  * The Linter will not check for comments anymore.  
    [Fabio Pelosin](https://github.com/fabiopelosin)
    [Core#108](https://github.com/CocoaPods/Core/issues/108)
  * Removed legacy checks from the linter.  
    [Fabio Pelosin](https://github.com/fabiopelosin)
    [Core#108](https://github.com/CocoaPods/Core/issues/108)
  * Added logic to handle subspecs and platform scopes to linter check of
    the `requries_arc` attribute.  
    [Fabio Pelosin](https://github.com/fabiopelosin)
    [CocoaPods#2005](https://github.com/CocoaPods/CocoaPods/issues/2005)
  * The linter no longer considers empty a Specification if it only specifies the
    `resource_bundle` attribute.  
    [Joshua Kalpin](https://github.com/Kapin)
    [#63](https://github.com/CocoaPods/Core/issues/63)
    [#95](https://github.com/CocoaPods/Core/pull/95)

* `pod lib create` is now using the `configure` file instead of the
  `_CONFIGURE.rb` file.  
  [Piet Brauer](https://github.com/pietbrauer)
  [Orta Therox](https://github.com/orta)

* `pod lib create` now disallows any pod name that begins with a `.`  
  [Dustin Clark](https://github.com/clarkda)
  [#2026](https://github.com/CocoaPods/CocoaPods/pull/2026)
  [Core#97](https://github.com/CocoaPods/Core/pull/97)
  [Core#98](https://github.com/CocoaPods/Core/issues/98)

* Prevent the user from using `pod` commands as root.  
  [Kyle Fuller](https://github.com/kylef)
  [#1815](https://github.com/CocoaPods/CocoaPods/issues/1815)

* Dependencies declared with external sources now support HTTP downloads and
  have improved support for all the options supported by the downloader.  
  [Fabio Pelosin](https://github.com/fabiopelosin)

* An informative error message is presented when merge conflict is detected in
  a YAML file.  
  [Luis de la Rosa](https://github.com/luisdelarosa)
  [#69](https://github.com/CocoaPods/Core/issues/69)
  [#100](https://github.com/CocoaPods/Core/pull/100)

##### Bug Fixes

* Fixed the Podfile `default_subspec` attribute in nested subspecs.  
  [Fabio Pelosin](https://github.com/fabiopelosin)
  [#1021](https://github.com/CocoaPods/CocoaPods/issues/1021)

* Warn when including deprecated pods
  [Samuel E. Giddins](https://github.com/segiddins)
  [#2003](https://github.com/CocoaPods/CocoaPods/issues/2003)


## 0.31.1

[CocoaPods](https://github.com/CocoaPods/CocoaPods/compare/0.31.0...0.31.1)
• [CocoaPods-Core](https://github.com/CocoaPods/Core/compare/0.31.0...0.31.1)

##### Minor Enhancements

* The specification now strips the indentation of the `prefix_header` and
  `prepare_command` to aide their declaration as a here document (similarly to
  what it already does with the description).  
  [Fabio Pelosin](https://github.com/fabiopelosin)
  [Core#51](https://github.com/CocoaPods/Core/issues/51)

##### Bug Fixes

* Fix linting for Pods which declare a private repo as the source.  
  [Boris Bügling](https://github.com/neonichu)
  [Core#82](https://github.com/CocoaPods/Core/issues/82)


## 0.31.0

[CocoaPods](https://github.com/CocoaPods/CocoaPods/compare/0.30.0...0.31.0)
• [CocoaPods-Core](https://github.com/CocoaPods/Core/compare/0.30.0...0.31.0)

For more details, see 📝 [CocoaPods 0.31](http://blog.cocoapods.org/CocoaPods-0.31/) on our blog.

##### Enhancements

* Warnings are not promoted to errors anymore to maximise compatibility with
  existing libraries.  
  [Fabio Pelosin](https://github.com/fabiopelosin)
  [#1629](https://github.com/CocoaPods/CocoaPods/issues/1629)

* Include the versions of the Pods to the output of `pod list`.  
  [Stefan Damm](https://github.com/StefanDamm)
  [Robert Zuber](https://github.com/z00b)
  [#1617](https://github.com/CocoaPods/CocoaPods/issues/1617)

* Generated prefix header file will now have unique prefix_header_contents for
  Pods with subspecs.  
  [Luis de la Rosa](https://github.com/luisdelarosa)
  [#1449](https://github.com/CocoaPods/CocoaPods/issues/1449)

* The linter will now check the reachability of the homepage of Podspecs during
  a full lint.  
  [Richard Lee](https://github.com/dlackty)
  [Fabio Pelosin](https://github.com/fabiopelosin)
  [#1704](https://github.com/CocoaPods/CocoaPods/issues/1704)
  [Core#70](https://github.com/CocoaPods/Core/pull/70)

* Improved detection of the last version of a specification in `pod spec`
  subcommands.  
  [Laurent Sansonetti](https://github.com/lrz)
  [#1953](https://github.com/CocoaPods/CocoaPods/pull/1953)

* Display advised settings for Travis CI in the warning related presented when
  the terminal encoding is not set to UTF-8.  
  [Richard Lee](https://github.com/dlackty)
  [#1933](https://github.com/CocoaPods/CocoaPods/issues/1933)
  [#1941](https://github.com/CocoaPods/CocoaPods/pull/1941)

* Unset the `CDPATH` env variable before shelling-out to `prepare_command`.  
  [Marc Boquet](https://github.com/apalancat)
  [#1943](https://github.com/CocoaPods/CocoaPods/pull/1943)

##### Bug Fixes

* Resolve crash related to the I18n deprecation warning.  
  [Eloy Durán](https://github.com/alloy)
  [#1950](https://github.com/CocoaPods/CocoaPods/issues/1950)

* Fix compilation issues related to the native Extension of Xcodeproj.  
  [Eloy Durán](https://github.com/alloy)

* Robustness against user Git configuration and against merge commits in `pod
  repo` subcommands.  
  [Boris Bügling](https://github.com/neonichu)
  [#1949](https://github.com/CocoaPods/CocoaPods/issues/1949)
  [#1978](https://github.com/CocoaPods/CocoaPods/pull/1978)

* Gracefully inform the user if the `:head` option is not supported for a given
  download strategy.  
  [Boris Bügling](https://github.com/neonichu)
  [#1947](https://github.com/CocoaPods/CocoaPods/issues/1947)
  [#1958](https://github.com/CocoaPods/CocoaPods/pull/1958)

* Cleanup a pod directory if error occurs while downloading.  
  [Alex Rothenberg](https://github.com/alexrothenberg)
  [#1842](https://github.com/CocoaPods/CocoaPods/issues/1842)
  [#1960](https://github.com/CocoaPods/CocoaPods/pull/1960)

* No longer warn for Github repositories with OAuth authentication.  
  [Boris Bügling](https://github.com/neonichu)
  [#1928](https://github.com/CocoaPods/CocoaPods/issues/1928)
  [Core#77](https://github.com/CocoaPods/Core/pull/77)

* Fix for when using `s.version` as the `:tag` for a git repository in a
  Podspec.  
  [Joel Parsons](https://github.com/joelparsons)
  [#1721](https://github.com/CocoaPods/CocoaPods/issues/1721)
  [Core#72](https://github.com/CocoaPods/Core/pull/72)

* Improved escaping of paths in Git downloader.  
  [Vladimir Burdukov](https://github.com/chipp)
  [cocoapods-downloader#14](https://github.com/CocoaPods/cocoapods-downloader/pull/14)

* Podspec without explicitly set `requires_arc` attribute no longer passes the
  lint.  
  [Richard Lee](https://github.com/dlackty)
  [#1840](https://github.com/CocoaPods/CocoaPods/issues/1840)
  [Core#71](https://github.com/CocoaPods/Core/pull/71)

* Properly quote headers in the `-isystem` compiler flag of the aggregate
  targets.  
  [Eloy Durán](https://github.com/alloy)
  [#1862](https://github.com/CocoaPods/CocoaPods/issues/1862)
  [#1894](https://github.com/CocoaPods/CocoaPods/pull/1894)

## 0.30.0

[CocoaPods](https://github.com/CocoaPods/CocoaPods/compare/0.29.0...0.30.0)

For more details, see 📝 [CocoaPods 0.30](http://blog.cocoapods.org/CocoaPods-0.30/) on our blog.

###### Enhancements

* Radically reduce first run pod setup bandwidth by creating a shallow clone of
  the ‘master’ repo by default. Use the `--no-shallow` option to perform a full
  clone instead.  
  [Jeff Verkoeyen](https://github.com/jverkoey)
  [#1803](https://github.com/CocoaPods/CocoaPods/pull/1803)

* Improves the error message when searching with an invalid regular expression.  
  [Kyle Fuller](https://github.com/kylef)

* Improves `pod init` to save Xcode project file in Podfile when one was supplied.  
  [Kyle Fuller](https://github.com/kylef)

* Adds functionality to specify a template URL for the `pod lib create` command.  
  [Piet Brauer](https://github.com/pietbrauer)

###### Bug Fixes

* Fixes a bug with `pod repo remove` silently handling permission errors.  
  [Kyle Fuller](https://github.com/kylef)
  [#1778](https://github.com/CocoaPods/CocoaPods/issues/1778)

* `pod push` now properly checks that the repo has changed before attempting
  to commit. This only affected pods with special characters (such as `+`) in
  their names.  
  [Gordon Fontenot](https://github.com/gfontenot)
  [#1739](https://github.com/CocoaPods/CocoaPods/pull/1739)


## 0.29.0

[CocoaPods](https://github.com/CocoaPods/CocoaPods/compare/0.28.0...0.29.0)
• [CocoaPods-core](https://github.com/CocoaPods/Core/compare/0.28.0...0.29.0)
• [cocoapods-downloader](https://github.com/CocoaPods/cocoapods-downloader/compare/0.2.0...0.3.0)

For more details, see 📝 [CocoaPods 0.29](http://blog.cocoapods.org/CocoaPods-0.29/) on our blog.

###### Breaking

* The command `podfile_info` is now a plugin offered by CocoaPods.
  As a result, the command has been removed from CocoaPods.  
  [Joshua Kalpin](https://github.com/Kapin)
  [#1589](https://github.com/CocoaPods/CocoaPods/issues/1589)

* JSON has been adopted as the format to store specifications. As a result
  the `pod ipc spec` command returns a JSON representation and the YAML
  specifications are not supported anymore. JSON specifications adopt the
  `.podspec.json` extension.
  [Fabio Pelosin](https://github.com/fabiopelosin)
  [#1568](https://github.com/CocoaPods/CocoaPods/pull/1568)

###### Enhancements

* Introduced `pod try` the easiest way to test the example project of a pod.  
  [Fabio Pelosin](https://github.com/fabiopelosin)
  [#1568](https://github.com/CocoaPods/CocoaPods/pull/1568)

* Pod headers are now provided to the user target as a system
  header. This means that any warnings in a Pod's code will show
  under its target in Xcode's build navigator, and never under the
  user target.  
  [Swizzlr](https://github.com/swizzlr)
  [#1596](https://github.com/CocoaPods/CocoaPods/pull/1596)

* Support LZMA2 compressed tarballs in the downloader.  
  [Kyle Fuller](https://github.com/kylef)
  [cocoapods-downloader#5](https://github.com/CocoaPods/cocoapods-downloader/pull/5)

* Add Bazaar support for installing directly from a repo.  
  [Fred McCann](https://github.com/fmccann)
  [#1632](https://github.com/CocoaPods/CocoaPods/pull/1632)

* The `pod search <query>` command now supports regular expressions
  for the query parameter when searching using the option `--full`.  
  [Florian Hanke](https://github.com/floere)
  [#1643](https://github.com/CocoaPods/CocoaPods/pull/1643)

* Pod lib lint now accepts multiple podspecs in the same folder.  
  [kra Larivain/OpenTable](https://github.com/opentable)
  [#1635](https://github.com/CocoaPods/CocoaPods/pull/1635)

* The `pod push` command will now silently test the upcoming CocoaPods trunk
  service. The service is only tested when pushing to the master repo and the
  test doesn't affect the normal workflow.  
  [Fabio Pelosin](https://github.com/fabiopelosin)

* The `pod search <query>` command now supports searching on cocoapods.org
  when searching using the option `--web`. Options `--ios` and `--osx` are
  fully supported.
  [Florian Hanke](https://github.com/floere)
  [#1643](https://github.com/CocoaPods/CocoaPods/pull/1682)

* The `pod search <query>` command now supports multiword queries when using
  the `--web` option.
  [Florian Hanke](https://github.com/floere)
  [#1643](https://github.com/CocoaPods/CocoaPods/pull/1682)

###### Bug Fixes

* Fixed a bug which resulted in `pod lib lint` not being able to find the
  headers.  
  [Fabio Pelosin](https://github.com/fabiopelosin)
  [#1566](https://github.com/CocoaPods/CocoaPods/issues/1566)

* Fixed the developer frameworks search paths so that
  `$(SDKROOT)/Developer/Library/Frameworks` is used for iOS and
  `$(DEVELOPER_LIBRARY_DIR)/Frameworks` is used for OS X.  
  [Kevin Wales](https://github.com/kwales)
  [#1562](https://github.com/CocoaPods/CocoaPods/pull/1562)

* When updating the pod repos, repositories with unreachable remotes
  are now ignored. This fixes an issue with certain private repositories.  
  [Joshua Kalpin](https://github.com/Kapin)
  [#1595](https://github.com/CocoaPods/CocoaPods/pull/1595)
  [#1571](https://github.com/CocoaPods/CocoaPods/issues/1571)

* The linter will now display an error if a Pod's name contains whitespace.  
  [Joshua Kalpin](https://github.com/Kapin)
  [Core#39](https://github.com/CocoaPods/Core/pull/39)
  [#1610](https://github.com/CocoaPods/CocoaPods/issues/1610)

* Having the silent flag enabled in the config will no longer cause issues
  with `pod search`. In addition, the flag `--silent` is no longer supported
  for the command.  
  [Joshua Kalpin](https://github.com/Kapin)
  [#1627](https://github.com/CocoaPods/CocoaPods/pull/1627)

* The linter will now display an error if a framework ends with `.framework`
  (i.e. `QuartzCore.framework`).  
  [Joshua Kalpin](https://github.com/Kapin)
  [#1331](https://github.com/CocoaPods/CocoaPods/issues/1336)
  [Core#45](https://github.com/CocoaPods/Core/pull/45)

* The linter will now display an error if a library ends with `.a` or `.dylib`
  (i.e. `z.dylib`). It will also display an error if it begins with `lib`
  (i.e. `libxml`).  
  [Joshua Kalpin](https://github.com/Kapin)
  [Core#44](https://github.com/CocoaPods/Core/issues/44)

* The ARCHS build setting can come back as an array when more than one
  architecture is specified.  
  [Carson McDonald](https://github.com/carsonmcdonald)
  [#1628](https://github.com/CocoaPods/CocoaPods/issues/1628)

* Fixed all issues caused by `/tmp` being a symlink to `/private/tmp`.
  This affected mostly `pod lib lint`, causing it to fail when the
  Pod used `prefix_header_*` or when the pod headers imported headers
  using the namespaced syntax (e.g. `#import <MyPod/Header.h>`).  
  [kra Larivain/OpenTable](https://github.com/opentable)
  [#1514](https://github.com/CocoaPods/CocoaPods/pull/1514)

* Fixed an incorrect path being used in the example app Podfile generated by
  `pod lib create`.
  [Eloy Durán](https://github.com/alloy)
  [cocoapods-try#5](https://github.com/CocoaPods/cocoapods-try/issues/5)


## 0.28.0

[CocoaPods](https://github.com/CocoaPods/CocoaPods/compare/0.27.1...0.28.0)
• [CocoaPods-core](https://github.com/CocoaPods/Core/compare/0.27.1...0.28.0)
• [CLAide](https://github.com/CocoaPods/CLAide/compare/0.3.2...0.4.0)

For more details, see 📝 [CocoaPods 0.28](http://blog.cocoapods.org/CocoaPods-0.28/) on our blog.

###### Enhancements

* CLAide now supports gem plugins. An example CocoaPods plugin can be found at
  [open\_pod\_bay](https://github.com/leshill/open_pod_bay).

  As of yet there are no promises made yet on the APIs, so try to fail as
  gracefully as possible in case a CocoaPods update breaks your usage. In these
  cases, also please let us know what you would need, so we can take this into
  account when we do finalize APIs.

  [Les Hill](https://github.com/leshill)
  [CLAide#1](https://github.com/CocoaPods/CLAide/pull/1)
  [#959](https://github.com/CocoaPods/CocoaPods/issues/959)

###### Bug Fixes

* Compiling `xcassets` with `actool` now uses `UNLOCALIZED_RESOURCES_FOLDER_PATH`
  instead of `PRODUCT_NAME.WRAPPER_EXTENSION` as output directory as it is more
  accurate and allows the project to overwrite `WRAPPER_NAME`.  
  [Marc Knaup](https://github.com/fluidsonic)
  [#1556](https://github.com/CocoaPods/CocoaPods/pull/1556)

* Added a condition to avoid compiling xcassets when `WRAPPER_EXTENSION`
  is undefined, as it would be in the case of static libraries. This prevents
  trying to copy the compiled files to a directory that does not exist.  
  [Noah McCann](https://github.com/nmccann)
  [#1521](https://github.com/CocoaPods/CocoaPods/pull/1521)

* Added additional condition to check if `actool` is available when compiling
  `xcassets`. This prevents build failures of Xcode 5 projects on Travis CI (or
  lower Xcode versions).  
  [Michal Konturek](https://github.com/michalkonturek)
  [#1511](https://github.com/CocoaPods/CocoaPods/pull/1511)

* Added a condition to properly handle universal or mac apps when compiling
  xcassets. This prevents build errors in the xcassets compilation stage
  particularly when using xctool to build.  
  [Ryan Marsh](https://github.com/ryanwmarsh)
  [#1594](https://github.com/CocoaPods/CocoaPods/pull/1594)

* Vendored Libraries now correctly affect whether a podspec is considered empty.  
  [Joshua Kalpin](https://github.com/Kapin)
  [Core#38](https://github.com/CocoaPods/Core/pull/38)

* Vendored Libraries and Vendored Frameworks now have their paths validated correctly.  
  [Joshua Kalpin](https://github.com/Kapin)
  [#1567](https://github.com/CocoaPods/CocoaPods/pull/1567)

* Gists are now correctly accepted with https.  
  [Joshua Kalpin](https://github.com/Kapin)
  [Core#38](https://github.com/CocoaPods/Core/pull/38)

* The `pod push` command is now more specific about the branch it pushes to.  
  [orta](http://orta.github.io)
  [#1561](https://github.com/CocoaPods/CocoaPods/pull/1561)

* Dtrace files are now properly left unflagged when installing, regardless of configuration.  
  [Swizzlr](https://github.com/swizzlr)
  [#1560](https://github.com/CocoaPods/CocoaPods/pull/1560)

* Users are now warned if their terminal encoding is not UTF-8. This fixes an issue
  with a small percentage of pod names that are incompatible with ASCII.  
  [Joshua Kalpin](https://github.com/Kapin)
  [#1570](https://github.com/CocoaPods/CocoaPods/pull/1570)


## 0.27.1

[CocoaPods](https://github.com/CocoaPods/CocoaPods/compare/0.26.2...0.27.1)
• [cocoapods-core](https://github.com/CocoaPods/Core/compare/0.26.2...0.27.1)
• [Xcodeproj](https://github.com/CocoaPods/Xcodeproj/compare/0.13.0...0.14.0)

For more details, see 📝 [CocoaPods 0.27 and improved installation UX](http://blog.cocoapods.org/CocoaPods-0.27-and-improved-installation-UX/) on our blog.

###### Enhancements

* The xcodeproj gem now comes bundled with prebuilt binaries for the Ruby
  versions that come with OS X 10.8 and 10.9. Users now no longer need to
  install the Xcode Command Line Tools or deal with the Ruby C header location.  
  [Eloy Durán](https://github.com/alloy)
  [Xcodeproj#88](https://github.com/CocoaPods/Xcodeproj/issues/88)

* Targets passed to the `link_with` method of the Podfile DSL no longer need
  to be explicitly passed as an array. `link_with ['target1', 'target2']` can
  now be written as `link_with 'target1', 'target2'`.  
  [Adam Sharp](https://github.com/sharplet)
  [Core#30](https://github.com/CocoaPods/Core/pull/30)

* The copy resources script now compiles xcassets resources.  
  [Ulrik Damm](https://github.com/ulrikdamm)
  [#1427](https://github.com/CocoaPods/CocoaPods/pull/1427)

* `pod repo` now support a `remove ['repo_name']` command.  
  [Joshua Kalpin](https://github.com/Kapin)
  [#1493](https://github.com/CocoaPods/CocoaPods/issues/1493)
  [#1484](https://github.com/CocoaPods/CocoaPods/issues/1484)

###### Bug Fixes

* The architecture is now set in the build settings of the user build
  configurations.  
  [Fabio Pelosin](https://github.com/fabiopelosin)
  [#1450](https://github.com/CocoaPods/CocoaPods/issues/1462)
  [#1462](https://github.com/CocoaPods/CocoaPods/issues/1462)

* Fixed a crash related to CocoaPods being unable to resolve an unique build
  setting of an user target with custom build configurations.  
  [Fabio Pelosin](https://github.com/fabiopelosin)
  [#1462](https://github.com/CocoaPods/CocoaPods/issues/1462)
  [#1463](https://github.com/CocoaPods/CocoaPods/issues/1463)
  [#1457](https://github.com/CocoaPods/CocoaPods/issues/1457)

* Fixed a defect which prevented subspecs from being dependant on a pod with a
  name closely matching the name of one of the subspec's parents.  
  [Noah McCann](https://github.com/nmccann)
  [#29](https://github.com/CocoaPods/Core/pull/29)

* The developer dir relative to the SDK is not added anymore if testing
  frameworks are detected in OS X targets, as it doesn't exists, avoiding the
  presentation of the relative warning in Xcode.  
  [Fabio Pelosin](https://github.com/fabiopelosin)


## 0.26.2

[CocoaPods](https://github.com/CocoaPods/CocoaPods/compare/0.26.1...0.26.2)
• [cocoapods-core](https://github.com/CocoaPods/Core/compare/0.26.1...0.26.2)
• [Xcodeproj](https://github.com/CocoaPods/Xcodeproj/compare/0.11.1...0.13.0)

###### Bug Fixes

* Fixed a crash which was causing a failure in `pod lib create` if the name of
  the Pod included spaces. As spaces are not supported now this is gracefully
  handled with an informative message.  
  [Kyle Fuller](https://github.com/kylef)
  [#1456](https://github.com/CocoaPods/CocoaPods/issues/1456)

* If an user target doesn't specify an architecture the value specified for the
  project is used in CocoaPods targets.  
  [Fabio Pelosin](https://github.com/fabiopelosin)
  [#1450](https://github.com/CocoaPods/CocoaPods/issues/1450)

* The Pods project now properly configures ARC on all build configurations.  
  [Fabio Pelosin](https://github.com/fabiopelosin)
  [#1454](https://github.com/CocoaPods/CocoaPods/issues/1454)


## 0.26.1

[CocoaPods](https://github.com/CocoaPods/CocoaPods/compare/0.25.0...0.26.1)
• [cocoapods-core](https://github.com/CocoaPods/Core/compare/0.25.0...0.26.1)
• [Xcodeproj](https://github.com/CocoaPods/Xcodeproj/compare/0.11.1...0.12.0)

For more details, see 📝 [CocoaPods 0.26](http://blog.cocoapods.org/CocoaPods-0.26/) on our blog.

###### Enhancements

* CocoaPods now creates and hides the schemes of its targets after every
  installation. The schemes are not shared because the flag which keeps track
  whether they should be visible is a user only flag. The schemes are still
  present and to debug a single Pod it is possible to make its scheme visible
  in the Schemes manager of Xcode. This is rarely needed though because the
  user targets trigger the compilation of the Pod targets.  
  [Fabio Pelosin](https://github.com/fabiopelosin)
  [#1185](https://github.com/CocoaPods/CocoaPods/pull/1185)

* Installations which don't integrate a user target (lint subcommands and
  `--no-integrate` option) now set the architecture of OS X Pod targets to
  `$(ARCHS_STANDARD_64_BIT)` (Xcode 4 default value for new targets). This
  fixes lint issues with Xcode 4.  
  [Fabio Pelosin](https://github.com/fabiopelosin)
  [#1185](https://github.com/CocoaPods/CocoaPods/pull/1185)

* Further improvements to the organization of the Pods project  

  - The project is now is sorted by name with groups at the bottom.
  - Source files are now stored in the root group of the spec, subspecs are not
    stored in a `Subspec` group anymore and the products of the Pods all are
    stored in the products group of the project.
  - The frameworks are referenced relative to the Developer directory and
    namespaced per platform.

  [Fabio Pelosin](https://github.com/fabiopelosin)
  [#1389](https://github.com/CocoaPods/CocoaPods/pull/1389)
  [#1420](https://github.com/CocoaPods/CocoaPods/pull/1420)

* Added the `documentation_url` DSL attribute to the specifications.  
  [Fabio Pelosin](https://github.com/fabiopelosin)
  [#1273](https://github.com/CocoaPods/CocoaPods/pull/1273)

###### Bug Fixes

* The search paths of vendored frameworks and libraries now are always
  specified relatively.  
  [Fabio Pelosin](https://github.com/fabiopelosin)
  [#1405](https://github.com/CocoaPods/CocoaPods/pull/1405)

* Fix an issue where CocoaPods would fail to work when used with an older
  version of the Active Support gem. This fix raises the dependency version to
  the earliest compatible version of Active Support.  
  [Kyle Fuller](https://github.com/kylef)
  [#1407](https://github.com/CocoaPods/CocoaPods/issues/1407)

* CocoaPods will not attempt to load anymore all the version of a specification
  preventing crashes if those are incompatible.  
  [Fabio Pelosin](https://github.com/fabiopelosin)
  [#1272](https://github.com/CocoaPods/CocoaPods/pull/1272)


## 0.25.0

[CocoaPods](https://github.com/CocoaPods/CocoaPods/compare/0.24.0...0.25.0)
• [cocoapods-core](https://github.com/CocoaPods/Core/compare/0.24.0...0.25.0)
• [Xcodeproj](https://github.com/CocoaPods/Xcodeproj/compare/0.10.1...0.11.0)

###### Enhancements

* Added support for Xcode 5.

  The generated Pods Xcode project is now compatible with `arm64` projects and
  is updated to use Xcode 5’s default settings removing all warnings.

  **NOTE to users migrating projects from Xcode 4, or are still using Xcode 4:**
  1. The Pods Xcode project now sets the `ONLY_ACTIVE_ARCH` build setting to
     `YES` in the `Debug` configuration. You _will_ have to set the same on your
     project/target, otherwise the build _will_ fail.
  2. Ensure your project/target has an `ARCHS` value set, otherwise the build
     _will_ fail.
  3. When building a **iOS** project from the command-line, with the `xcodebuild`
     tool that comes with Xcode 4, you’ll need to completely disable this setting
     by appending to your build command: `ONLY_ACTIVE_ARCH=NO`.

  [#1352](https://github.com/CocoaPods/CocoaPods/pull/1352)

* Speed up project generation in `pod install` and `pod update`.

* The pre and post install hooks that have been deprecated now include the name
  and version of the spec that’s using them.

###### Bug Fixes

* Only create a single resource bundle for all targets. Prior to this change a
  resource bundle included into multiple targets within the project would create
  duplicately named targets in the Pods Xcode project, causing duplicately named
  Schemes to be created on each invocation of `pod install`. All targets that
  reference a given resource bundle now have dependencies on a single common
  target.

  [Blake Watters](https://github.com/blakewatters)
  [#1338](https://github.com/CocoaPods/CocoaPods/issues/1338)

* Solved outstanding issues with CocoaPods resource bundles and Archive builds:
  1. The rsync task copies symlinks into the App Bundle, producing an invalid
     app. This change add `--copy-links` to the rsync invocation to ensure the
     target files are copied rather than the symlink.
  2. The Copy Resources script uses `TARGET_BUILD_DIR` which points to the App
     Archiving folder during an Archive action. Switching to
     `BUILT_PRODUCTS_DIR` instead ensures that the path is correct for all
     actions and configurations.

  [Blake Watters](https://github.com/blakewatters)
  [#1309](https://github.com/CocoaPods/CocoaPods/issues/1309)
  [#1329](https://github.com/CocoaPods/CocoaPods/issues/1329)

* Ensure resource bundles are copied to installation location on install actions
  [Chris Gummer](https://github.com/chrisgummer)
  [#1364](https://github.com/CocoaPods/CocoaPods/issues/1364)

* Various bugfixes in Xcodeproj, refer to its [CHANGELOG](https://github.com/CocoaPods/Xcodeproj/blob/0.11.0/CHANGELOG.md)
  for details.


## 0.24.0

[CocoaPods](https://github.com/CocoaPods/CocoaPods/compare/0.23.0...0.24.0)
• [cocoapods-core](https://github.com/CocoaPods/Core/compare/0.23.0...0.24.0)
• [Xcodeproj](https://github.com/CocoaPods/Xcodeproj/compare/0.8.1...0.9.0)
• [cocoapods-downloader](https://github.com/CocoaPods/cocoapods-downloader/compare/0.1.1...0.2.0)

###### Enhancements

* Added `pod init` command which generates a Podfile according to the
  targets of the project stored in the working directory and to the templates
  stored in the `~/.cocoapods/templates` folder. Two templates are supported:
    - the `Podfile.default` template for regular targets.
    - and the `Podfile.test` template for test targets.
  [Ian Ynda-Hummel](https://github.com/ianyh)
  [#1106](https://github.com/CocoaPods/CocoaPods/issues/1106)
  [#1045](https://github.com/CocoaPods/CocoaPods/issues/1045)

* CocoaPods will now leverage the [xcproj](https://github.com/0xced/xcproj)
  command line tool if available in the path of the user to touch saved
  projects. This will result in projects being serialized in the exact format
  used by Xcode eliminating merge conflicts and other related issues. To learn
  more about how to install xcproj see its
  [readme](https://github.com/0xced/xcproj).
  [Cédric Luthi](https://github.com/0xced)
  [#1275](https://github.com/CocoaPods/CocoaPods/issues/1275)

* Rationalized and cleaned up Pods project group structure and path specification.

* Create all necessary build configurations for *Pods.xcodeproj* at the project level. If the user’s project has more than just *Debug* and *Release* build configurations, they may be explicitly specified in the Podfile:  
`xcodeproj 'MyApp', 'App Store' => :release, 'Debug' => :debug, 'Release' => :release`  
  If build configurations aren’t specified in the Podfile then they will be automatically picked from the user’s project in *Release* mode.  
  These changes will ensure that the `libPods.a` static library is not stripped for all configurations, as explained in [#1217](https://github.com/CocoaPods/CocoaPods/pull/1217).  
  [Cédric Luthi](https://github.com/0xced)  
  [#1294](https://github.com/CocoaPods/CocoaPods/issues/1294)

* Added basic support for Bazaar repositories.  
  [Fred McCann](https://github.com/fmccann)  
  [cocoapods-downloader#4](https://github.com/CocoaPods/cocoapods-downloader/pull/4)

###### Bug Fixes

* Fixed crash in `pod spec cat`.

* Use the `TARGET_BUILD_DIR` environment variable for installing resource bundles.  
  [Cédric Luthi](https://github.com/0xced)  
  [#1268](https://github.com/CocoaPods/CocoaPods/issues/1268)  

* CoreData versioned models are now properly handled respecting the contents of
  the `.xccurrentversion` file.  
  [Ashton-W](https://github.com/Ashton-W)  
  [#1288](https://github.com/CocoaPods/CocoaPods/issues/1288),
  [Xcodeproj#83](https://github.com/CocoaPods/Xcodeproj/pull/83)  

* OS X frameworks are now copied to the Resources folder using rsync to
  properly overwrite existing files.  
  [Nikolaj Schumacher](https://github.com/nschum)  
  [#1063](https://github.com/CocoaPods/CocoaPods/issues/1063)

* User defined build configurations are now added to the resource bundle
  targets.  
  [#1309](https://github.com/CocoaPods/CocoaPods/issues/1309)


## 0.23.0


## 0.23.0.rc1

[CocoaPods](https://github.com/CocoaPods/CocoaPods/compare/0.22.3...0.23.0.rc1)
• [cocoapods-core](https://github.com/CocoaPods/Core/compare/0.22.3...0.23.0.rc1)
• [Xcodeproj](https://github.com/CocoaPods/Xcodeproj/compare/0.8.1...0.9.0)
• [cocoapods-downloader](https://github.com/CocoaPods/cocoapods-downloader/compare/0.1.1...0.1.2)

###### Enhancements

* Added `prepare_command` attribute to Specification DSL. The prepare command
  will replace the `pre_install` hook. The `post_install` hook has also been
  deprecated.
  [#1247](https://github.com/CocoaPods/CocoaPods/issues/1247)

  The reason we provided Ruby hooks at first, was because we wanted to offer
  the option to make any required configuration possible. By now, however, we
  have a pretty good idea of the use-cases and are therefore locking down the
  freedom that was once available. In turn, we’re adding attributes that can
  replace the most common use-cases. _(See the enhancements directly following
  this entry for more info)._

  The second reason we need to lock this down is because this is the last
  remaining obstacle to fully serialize specifications, which we need in order
  to move to a ‘spec push’ web-service in the future.

* Added `resource_bundles` attribute to the Specification DSL.  
  [#743](https://github.com/CocoaPods/CocoaPods/issues/743)
  [#1186](https://github.com/CocoaPods/CocoaPods/issues/1186)

* Added `vendored_frameworks` attribute to the Specification DSL.  
  [#809](https://github.com/CocoaPods/CocoaPods/issues/809)
  [#1075](https://github.com/CocoaPods/CocoaPods/issues/1075)

* Added `vendored_libraries` attribute to the Specification DSL.  
  [#809](https://github.com/CocoaPods/CocoaPods/issues/809)
  [#1075](https://github.com/CocoaPods/CocoaPods/issues/1075)

* Restructured `.cocoapods` folder to contain repos in a subdirectory.  
  [Ian Ynda-Hummel](https://github.com/ianyh)
  [#1150](https://github.com/CocoaPods/CocoaPods/issues/1150)  

* Improved `pod spec create` template.  
  [#1223](https://github.com/CocoaPods/CocoaPods/issues/1223)

* Added copy&paste-friendly dependency to `pod search`.  
  [#1073](https://github.com/CocoaPods/CocoaPods/issues/1073)

* Improved performance of the installation of Pods with git
  sources which specify a tag.  
  [#1077](https://github.com/CocoaPods/CocoaPods/issues/1077)

* Core Data `xcdatamodeld` files are now properly referenced from the Pods
  project.  
  [#1155](https://github.com/CocoaPods/CocoaPods/issues/1155)

* Removed punctuation check from the specification validations.  
  [#1242](https://github.com/CocoaPods/CocoaPods/issues/1242)

* Deprecated the `documentation` attribute of the Specification DSL.  
  [Core#20](https://github.com/CocoaPods/Core/issues/20)

###### Bug Fixes

* Fix copy resource script issue related to filenames with spaces.  
  [Denis Hennessy](https://github.com/dhennessy)
  [#1231](https://github.com/CocoaPods/CocoaPods/issues/1231)  



## 0.22.3

[CocoaPods](https://github.com/CocoaPods/CocoaPods/compare/0.22.2...0.22.3)

###### Enhancements

* Add support for .xcdatamodel resource files (in addition to .xcdatamodeld).
  [#1201](https://github.com/CocoaPods/CocoaPods/pull/1201)

###### Bug Fixes

* Always exlude `USE_HEADERMAP` from the user’s project.
  [#1216](https://github.com/CocoaPods/CocoaPods/issues/1216)

* Use correct template repo when using the `pod lib create` command.
  [#1214](https://github.com/CocoaPods/CocoaPods/issues/1214)

* Fixed issue with `pod push` failing when the podspec is unchanged. It will now
  report `[No change] ExamplePod (0.1.0)` and continue to push other podspecs if
  they exist. [#1199](https://github.com/CocoaPods/CocoaPods/pull/1199)

* Set STRIP_INSTALLED_PRODUCT = NO in the generated Pods project. This allows
  Xcode to include symbols from CocoaPods in dSYMs during Archive builds.
  [#1217](https://github.com/CocoaPods/CocoaPods/pull/1217)

* Ensure the resource script doesn’t fail due to the resources list file not
  existing when trying to delete it.
  [#1198](https://github.com/CocoaPods/CocoaPods/pull/1198)

* Fix handling of spaces in paths when compiling xcdatamodel(d) files.
  [#1201](https://github.com/CocoaPods/CocoaPods/pull/1201)



## 0.22.2

[CocoaPods](https://github.com/CocoaPods/CocoaPods/compare/0.22.1...0.22.2)
• [cocoapods-core](https://github.com/CocoaPods/Core/compare/0.22.1...0.22.2)
• [Xcodeproj](https://github.com/CocoaPods/Xcodeproj/compare/0.8.0...0.8.1)

###### Enhancements

* The build settings of the Pods project and of its target have been updated to
  be in line with the new defaults of the future versions of Xcode.

###### Bug fixes

* Specifications defining build setting with the `[*]` syntax are now properly
  handled.
  [#1171](https://github.com/CocoaPods/CocoaPods/issues/1171)

* The name of the files references are now properly set fixing a minor
  regression introduced by CocoaPods 0.22.1 and matching more closely Xcode
  behaviour.

* The validator now builds the Pods target instead of the first target actually
  performing the validation.

* Build settings defined through the `xcconfig` attribute of a `podspec` are now
  stripped of duplicate values when merged in an aggregate target.
  [#1189](https://github.com/CocoaPods/CocoaPods/issues/1189)


## 0.22.1

[CocoaPods](https://github.com/CocoaPods/CocoaPods/compare/0.22.0...0.22.1)
• [cocoapods-core](https://github.com/CocoaPods/Core/compare/0.22.0...0.22.1)

###### Bug fixes

* Fixed a crash related to target dependencies and subspecs.
  [#1168](https://github.com/CocoaPods/CocoaPods/issues/1168)


## 0.22.0

[CocoaPods](https://github.com/CocoaPods/CocoaPods/compare/0.21.0...0.22.0)
• [cocoapods-core](https://github.com/CocoaPods/Core/compare/0.21.0...0.22.0)
• [Xcodeproj](https://github.com/CocoaPods/Xcodeproj/compare/0.7.1...0.8.0)

###### Enhancements

* Added the `pod lib create` subcommand which allows to create a new Pod
  adhering to the best practices. The template is still a bit primitive
  and we encourage users to provide feedback by submitting patches and issues
  to https://github.com/CocoaPods/CocoaPods.
  [#850](https://github.com/CocoaPods/CocoaPods/issues/850)

* Added the `pod lib lint` subcommand which allows to lint the Pod stored
  in the working directory (a pod spec in the root is needed). This subcommand
  is equivalent to the deprecated `pod spec lint --local`.
  [#850](https://github.com/CocoaPods/CocoaPods/issues/850)

* The dependencies of the targets of the Pods project are now made explicit.
  [#1165](https://github.com/CocoaPods/CocoaPods/issues/1165)

* The size of the cache used for the git repos is now configurable. For more
  details see
  https://github.com/CocoaPods/CocoaPods/blob/master/lib/cocoapods/config.rb#L7-L25
  [#1159](https://github.com/CocoaPods/CocoaPods/issues/1159)

* The copy resources shell script now aborts if any error occurs.
  [#1098](https://github.com/CocoaPods/CocoaPods/issues/1098)

* The output of shell script build phases no longer includes environment
  variables to reduce noise.
  [#1122](https://github.com/CocoaPods/CocoaPods/issues/1122)

* CocoaPods no longer sets the deprecated `ALWAYS_SEARCH_USER_PATHS` build
  setting.

###### Bug fixes

* Pods whose head state changes now are correctly detected and reinstalled.
  [#1160](https://github.com/CocoaPods/CocoaPods/issues/1160)

* Fixed the library reppresentation of the hooks which caused issues with the
  `#copy_resources_script_path` method.
  [#1157](https://github.com/CocoaPods/CocoaPods/issues/1157)

* Frameworks symlinks are not properly preserved by the copy resources script.
  Thanks to Thomas Dohmke (ashtom) for the fix.
  [#1063](https://github.com/CocoaPods/CocoaPods/issues/1063)

## 0.21.0

[CocoaPods](https://github.com/CocoaPods/CocoaPods/compare/0.21.0.rc1...0.21.0)
• [cocoapods-core](https://github.com/CocoaPods/Core/compare/0.21.0.rc1...0.21.0)
• [Xcodeproj](https://github.com/CocoaPods/Xcodeproj/compare/0.7.0...0.7.1)

###### Bug fixes

* Fixed a linter issue related to the dedicated targets change.
  [#1130](https://github.com/CocoaPods/CocoaPods/issues/1130)

* Fixed xcconfig issues related to Pods including a dot in the name.
  [#1152](https://github.com/CocoaPods/CocoaPods/issues/1152)


## 0.21.0.rc1

[CocoaPods](https://github.com/CocoaPods/CocoaPods/compare/0.20.2...0.21.0.rc1)
• [cocoapods-core](https://github.com/CocoaPods/Core/compare/0.20.2...0.21.0.rc1)
• [Xcodeproj](https://github.com/CocoaPods/Xcodeproj/compare/0.6.0...0.7.0)

###### Enhancements

* Pods are now built in dedicated targets. This enhancement isolates the build
  environment of each Pod from other ones eliminating pollution issues. It also
  introduces an important architectural improvement which lays the foundation
  for the upcoming CocoaPods features. Stay tuned! This feature has been
  implemented by [Jeremy Slater](https://github.com/jasl8r).
  [#1011](https://github.com/CocoaPods/CocoaPods/issues/1011)
  [#983](https://github.com/CocoaPods/CocoaPods/issues/983)
  [#841](https://github.com/CocoaPods/CocoaPods/issues/841)

* Reduced external dependencies and deprecation of Rake::FileList.
  [#1080](https://github.com/CocoaPods/CocoaPods/issues/1080)

###### Bug fixes

* Fixed crash due to Podfile.lock containing multiple version requirements for
  a Pod. [#1076](https://github.com/CocoaPods/CocoaPods/issues/1076)

* Fixed a build error due to the copy resources script using the same temporary
  file for multiple targets.
  [#1099](https://github.com/CocoaPods/CocoaPods/issues/1099)

## 0.20.2

[CocoaPods](https://github.com/CocoaPods/CocoaPods/compare/0.20.1...0.20.2)

###### Bug fixes

* Ensure that, in a sandbox-pod env, RubyGems loads the CocoaPods gem on system
  Ruby (1.8.7).
  [#939](https://github.com/CocoaPods/CocoaPods/issues/939#issuecomment-18396063)
* Allow sandbox-pod to execute any tool inside the Xcode.app bundle.
* Allow sandbox-pod to execute any tool inside a rbenv prefix.

## 0.20.1

[CocoaPods](https://github.com/CocoaPods/CocoaPods/compare/0.20.0...0.20.1)
• [CLAide](https://github.com/CocoaPods/CLAide/compare/0.3.0...0.3.2)

###### Bug fixes

* Made sandbox-pod executable visible as it wasn't correctly configured in the
  gemspec.
* Made sandbox-pod executable actually work when installed as a gem. (In which
  case every executable is wrapped in a wrapper bin script and the DATA constant
  can no longer be used.)
* Required CLAide 0.3.2 as 0.3.0 didn't include all the files in the gemspec
  and 0.3.1 was not correctly processed by RubyGems.

## 0.20.0

[CocoaPods](https://github.com/CocoaPods/CocoaPods/compare/0.19.1...0.20.0)
• [cocoapods-core](https://github.com/CocoaPods/Core/compare/0.19.1...0.20.0)
• [cocoapods-downloader](https://github.com/CocoaPods/CLAide/compare/0.1.0...0.1.1)
• [Xcodeproj](https://github.com/CocoaPods/Xcodeproj/compare/0.5.5...0.6.0)
• [CLAide](https://github.com/CocoaPods/CLAide/compare/0.2.0...0.3.0)

###### Enhancements

* Introduces an experimental sandbox feature.
  [#939](https://github.com/CocoaPods/CocoaPods/issues/939)

  Let’s face it, even though we have a great community that spends an amazing
  amount of time on curating the specifications, the internet can be a hostile
  place and the community is growing too large to take a naive approach any
  longer.

  As such, we have started leveraging OS X’s sandbox facilities to disallow
  unsanctioned operations. This is still very experimental and therefore has to
  be used explicitely, for now, but that does **not** mean we don’t want you to
  start using it and **report issues**.

  To use the sandbox, simply use the `sandbox-pod` command instead. E.g.:

        $ sandbox-pod install

  In case of issues, be sure to check `/var/log/system.log` for ‘deny’ messages.
  For instance, here’s an example where the sandbox denies read access to `/`:

        May 16 00:23:35 Khaos kernel[0]: Sandbox: ruby(98430) deny file-read-data /

  **NOTE**: _The above example is actually one that we know of. We’re not sure
  yet which process causes this, but there shouldn’t be a need for any process
  to read data from the root path anyways._

  **NOTE 2**: _At the moment the sandbox is not compatible with the `:path` option
  when referencing Pods that are not stored within the directory of the Podfile._

* The naked `pod` command now defaults to `pod install`.
  [#958](https://github.com/CocoaPods/CocoaPods/issues/958)

* CocoaPods will look for the Podfile in the ancestors paths if one is
  not available in the working directory.
  [#940](https://github.com/CocoaPods/CocoaPods/issues/940)

* Documentation generation has been removed from CocoaPods as it graduated
  to CocoaDocs. This decision was taken because CocoaDocs is a much better
  solution which doesn't clutter Xcode's docsets while still allowing
  access to the docsets with Xcode and with Dash. Removing this feature
  keeps the installer leaner and easier to develop and paves the way for the
  upcoming sandbox. Private pods can use pre install hook to generate the
  documentation. If there will be enough demand this feature might be
  reintegrated as plugin (see
  [#1037](https://github.com/CocoaPods/CocoaPods/issues/1037)).

* Improved performance of the copy resources script and thus build time of
  the integrated targets. Contribution by [@onato](https://github.com/onato)
  [#1050](https://github.com/CocoaPods/CocoaPods/issues/1050).

* The changelog for the current version is printed after CocoaPods is
  installed/updated.
  [#853](https://github.com/CocoaPods/CocoaPods/issues/853).


###### Bug fixes

* Inheriting `inhibit_warnings` per pod is now working
  [#1032](https://github.com/CocoaPods/CocoaPods/issues/1032)
* Fix copy resources script for iOS < 6 and OS X < 10.8 by removing the
  `--reference-external-strings-file`
  flag. [#1030](https://github.com/CocoaPods/CocoaPods/pull/1030)
* Fixed issues with the `:head` option of the Podfile.
  [#1046](https://github.com/CocoaPods/CocoaPods/issues/1046)
  [#1039](https://github.com/CocoaPods/CocoaPods/issues/1039)

## 0.19.1

[CocoaPods](https://github.com/CocoaPods/CocoaPods/compare/0.19.0...0.19.1)
• [cocoapods-core](https://github.com/CocoaPods/Core/compare/0.19.0...0.19.1)

###### Bug fixes

* Project-level preprocessor macros are not overwritten anymore.
  [#903](https://github.com/CocoaPods/CocoaPods/issues/903)
* A Unique hash instances for the build settings of the Pods target is now
  created resolving interferences in the hooks.
  [#1014](https://github.com/CocoaPods/CocoaPods/issues/1014)

## 0.19.0

[CocoaPods](https://github.com/CocoaPods/CocoaPods/compare/0.18.1...0.19.0)
• [cocoapods-core](https://github.com/CocoaPods/Core/compare/0.18.1...0.19.0)

###### Enhancements

* Compile time introspection. Macro definitions which allow to inspect the
  installed Pods and their version have been introduced in the build
  environment of the Pod libraries
  ([example](https://gist.github.com/fabiopelosin/5348551)).
* CocoaPods now defines the `COCOAPODS=1` macro in the Pod and the Client
  targets. This is useful for libraries which conditionally expose interfaces.
  [#903](https://github.com/CocoaPods/CocoaPods/issues/903)
* Added support for the `private_header_files` attribute of the Specification
  DSL.
  [#998](https://github.com/CocoaPods/CocoaPods/issues/998)
* CocoaPods now defines the deployment target of the Pods project computed as
  the minimum deployment target of the Pods libraries.
  [#556](https://github.com/CocoaPods/CocoaPods/issues/556)
* Added `pod podfile-info` command. Shows list of used Pods and their info
  in a project or supplied Podfile.
  Options: `--all` - with dependencies. `--md` - in Markdown.
  [#855](https://github.com/CocoaPods/CocoaPods/issues/855)
* Added `pod help` command. You can still use the old format
  with --help flag.
  [#957](https://github.com/CocoaPods/CocoaPods/pull/957)
* Restored support for Podfiles named `CocoaPods.podfile`. Moreover, the
  experimental YAML format of the Podfile now is associated with files named
  `CocoaPods.podfile.yaml`.
  [#1004](https://github.com/CocoaPods/CocoaPods/pull/1004)

###### Deprecations

* The `:local` flag in Podfile has been renamed to `:path` and the old syntax
  has been deprecated.
  [#971](https://github.com/CocoaPods/CocoaPods/issues/971)

###### Bug fixes

* Fixed issue related to `pod outdated` and external sources.
  [#954](https://github.com/CocoaPods/CocoaPods/issues/954)
* Fixed issue with .svn folders in copy resources script.
  [#972](https://github.com/CocoaPods/CocoaPods/issues/972)

## 0.18.1

[CocoaPods](https://github.com/CocoaPods/CocoaPods/compare/0.18.0...0.18.1)
• [cocoapods-core](https://github.com/CocoaPods/Core/compare/0.18.0...0.18.)

###### Bug fixes

* Fixed a bug introduced in 0.18 which cause compilation issue due to the
  quoting of the inherited value in the xcconfigs.
  [#956](https://github.com/CocoaPods/CocoaPods/issues/956)
* Robustness against user targets including build files with missing file
  references.
  [#938](https://github.com/CocoaPods/CocoaPods/issues/938)
* Partially fixed slow performance from the command line
  [#919](https://github.com/CocoaPods/CocoaPods/issues/919)


## 0.18.0

[CocoaPods](https://github.com/CocoaPods/CocoaPods/compare/0.17.2...0.18.0)
• [cocoapods-core](https://github.com/CocoaPods/Core/compare/0.17.2...0.18.0)
• [Xcodeproj](https://github.com/CocoaPods/Xcodeproj/compare/0.5.2...0.5.5)

###### Enhancements

* Added the ability to inhibit warnings per pod.
  Just pass `:inhibit_warnings => true` inline.
  This feature has been implemented by Marin Usalj (@mneorr).
  [#10](https://github.com/CocoaPods/Core/pull/10)
  [#934](https://github.com/CocoaPods/CocoaPods/pull/934)
* Inhibiting warnings will also suppress the warnings of the static analyzer.
* A new build phase has been added to check that your
  installation is in sync with the `Podfile.lock` and fail the build otherwise.
  The new build phase will not be added automatically to targets already
  integrated with CocoaPods, for integrating targets manually see [this
  comment](https://github.com/CocoaPods/CocoaPods/pull/946#issuecomment-16042419).
  This feature has been implemented by Ullrich Schäfer (@stigi).
  [#946](https://github.com/CocoaPods/CocoaPods/pull/946)
* The `pod search` commands now accepts the `--ios` and the `--osx` arguments
  to filter the results by platform.
  [#625](https://github.com/CocoaPods/CocoaPods/issues/625)
* The developer frameworks are automatically added if `SenTestingKit` is
  detected. There is no need to specify them in specifications anymore.
  [#771](https://github.com/CocoaPods/CocoaPods/issues/771)
* The `--no-update` argument of the `install`, `update`, `outdated` subcommands
  has been renamed to `--no-repo-update`.
  [#913](https://github.com/CocoaPods/CocoaPods/issues/913)

###### Bug fixes

* Improved handling for Xcode projects containing non ASCII characters.
  Special thanks to Cédric Luthi (@0xced), Vincent Isambart (@vincentisambart),
  and Manfred Stienstra (@Manfred) for helping to develop the workaround.
  [#926](https://github.com/CocoaPods/CocoaPods/issues/926)
* Corrected improper configuration of the PODS_ROOT xcconfig variable in
  non-integrating installations.
  [#918](https://github.com/CocoaPods/CocoaPods/issues/918)
* Improved support for pre-release versions using dashes.
  [#935](https://github.com/CocoaPods/CocoaPods/issues/935)
* Documentation sets are now namespaced by pod solving improper attribution.
  [#659](https://github.com/CocoaPods/CocoaPods/issues/659)


## 0.17.2

[CocoaPods](https://github.com/CocoaPods/CocoaPods/compare/0.17.1...0.17.2)
• [cocoapods-core](https://github.com/CocoaPods/Core/compare/0.17.1...0.17.2)

###### Bug fixes

* Fix crash related to the specification of the workspace as a relative path.
  [#920](https://github.com/CocoaPods/CocoaPods/issues/920)
* Fix an issue related to the `podspec` dsl directive of the Podfile for
  specifications with internal dependencies.
  [#928](https://github.com/CocoaPods/CocoaPods/issues/928)
* Fix crash related to search from the command line.
  [#929](https://github.com/CocoaPods/CocoaPods/issues/929)

###### Ancillary enhancements

* Enabled the FileList deprecation warning in the Linter.
* CocoaPods will raise if versions requirements are specified for dependencies
  with external sources.
* The exclude patterns now handle folders automatically.


## 0.17.1

[CocoaPods](https://github.com/CocoaPods/CocoaPods/compare/0.17.0...0.17.1)
• [cocoapods-core](https://github.com/CocoaPods/Core/compare/0.17.0...0.17.1)

###### Bug fixes

* Always create the CACHE_ROOT directory when performing a search.
  [#917](https://github.com/CocoaPods/CocoaPods/issues/917)

## 0.17.0

[CocoaPods](https://github.com/CocoaPods/CocoaPods/compare/0.17.0.rc7...0.17.0)
• [cocoapods-core](https://github.com/CocoaPods/Core/compare/0.17.0.rc7...0.17.0)

#### GM

###### Bug fixes

* Don’t break when specifying doc options, but not appledoc ones.
  [#906](https://github.com/CocoaPods/CocoaPods/issues/906)
* Sort resolved specifications.
  [#907](https://github.com/CocoaPods/CocoaPods/issues/907)
* Subspecs do not need to include HEAD information.
  [#905](https://github.com/CocoaPods/CocoaPods/issues/905)

###### Ancillary enhancements

* Allow the analyzer to do its work without updating sources.
  [motion-cocoapods#50](https://github.com/HipByte/motion-cocoapods/pull/50)

#### rc7

[CocoaPods](https://github.com/CocoaPods/CocoaPods/compare/0.17.0.rc6...0.17.0.rc7)
• [cocoapods-core](https://github.com/CocoaPods/Core/compare/0.17.0.rc6...0.17.0.rc7)

###### Bug fixes

- Fixed an issue which lead to the missing declaration of the plural directives
  of the Specification DSL.
  [#816](https://github.com/CocoaPods/CocoaPods/issues/816)
- The resolver now respects the order of specification of the target
  definitions.
- Restore usage of cache file to store a cache for expensive stats.
- Moved declaration of `Pod::FileList` to CocoaPods-core.

###### Ancillary enhancements

- Fine tuned the Specification linter and the health reporter of repositories.
- Search results are sorted.

#### rc6

[CocoaPods](https://github.com/CocoaPods/CocoaPods/compare/0.17.0.rc5...0.17.0.rc6)
• [cocoapods-core](https://github.com/CocoaPods/Core/compare/0.17.0.rc5...0.17.0.rc6)

###### Bug fixes

- CocoaPods updates the repositories by default.
  [#872](https://github.com/CocoaPods/CocoaPods/issues/872)
- Fixed a crash which was present when the Podfile specifies a workspace.
  [#871](https://github.com/CocoaPods/CocoaPods/issues/871)
- Fix for a bug which lead to a broken installation in paths containing
  brackets and other glob metacharacters.
  [#862](https://github.com/CocoaPods/CocoaPods/issues/862)
- Fix for a bug related to the case of the paths which lead to clean all files
  in the directories of the Pods.


###### Ancillary enhancements

- CocoaPods now maintains a search index which is updated incrementally instead
  of analyzing all the specs every time. The search index can be updated
  manually with the `pod ipc update-search-index` command.
- Enhancements to the `pod repo lint` command.
- CocoaPods will not create anymore the pre commit hook in the master repo
  during setup. If already created it is possible remove it deleting the
  `~/.cocoapods/master/.git/hooks/pre-commit` path.
- Improved support for linting and validating specs repo.

#### rc5

[CocoaPods](https://github.com/CocoaPods/CocoaPods/compare/0.17.0.rc4...0.17.0.rc5)
• [cocoapods-core](https://github.com/CocoaPods/Core/compare/0.17.0.rc4...0.17.0.rc5)

###### Bug fixes

- The `--no-clean` argument is not ignored anymore by the installer.
- Proper handling of file patterns ending with a slash.
- More user errors are raised as an informative.

#### rc4

[CocoaPods](https://github.com/CocoaPods/CocoaPods/compare/0.17.0.rc3...0.17.0.rc4)

###### Bug fixes

- Restored compatibility with `Podfile::TargetDefinition#copy_resources_script_name`
  in the Podfile hooks.
- Updated copy resources script so that it will use base internationalization
  [#846](https://github.com/CocoaPods/CocoaPods/issues/846)
- Robustness against an empty configuration file.
- Fixed a crash with `pod push`
  [#848](https://github.com/CocoaPods/CocoaPods/issues/848)
- Fixed an issue which lead to the creation of a Pods project which would
  crash Xcode.
  [#854](https://github.com/CocoaPods/CocoaPods/issues/854)
- Fixed a crash related to a `PBXVariantGroup` present in the frameworks build
  phase of client targets.
  [#859](https://github.com/CocoaPods/CocoaPods/issues/859)


###### Ancillary enhancements

- The `podspec` option of the `pod` directive of the Podfile DSL now accepts
  folders.

#### rc3

[CocoaPods](https://github.com/CocoaPods/CocoaPods/compare/0.17.0.rc2...0.17.0.rc3
• [Xcodeproj](https://github.com/CocoaPods/Xcodeproj/compare/0.5.0...0.5.1))

###### Bug fixes

- CocoaPods will not crash anymore if the license file indicated on the spec
  doesn't exits.
- Pre install hooks are called before the Pods are cleaned.
- Fixed and issue which prevent the inclusion of OTHER_CFLAGS and
  OTHER_CPLUSPLUSFLAGS  in the release builds of the Pods project.
- Fixed `pod lint --local`
- Fixed the `--allow-warnings` of `pod push`
  [#835](https://github.com/CocoaPods/CocoaPods/issues/835)
- Added `copy_resources_script_name` to the library representation used in the
  hooks.
  [#837](https://github.com/CocoaPods/CocoaPods/issues/837)

###### Ancillary enhancements

- General improvements to `pod ipc`.
- Added `pod ipc repl` subcommand.

#### rc2

[CocoaPods](https://github.com/CocoaPods/CocoaPods/compare/0.17.0.rc1...0.17.0.rc2)
• [cocoapods-core](https://github.com/CocoaPods/Core/compare/0.17.0.rc1...0.17.0.rc2)

###### Bug fixes

- Restored output coloring.
- Fixed a crash related to subspecs
  [#819](https://github.com/CocoaPods/CocoaPods/issues/819)
- Git repos were not cached for dependencies with external sources.
  [#820](https://github.com/CocoaPods/CocoaPods/issues/820)
- Restored support for directories for the preserve_patterns specification
  attribute.
  [#823](https://github.com/CocoaPods/CocoaPods/issues/823)

#### rc1

[CocoaPods](https://github.com/CocoaPods/CocoaPods/compare/0.16.4...0.17.0.rc1)
• [Xcodeproj](https://github.com/CocoaPods/Xcodeproj/compare/0.4.3...0.5.0)
• [cocoapods-core](https://github.com/CocoaPods/Core)
• [cocoapods-downloader](https://github.com/CocoaPods/cocoapods-downloader)

###### __Notice__

At some point in future the master repo will be switched to the YAML format of
specifications. This means that specifications with hooks (or any other kind of
dynamic logic) will not be accepted. Please let us know if there is need for
other DSL attributes or any other kind of support.

Currently the following specifications fail to load as they depended on the
CocoaPods internals and need to be updated:

- LibComponentLogging-pods/0.0.1/LibComponentLogging-pods.podspec
- RestKit/0.9.3/RestKit.podspec
- Three20/1.0.11/Three20.podspec
- ARAnalytics/1.1/ARAnalytics.podspec

Other specifications, might present compatibility issues for the reasons
presented below.

###### __Breaking__

- Subspecs do **not** inherit the files patterns from the parent spec anymore.
  This feature made the implementation more complicated and was not easy to
  explain to podspecs maintainers. Compatibility can be easily fixed by adding
  a 'Core' subspec.
- Support for inline podspecs has been removed.
- The support for Rake::FileList is being deprecated, in favor of a more
  consistent DSL. Rake::FileList also presented issues because it would access
  the file system as soon as it was converted to an array.
- The hooks architecture has been re-factored and might present
  incompatibilities (please open an issue if appropriate).
- The `requires_arc` attribute default value is transitioning from `false` to
  `true`. In the meanwhile a value is needed to pass the lint.
- Deprecated `copy_header_mapping` hook.
- Deprecated `exclude_header_search_paths` attribute.
- External sources are not supported in the dependencies of specifications
  anymore. Actually they never have been supported, they just happened to work.

###### DSL

- Podfile:
  - It is not needed to specify the platform anymore (unless not integrating)
    as CocoaPods now can infer the platform from the integrated targets.
- Specification:
  - `preferred_dependency` has been renamed to `default_subspec`.
  - Added `exclude_files` attribute.
  - Added `screenshots` attribute.
  - Added default values for attributes like `source_files`.

###### Enhancements

- Released preview [documentation](http://docs.cocoapods.org).
- CocoaPods now has support for working in teams and not committing the Pods
  folder, as it will keep track of the status of the Pods folder.
  [#552](https://github.com/CocoaPods/CocoaPods/issues/552)
- Simplified installation: no specific version of ruby gems is required anymore.
- The workspace is written only if needed greatly reducing the occasions in
  which Xcode asks to revert.
- The Lockfile is sorted reducing the SCM noise.
  [#591](https://github.com/CocoaPods/CocoaPods/issues/591)
- Added Podfile, Frameworks, and Resources to the Pods project.
  [#647](https://github.com/CocoaPods/CocoaPods/issues/647)
  [#588](https://github.com/CocoaPods/CocoaPods/issues/588)
- Adds new subcommand `pod spec cat NAME` to print a spec file to standard output.
- Specification hooks are only called when the specification is installed.
- The `--no-clean` option of the `pod spec lint` command now displays the Pods
  project for inspection.
- It is now possible to specify default values for the configuration in
  `~/.cocoapods/config.yaml` ([default values](https://github.com/CocoaPods/CocoaPods/blob/master/lib/cocoapods/config.rb#L17)).
- CocoaPods now checks the checksums of the installed specifications and
  reinstalls them if needed.
- Support for YAML formats of the Podfile and the Specification.
- Added new command `pod ipc` to provide support for inter process
  communication through YAML formats.
- CocoaPods now detects if the folder of a Pod is empty and reinstalls it.
  [#534](https://github.com/CocoaPods/CocoaPods/issues/534)
- Install hooks and the `prefix_header_contents` attribute are supported in subspecs.
  [#617](https://github.com/CocoaPods/CocoaPods/issues/617)
- Dashes are now supported in the versions of the Pods.
  [#293](https://github.com/CocoaPods/CocoaPods/issues/293)

###### Bug fixes

- CocoaPods is not confused anymore by target definitions with different activated subspec.
  [#535](https://github.com/CocoaPods/CocoaPods/issues/535)
- CocoaPods is not confused anymore by to dependencies from external sources.
  [#548](https://github.com/CocoaPods/CocoaPods/issues/548)
- The git cache will always update against the remote if a tag is requested,
  resolving issues where library maintainers where updating the tag after a
  lint and would be confused by CocoaPods using the cached commit for the tag.
  [#407](https://github.com/CocoaPods/CocoaPods/issues/407)
  [#596](https://github.com/CocoaPods/CocoaPods/issues/596)

###### Codebase

- Major clean up and refactor of the whole code base.
- Extracted the core classes into
  [cocoapods-core](https://github.com/CocoaPods/Core) gem.
- Extracted downloader into
  [cocoapods-downloader](https://github.com/CocoaPods/cocoapods-downloader).
- Extracted command-line command & option handling into
  [CLAide](https://github.com/CocoaPods/CLAide).

## 0.16.4

[CocoaPods](https://github.com/CocoaPods/CocoaPods/compare/0.16.3...0.16.4)

###### Enhancements

- Add explicit flattening option to `Downloader:Http`: `:flatten => true`.
  [#814](https://github.com/CocoaPods/CocoaPods/pull/814)
  [#812](https://github.com/CocoaPods/CocoaPods/issues/812)
  [#1314](https://github.com/CocoaPods/Specs/pull/1314)

###### Bug fixes

- Explicitely require `date` in the gemspec for Ruby 2.0.0.
  [34da3f7](https://github.com/CocoaPods/CocoaPods/commit/34da3f792b2a36fafacd4122e29025c9cf2ff38d)

## 0.16.3

[CocoaPods](https://github.com/CocoaPods/CocoaPods/compare/0.16.2...0.16.3) • [Xcodeproj](https://github.com/CocoaPods/Xcodeproj/compare/0.4.3...0.5.0)

###### Bug fixes

- Only flatten tarballs, **not** zipballs, from HTTP sources. A zipball can
  contain single directories in the root that should be preserved, for instance
  a framework bundle. This reverts part of the change in 0.16.1.
  **NOTE** This will break some podspecs that were changed after 0.16.1.
  [#783](https://github.com/CocoaPods/CocoaPods/pull/783)
  [#727](https://github.com/CocoaPods/CocoaPods/issues/727)
- Never consider aggregate targets in the user’s project for integration.
  [#729](https://github.com/CocoaPods/CocoaPods/issues/729)
  [#784](https://github.com/CocoaPods/CocoaPods/issues/784)
- Support comments on all build phases, groups and targets in Xcode projects.
  [#51](https://github.com/CocoaPods/Xcodeproj/pull/51)
- Ensure default Xcode project values are copied before being used.
  [b43087c](https://github.com/CocoaPods/Xcodeproj/commit/b43087cb342d8d44b491e702faddf54a222b23c3)
- Block assertions in Release builds.
  [#53](https://github.com/CocoaPods/Xcodeproj/pull/53)
  [#803](https://github.com/CocoaPods/CocoaPods/pull/803)
  [#802](https://github.com/CocoaPods/CocoaPods/issues/802)


###### Enhancements

- Compile Core Data model files.
  [#795](https://github.com/CocoaPods/CocoaPods/pull/795)
- Add `Xcodeproj::Differ`, which shows differences between Xcode projects.
  [308941e](https://github.com/CocoaPods/Xcodeproj/commit/308941eeaa3bca817742c774fd584cc5ab1c8f84)


## 0.16.2

[CocoaPods](https://github.com/CocoaPods/CocoaPods/compare/0.16.1...0.16.2) • [Xcodeproj](https://github.com/CocoaPods/Xcodeproj/compare/0.4.1...0.4.3)

###### Bug fixes

- Quote storyboard and xib paths in ‘copy resource’ script.
  [#740](https://github.com/CocoaPods/CocoaPods/pull/740)
- Fix use of `podspec` directive in Podfile with no options specified.
  [#768](https://github.com/CocoaPods/CocoaPods/pull/768)
- Generate Mac OS X Pods target with the specified deployment target.
  [#757](https://github.com/CocoaPods/CocoaPods/issues/757)
- Disable libSystem objects for ARC libs that target older platforms.
  This applies when the deployment target is set to < iOS 6.0 or OS X 10.8,
  or not specified at all.
  [#352](https://github.com/CocoaPods/Specs/issues/352)
  [#1161](https://github.com/CocoaPods/Specs/pull/1161)
- Mark header source files as ‘Project’ not ‘Public’.
  [#747](https://github.com/CocoaPods/CocoaPods/issues/747)
- Add `PBXGroup` as acceptable `PBXFileReference` value.
  [#49](https://github.com/CocoaPods/Xcodeproj/pull/49)
- Make `xcodeproj show` without further arguments actually work.
  [#45](https://github.com/CocoaPods/Xcodeproj/issues/45)

###### Enhancements

- Added support for pre-download over Mercurial.
  [#750](https://github.com/CocoaPods/CocoaPods/pull/750)

## 0.16.1

[CocoaPods](https://github.com/CocoaPods/CocoaPods/compare/0.16.0...0.16.1) • [Xcodeproj](https://github.com/CocoaPods/Xcodeproj/compare/0.4.0...0.4.1)

###### Bug fixes

- After unpacking source from a HTTP location, move the source into the parent
  dir if the archive contained only one child. This is done to make it
  consistent with how source from other types of locations are described in a
  podspec.
  **NOTE** This might break some podspecs that assumed the incorrect layout.
  [#727](https://github.com/CocoaPods/CocoaPods/issues/727)
  [#728](https://github.com/CocoaPods/CocoaPods/pull/728)
- Remove duplicate option in `pod update` command.
  [#725](https://github.com/CocoaPods/CocoaPods/issues/725)
- Memory fixes in Xcodeproj.
  [#43](https://github.com/CocoaPods/Xcodeproj/pull/43)

###### Xcodeproj Enhancements

- Sort contents of xcconfig files by setting name.
  [#591](https://github.com/CocoaPods/CocoaPods/issues/591)
- Add helpers to get platform name, deployment target, and frameworks build phases
- Take SDKROOT into account when adding frameworks.

## 0.16.0

[CocoaPods](https://github.com/CocoaPods/CocoaPods/compare/0.16.0.rc5...master)

###### Enhancements

- Use Rake 0.9.4
  [#657](https://github.com/CocoaPods/CocoaPods/issues/657)

## 0.16.0.rc5

[CocoaPods](https://github.com/CocoaPods/CocoaPods/compare/0.16.0.rc4...0.16.0.rc5)

###### Deprecated

- The usage of specifications defined in a Podfile is deprecated. Use the
  `:podspec` option with a file path instead. Complete removal will most
  probably happen in 0.17.0.
  [#549](https://github.com/CocoaPods/CocoaPods/issues/549)
  [#616](https://github.com/CocoaPods/CocoaPods/issues/616)
  [#525](https://github.com/CocoaPods/CocoaPods/issues/525)

###### Bug fixes

- Always consider inline podspecs as needing installation.
- Fix detection when the lib has already been integrated with the user’s target.
  [#643](https://github.com/CocoaPods/CocoaPods/issues/643)
  [#614](https://github.com/CocoaPods/CocoaPods/issues/614)
  [#613](https://github.com/CocoaPods/CocoaPods/issues/613)

## 0.16.0.rc4

[CocoaPods](https://github.com/CocoaPods/CocoaPods/compare/0.16.0.rc3...0.16.0.rc4)

###### Bug fixes

- Fix for Rake 0.9.3
  [#657](https://github.com/CocoaPods/CocoaPods/issues/657)

## 0.16.0.rc3

[CocoaPods](https://github.com/CocoaPods/CocoaPods/compare/0.16.0.rc2...0.16.0.rc3) • [Xcodeproj](https://github.com/CocoaPods/Xcodeproj/compare/0.4.0.rc1...0.4.0.rc6)

###### Enhancements

- Added support for copying frameworks to the app bundle.
  [#597](https://github.com/CocoaPods/CocoaPods/pull/597)

###### Bug fixes

- Ignore PBXReferenceProxy while integrating into user project.
  [#626](https://github.com/CocoaPods/CocoaPods/issues/626)
- Added support for PBXAggregateTarget and PBXLegacyTarget.
  [#615](https://github.com/CocoaPods/CocoaPods/issues/615)
- Added support for PBXReferenceProxy.
  [#612](https://github.com/CocoaPods/CocoaPods/issues/612)

## 0.16.0.rc2

[CocoaPods](https://github.com/CocoaPods/CocoaPods/compare/0.16.0.rc1...0.16.0.rc2)

###### Bug fixes

- Fix for uninitialized constant Xcodeproj::Constants error.

## 0.16.0.rc1

[CocoaPods](https://github.com/CocoaPods/CocoaPods/compare/0.15.2...0.16.0.rc1) • [Xcodeproj](https://github.com/CocoaPods/Xcodeproj/compare/0.3.5...0.4.0.rc1)

###### Enhancements

- Xcodeproj partial rewrite.
  [#565](https://github.com/CocoaPods/CocoaPods/issues/565)
  [#561](https://github.com/CocoaPods/CocoaPods/pull/561)
  - Performance improvements in the `Generating support files` phase.
  - Better support for editing existing projects and sorting groups.

## 0.15.2

[CocoaPods](https://github.com/CocoaPods/CocoaPods/compare/0.15.1...0.15.2)

###### Enhancements

- Added support for `.hh` headers.
  [#576](https://github.com/CocoaPods/CocoaPods/pull/576)

###### Bug fixes

- Restored support for running CocoaPods without a terminal.
  [#575](https://github.com/CocoaPods/CocoaPods/issues/575)
  [#577](https://github.com/CocoaPods/CocoaPods/issues/577)
- The git cache now always uses a barebones repo preventing a number of related issues.
  [#581](https://github.com/CocoaPods/CocoaPods/issues/581)
  [#569](https://github.com/CocoaPods/CocoaPods/issues/569)
- Improved fix for the issue that lead to empty directories for Pods.
  [#572](https://github.com/CocoaPods/CocoaPods/issues/572)
  [#602](https://github.com/CocoaPods/CocoaPods/issues/602)
- Xcodeproj robustness against invalid values, such as malformed UTF8.
  [#592](https://github.com/CocoaPods/CocoaPods/issues/592)

## 0.15.1

[CocoaPods](https://github.com/CocoaPods/CocoaPods/compare/0.15.0...0.15.1)

###### Enhancements

- Show error if syntax error in Podfile or Podfile.lock.

###### Bug fixes

- Fixed an issue that lead to empty directories for Pods.
  [#519](https://github.com/CocoaPods/CocoaPods/issues/519)
  [#568](https://github.com/CocoaPods/CocoaPods/issues/568)
- Fixed a crash related to the RubyGems version informative.
  [#570](https://github.com/CocoaPods/CocoaPods/issues/570)
- Fixed a crash for `pod outdated`.
  [#567](https://github.com/CocoaPods/CocoaPods/issues/567)
- Fixed an issue that lead to excessively slow sets computation.

## 0.15.0

[CocoaPods](https://github.com/CocoaPods/CocoaPods/compare/0.14.0...0.15.0) • [Xcodeproj](https://github.com/CocoaPods/Xcodeproj/compare/0.3.3...0.3.4)

###### Enhancements

- Pod `install` will update the specs repo only if needed.
  [#533](https://github.com/CocoaPods/CocoaPods/issues/533)
- CocoaPods now searches for the highest version of a Pod on all the repos.
  [#85](https://github.com/CocoaPods/CocoaPods/issues/85)
- Added a pre install hook to the Podfile and to root specifications.
  [#486](https://github.com/CocoaPods/CocoaPods/issues/486)
- Support for `header_mappings_dir` attribute in subspecs.
- Added support for linting a Podspec using the files from its folder `pod spec
  lint --local`
- Refactored UI.
- Added support for Podfiles named `CocoaPods.podfile` which allows to
  associate an editor application in Mac OS X.
  [#528](https://github.com/CocoaPods/CocoaPods/issues/528)
- Added config option to disable the new version available message.
  [#448](https://github.com/CocoaPods/CocoaPods/issues/448)
- Added support for extracting `.tar.bz2` files
  [#522](https://github.com/CocoaPods/CocoaPods/issues/522)
- Improved feedback for errors of repo subcommands.
  [#505](https://github.com/CocoaPods/CocoaPods/issues/505)


###### Bug fixes

- Subspecs namespacing has been restored.
  [#541](https://github.com/CocoaPods/CocoaPods/issues/541)
- Improvements to the git cache that should be more robust.
  [#517](https://github.com/CocoaPods/CocoaPods/issues/517)
  - In certain conditions pod setup would execute twice.
- The git cache now is updated if a branch is not found
  [#514](https://github.com/CocoaPods/CocoaPods/issues/514)
- Forcing UTF-8 encoding on licenses generation in Ruby 1.9.
  [#530](https://github.com/CocoaPods/CocoaPods/issues/530)
- Added support for `.hpp` headers.
  [#244](https://github.com/CocoaPods/CocoaPods/issues/244)

## 0.14.0

[CocoaPods](https://github.com/CocoaPods/CocoaPods/compare/0.14.0.rc2...0.14.0) • [Xcodeproj](https://github.com/CocoaPods/Xcodeproj/compare/0.3.2...0.3.3)

###### Bug fixes

- In certain conditions the spec of an external would have been overridden
  by the spec in the root of a Pod.
  [#489](https://github.com/CocoaPods/CocoaPods/issues/489)
- CocoaPods now uses a recent version of Octokit.
  [#490](https://github.com/CocoaPods/CocoaPods/issues/490)
- Fixed a bug that caused Pods with preferred dependencies to be always
  installed.
  [Specs#464](https://github.com/CocoaPods/CocoaPods/issues/464)
- Fixed Xcode 4.4+ artwork warning.
  [Specs#508](https://github.com/CocoaPods/CocoaPods/issues/508)

## 0.14.0.rc2

[CocoaPods](https://github.com/CocoaPods/CocoaPods/compare/0.14.0.rc1...0.14.0.rc2)

###### Bug fixes

- Fix incorrect name for Pods from external sources with preferred subspecs.
  [#485](https://github.com/CocoaPods/CocoaPods/issues/485)
- Prevent duplication of Pod with a local source and mutliple activated specs.
  [#485](https://github.com/CocoaPods/CocoaPods/issues/485)
- Fixed the `uninitialized constant Pod::Lockfile::Digest` error.
  [#484](https://github.com/CocoaPods/CocoaPods/issues/484)

## 0.14.0.rc1

[CocoaPods](https://github.com/CocoaPods/CocoaPods/compare/0.13.0...0.14.0.rc1) • [Xcodeproj](https://github.com/CocoaPods/Xcodeproj/compare/0.3.1...0.3.2)

###### Enhancements

- Improve installation process by preserving the installed versions of Pods
  across installations and machines. A Pod is reinstalled if:
  - the version required in the Podfile changes and becomes incompatible with
    the installed one.
    [#191](https://github.com/CocoaPods/CocoaPods/issues/191)
  - the external source changes.
  - the head status changes (from disabled to enabled or vice-versa).
- Introduce `pod update` command that installs the dependencies of the Podfile
  **ignoring** the lockfile `Podfile.lock`.
  [#131](https://github.com/CocoaPods/CocoaPods/issues/131)
- Introduce `pod outdated` command that shows the pods with known updates.
- Add `:local` option for dependencies which will use the source files directly
  from a local directory. This is usually used for libraries that are being
  developed in parallel to the end product (application/library).
  [#458](https://github.com/CocoaPods/CocoaPods/issues/458),
  [#415](https://github.com/CocoaPods/CocoaPods/issues/415),
  [#156](https://github.com/CocoaPods/CocoaPods/issues/156).
- Folders of Pods which are no longer required are removed during installation.
  [#298](https://github.com/CocoaPods/CocoaPods/issues/298)
- Add meaningful error messages
  - ia podspec can’t be found in the root of an external source.
    [#385](https://github.com/CocoaPods/CocoaPods/issues/385),
    [#338](https://github.com/CocoaPods/CocoaPods/issues/338),
    [#337](https://github.com/CocoaPods/CocoaPods/issues/337).
  - a subspec name is misspelled.
    [#327](https://github.com/CocoaPods/CocoaPods/issues/327)
  - an unrecognized command and/or argument is provided.
- The subversion downloader now does an export instead of a checkout, which
  makes it play nicer with SCMs that store metadata in each directory.
  [#245](https://github.com/CocoaPods/CocoaPods/issues/245)
- Now the Podfile is added to the Pods project for convenient editing.

###### Bug fixes

- The git cache now fetches the tags from the remote if it can’t find the
  reference.
- Xcodeproj now builds on 10.6.8 and Travis CI without symlinking headers.
- Only try to install, add source files to the project, and clean a Pod once.
  [#376](https://github.com/CocoaPods/CocoaPods/issues/376)

###### Notes

- External Pods might be reinstalled due to the migration to the new
  `Podfile.lock`.
- The SCM reference of head Pods is not preserved across machines.
- Pods whose inline specification changed are not detected as modified. As a
  workaround, remove their folder stored in `Pods`.
- Pods whose specification changed are not detected as modified. As a
  workaround, remove their folder stored in `Pods`.


## 0.13.0

[CocoaPods](https://github.com/CocoaPods/CocoaPods/compare/0.12.0...0.13.0)

###### Enhancements

- Add Podfile `podspec` which allows to use the dependencies of a podspec file.
  [#162](https://github.com/CocoaPods/CocoaPods/issues/162)
- Check if any of the build settings defined in the xcconfig files is
  overridden. [#92](https://github.com/CocoaPods/CocoaPods/issues/92)
- The Linter now checks that there are no compiler flags that disable warnings.

###### Bug fixes

- The final project isn’t affected anymore by the `inhibit_all_warnings!`
  option.
- Support for redirects while using podspec from an url.
  [#462](https://github.com/CocoaPods/CocoaPods/issues/462)


## 0.12.0

[CocoaPods](https://github.com/CocoaPods/CocoaPods/compare/0.11.1...0.12.0)

###### Enhancements

- The documentation is generated using the public headers if they are
  specified.
- In case of a download failure the installation is aborted and the error
  message is shown.
- Git submodules are initialized only if requested.
- Don’t impose a certain structure of the user’s project by raising if no
  ‘Frameworks’ group exists.
  [#431](https://github.com/CocoaPods/CocoaPods/pull/431)
- Support for GitHub Gists in the linter.
- Allow specifying ARC settings in subspecs.
- Add Podfile `inhibit_all_warnings!` which will inhibit all warnings from the
  Pods library. [#209](https://github.com/CocoaPods/CocoaPods/issues/209)
- Make the Pods Xcode project prettier by namespacing subspecs in nested
  groups. [#466](https://github.com/CocoaPods/CocoaPods/pull/466)


## 0.11.1

[CocoaPods](https://github.com/CocoaPods/CocoaPods/compare/0.11.0...0.11.1)

###### Bug fixes

- Fixed a crash related to subspecs without header files. [#449]
- Git submodules are loaded after the appropriate referenced is checked out and
  will be not loaded anymore in the cache. [#451]
- Fixed SVN support for the head version. [#432]


## 0.11.0

[CocoaPods](https://github.com/CocoaPods/CocoaPods/compare/0.10.0...0.11.0)

###### Enhancements

- Added support for public headers. [#440]
- Added `pod repo lint`. [#423]
- Improved support for `:head` option and SVN repositories.
- When integrating Pods with a project without "Frameworks" group in root of
  the project, raise an informative message.
  [#431](https://github.com/CocoaPods/CocoaPods/pull/431)
- Dropped support for legacy `config.ios?` and `config.osx?`

###### Bug fixes

- Version message now correctly terminates with a 0 exit status.
- Resolved an issue that lead to git error messages in the error report.


## 0.10.0

[CocoaPods](http://git.io/4i75YA)

###### Enhancements

- Added a `--local-only` option to `pod push` so that developers can push
  locally and test before pushing to a remote. [#405](http://git.io/0ILJEw)
- Added line number information for errors generated in the Podfile.
  [#408](http://git.io/fWQvMg)
- Pods stored in git repositories now initialize submodules.
  [#406](http://git.io/L9ssSw)

###### Bug fixes

- Removed note about the post install hook form the linter.
- Improved xcodebuild error detection in the linter.
- Ensure the git cache exists, before updating it, when trying to install the
  ‘bleeding edge’ of a pod. [#426](http://git.io/d4eqRA)
- Clean downloaded external pods **after** resolving and activating (sub)specs.
  [#414](http://git.io/i77q_w)
- Support `tar.gz` as filename in a HTTP source. [#428](http://git.io/qhwKkA)


## 0.9.2

[CocoaPods](http://git.io/AVlRKg) • [Xcodeproj](http://git.io/xHbc0w)

###### Bug fixes

- When generating the PodsDummy class, make that class unique to each target. [#402](http://git.io/NntYiQ)
- Raise an informative error message when the platform in the `Podfile` is omitted or incorrect. [#403](http://git.io/k5EcUQ)


## 0.9.1

[CocoaPods](http://git.io/_kqAbw)

###### Bug fixes

- CocoaPods 0.9.x needs Xcodeproj 0.3.0.


## 0.9.0

[CocoaPods](http://git.io/kucJQw) • [Xcodeproj](http://git.io/5eLL8g)

###### Enhancements

- Force downloading the ‘bleeding edge’ version of a pod with the `:head` flag. [#392](http://git.io/t_NVRQ)
- Support for weak frameworks. [#263](http://git.io/XZDuog)
- Use double quotes when shelling out. This makes a url like `$HOME/local/lib` work. [#396](http://git.io/DnBzhA)

###### Bug fixes

- Relaxed linter to accepts pod that only specify paths to preserve (like TuneupJS).
- Gender neutralization of podfile documentation. [#384](http://git.io/MAsHXg)
- Exit early when using an old RubyGems version (< 1.4.0). These versions contain subtle bugs
  related to prerelease version comparisons. Unfortunately, OS X >= 10.7 ships with 1.3.6. [#398](http://git.io/Lr7DoA)


## 0.8.0

[CocoaPods](http://git.io/RgMF3w) • [Xcodeproj](http://git.io/KBKE_Q)

###### Breaking change

Syntax change in Podfile: `dependency` has been replaced by `pod`.

``ruby
platform :ios
pod 'JSONKit',      '~> 1.4'
pod 'Reachability', '~> 2.0.4'
``

###### Bug fixes

- Properly quote all paths given to Git.


## 0.7.0

[CocoaPods](http://git.io/Agia6A) • [Xcodeproj](http://git.io/mlqquw)

###### Features

- Added support for branches in git repos.
- Added support for linting remote files, i.e. `pod spec lint http://raw/file.podspec`.
- Improved `Spec create template`.
- The indentation is automatically stripped for podspecs strings.

###### Bug fixes

- The default warnings of Xcode are not overriden anymore.
- Improvements to the detection of the license files.
- Improvements to `pod spec lint`.
- CocoaPods is now case insensitive.


## 0.6.1

[CocoaPods](http://git.io/45wFjw) • [Xcodeproj](http://git.io/rRA4XQ)

###### Bug fixes

- Switched to master branch for specs repo.
- Fixed a crash with `pod spec lint` related to `preserve_paths`.
- Fixed a bug that caused subspecs to not inherit the compiler flags of the top level specification.
- Fixed a bug that caused duplication of system framworks.


## 0.6.0

A full list of all the changes since 0.5.1 can be found [here][6].


### Link with specific targets

CocoaPods can now integrate all the targets specified in your `Podfile`.

To specify which target, in your Xcode project, a Pods target should be linked
with, use the `link_with` method like so:

``ruby
platform :ios

workspace 'MyWorkspace'

link_with ['MyAppTarget', 'MyOtherAppTarget']
dependency 'JSONKit'

target :test, :exclusive => true do
  xcodeproj 'TestProject', 'Test' => :debug
  link_with 'TestRunnerTarget'
  dependency 'Kiwi'
end
``

_NOTE: As you can see it can take either one target name, or an array of names._

* If no explicit Xcode workspace is specified and only **one** project exists in
the same directory as the Podfile, then the name of that project is used as the
workspace’s name.

* If no explicit Xcode project is specified for a target, it will use the Xcode
project of the parent target. If no target specifies an expicit Xcode project
and there is only **one** project in the same directory as the Podfile then that
project will be used.

* If no explicit target is specified, then the Pods target will be linked with
the first target in your project. So if you only have one target you do not
need to specify the target to link with.

See [#76](https://github.com/CocoaPods/CocoaPods/issues/76) for more info.

Finally, CocoaPods will add build configurations to the Pods project for all
configurations in the other projects in the workspace. By default the
configurations are based on the `Release` configuration, to base them on the
`Debug` configuration you will have to explicitely specify them as can be seen
above in the following line:

```ruby
xcodeproj 'TestProject', 'Test' => :debug
```


### Documentation

CocoaPods will now generate documentation for every library with the
[`appledoc`][5] tool and install it into Xcode’s documentation viewer.

You can customize the settings used like so:

```ruby
s.documentation = { :appledoc => ['--product-name', 'My awesome project!'] }
```

Alternatively, you can specify a URL where an HTML version of the documentation
can be found:

```ruby
s.documentation = { :html => 'http://example.com/docs/index.html' }
```

See [#149](https://github.com/CocoaPods/CocoaPods/issues/149) and
[#151](https://github.com/CocoaPods/CocoaPods/issues/151) for more info.


### Licenses & Documentation

CocoaPods will now generate two 'Acknowledgements' files for each target specified
in your Podfile which contain the License details for each Pod used in that target
(assuming details have been specified in the Pod spec).

There is a markdown file, for general consumption, as well as a property list file
that can be added to a settings bundle for an iOS application.

You don't need to do anything for this to happen, it should just work.

If you're not happy with the default boilerplate text generated for the title, header
and footnotes in the files, it's possible to customise these by overriding the methods
that generate the text in your `Podfile` like this:

```ruby
class ::Pod::Generator::Acknowledgements
  def header_text
    "My custom header text"
  end
end
```

You can even go one step further and customise the text on a per target basis by
checking against the target name, like this:

```ruby
class ::Pod::Generator::Acknowledgements
  def header_text
    if @target_definition.label.end_with?("MyTargetName")
      "Custom header text for MyTargetName"
    else
      "Custom header text for other targets"
    end
  end
end
```

Finally, here's a list of the methods that are available to override:

```ruby
header_title
header_text
footnote_title
footnote_text
```


### Introduced two new classes: LocalPod and Sandbox.

The Sandbox represents the entire contents of the `POD_ROOT` (normally
`SOURCE_ROOT/Pods`). A LocalPod represents a pod that has been installed within
the Sandbox.

These two classes can be used as better homes for various pieces of logic
currently spread throughout the installation process and provide a better API
for working with the contents of this directory.


### Xcodeproj API

All Xcodeproj APIs are now in `snake_case`, instead of `camelCase`. If you are
manipulating the project from your Podfile's `post_install` hook, or from a
podspec, then update these method calls.


### Enhancements

* [#188](https://github.com/CocoaPods/CocoaPods/pull/188): `list` command now
  displays the specifications introduced in the master repo if it is given as an
  option the number of days to take into account.

* [#188](https://github.com/CocoaPods/CocoaPods/pull/188): Transferred search
  layout improvements and options to `list` command.

* [#166](https://github.com/CocoaPods/CocoaPods/issues/166): Added printing
  of homepage and source to search results.

* [#177](https://github.com/CocoaPods/CocoaPods/issues/177): Added `--stat`
  option to display watchers and forks for pods hosted on GitHub.

* [#177](https://github.com/CocoaPods/CocoaPods/issues/177): Introduced colors
  and tuned layout of search.

* [#112](https://github.com/CocoaPods/CocoaPods/issues/112): Introduced `--push`
  option to `$ pod setup`. It configures the master spec repository to use the private
  push URL. The change is preserved in future calls to `$ pod setup`.

* [#153](https://github.com/CocoaPods/CocoaPods/issues/153): It is no longer
  required to call `$ pod setup`.

* [#163](https://github.com/CocoaPods/CocoaPods/issues/163): Print a template
  for a new ticket when an error occurs.

* Added a new Github-specific downloader that can download repositories as a
  gzipped tarball.

* No more global state is kept during resolving of dependencies.

* Updated Xcodeproj to have a friendlier API.


### Fixes

* [#142](https://github.com/CocoaPods/CocoaPods/issues/142): Xcode 4.3.2 no longer
  supports passing the -fobj-arc flag to the linker and will fail to build. The
  addition of this flag was a workaround for a compiler bug in previous versions.
  This flag is no longer included by default - to keep using this flag, you need to
  add `set_arc_compatibility_flag!` to your Podfile.

* [#183](https://github.com/CocoaPods/CocoaPods/issues/183): Fix for
  `.DS_Store` file in `~/.cocoapods` prevents `$ pod install` from running.

* [#134](https://github.com/CocoaPods/CocoaPods/issues/134): Match
  `IPHONEOS_DEPLOYMENT_TARGET` build setting with `deployment_target` option in
  generated Pods project file.

* [#142](https://github.com/CocoaPods/CocoaPods/issues/): Add `-fobjc-arc` to
  `OTHER_LDFLAGS` if _any_ pods require ARC.

* [#148](https://github.com/CocoaPods/CocoaPods/issues/148): External encoding
  set to UTF-8 on Ruby 1.9 to fix crash caused by non-ascii characters in pod
  description.

* Ensure all header search paths are quoted in the xcconfig file.

* Added weak quoting to `ibtool` input paths.


## 0.5.0

No longer requires MacRuby. Runs on MRI 1.8.7 (OS X system version) and 1.9.3.

A full list of all the changes since 0.3.0 can be found [here][7].


## 0.4.0

Oops, accidentally skipped this version.


## 0.3.0

### Multiple targets

Add support for multiple static library targets in the Pods Xcode project with
different sets of depedencies. This means that you can create a separate
library which contains all dependencies, including extra ones that you only use
in, for instance, a debug or test build. [[docs][1]]

```ruby
# This Podfile will build three static libraries:
# * libPods.a
# * libPods-debug.a
# * libPods-test.a

# This dependency is included in the `default` target, which generates the
# `libPods.a` library, and all non-exclusive targets.
dependency 'SSCatalog'

target :debug do
  # This dependency is only included in the `debug` target, which generates
  # the `libPods-debug.a` library.
  dependency 'CocoaLumberjack'
end

target :test, :exclusive => true do
  # This dependency is *only* included in the `test` target, which generates
  # the `libPods-test.a` library.
  dependency 'Kiwi'
end
```

### Install libraries from anywhere

A dependency can take a git url if the repo contains a podspec file in its
root, or a podspec can be loaded from a file or HTTP location. If no podspec is
available, a specification can be defined inline in the Podfile. [[docs][2]]

```ruby
# From a spec repo.
dependency 'SSToolkit'

# Directly from the Pod’s repo (if it contains a podspec).
dependency 'SSToolkit', :git => 'https://github.com/samsoffes/sstoolkit.git'

# Directly from the Pod’s repo (if it contains a podspec) with a specific commit (or tag).
dependency 'SSToolkit', :git    => 'https://github.com/samsoffes/sstoolkit.git',
                        :commit => '2adcd0f81740d6b0cd4589af98790eee3bd1ae7b'

# From a podspec that's outside a spec repo _and_ the library’s repo. This can be a file or http url.
dependency 'SSToolkit', :podspec => 'https://raw.github.com/gist/1353347/ef1800da9c5f5d267a642b8d3950b41174f2a6d7/SSToolkit-0.1.1.podspec'

# If no podspec is available anywhere, you can define one right in your Podfile.
dependency do |s|
  s.name         = 'SSToolkit'
  s.version      = '0.1.3'
  s.platform     = :ios
  s.source       = { :git => 'https://github.com/samsoffes/sstoolkit.git', :commit => '2adcd0f81740d6b0cd4589af98790eee3bd1ae7b' }
  s.resources    = 'Resources'
  s.source_files = 'SSToolkit/**/*.{h,m}'
  s.frameworks   = 'QuartzCore', 'CoreGraphics'

  def s.post_install(target)
    prefix_header = config.project_pods_root + target.prefix_header_filename
    prefix_header.open('a') do |file|
      file.puts(%{#ifdef __OBJC__\n#import "SSToolkitDefines.h"\n#endif})
    end
  end
end
```

### Add a `post_install` hook to the Podfile class

This allows the user to customize, for instance, the generated Xcode project
_before_ it’s written to disk. [[docs][3]]

```ruby
# Enable garbage collection support for MacRuby applications.
post_install do |installer|
  installer.project.targets.each do |target|
    target.build_configurations.each do |config|
      config.build_settings['GCC_ENABLE_OBJC_GC'] = 'supported'
    end
  end
end
```

### Manifest

Generate a Podfile.lock file next to the Podfile, which contains a manifest of
your application’s dependencies and their dependencies.

```
PODS:
  - JSONKit (1.4)
  - LibComponentLogging-Core (1.1.4)
  - LibComponentLogging-NSLog (1.0.2):
    - LibComponentLogging-Core (>= 1.1.4)
  - RestKit-JSON-JSONKit (0.9.3):
    - JSONKit
    - RestKit (= 0.9.3)
  - RestKit-Network (0.9.3):
    - LibComponentLogging-NSLog
    - RestKit (= 0.9.3)
  - RestKit-ObjectMapping (0.9.3):
    - RestKit (= 0.9.3)
    - RestKit-Network (= 0.9.3)

DOWNLOAD_ONLY:
  - RestKit (0.9.3)

DEPENDENCIES:
  - RestKit-JSON-JSONKit
  - RestKit-ObjectMapping
```

### Generate Xcode projects from scratch

We no longer ship template projects with the gem, but instead generate them
programmatically. This code has moved out into its own [Xcodeproj gem][4],
allowing you to automate Xcode related tasks.




[1]: https://github.com/CocoaPods/CocoaPods/blob/master/lib/cocoapods/podfile.rb#L151
[2]: https://github.com/CocoaPods/CocoaPods/blob/master/lib/cocoapods/podfile.rb#L82
[3]: https://github.com/CocoaPods/CocoaPods/blob/master/lib/cocoapods/podfile.rb#L185
[4]: https://github.com/CocoaPods/Xcodeproj
[5]: https://github.com/tomaz/appledoc
[6]: https://github.com/CocoaPods/CocoaPods/compare/0.5.1...0.6.0
[7]: https://github.com/CocoaPods/CocoaPods/compare/0.3.10...0.5.0<|MERGE_RESOLUTION|>--- conflicted
+++ resolved
@@ -23,13 +23,10 @@
   [#3857](https://github.com/CocoaPods/CocoaPods/issues/3857)
   [Jonathan MacMillan](https://github.com/perotinus)
 
-<<<<<<< HEAD
-=======
 * Only link public headers in the sandbox for Pods that are not being built
   into dynamic frameworks, when integrating Pods as frameworks
   [#3867](https://github.com/CocoaPods/CocoaPods/issues/3867)
   [Jonathan MacMillan](https://github.com/perotinus)
->>>>>>> 7b3da4a2
 
 ## 0.38.0
 
