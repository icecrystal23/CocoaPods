GIT
  remote: https://github.com/CocoaPods/CLAide.git
  revision: 896d82a4dff73d80da565b0caa77c6ed74c9c6f8
  branch: master
  specs:
    claide (1.0.2)

GIT
  remote: https://github.com/CocoaPods/Core.git
<<<<<<< HEAD
  revision: 30650685f697518f0dc8e8edd8d26d853cccb738
  branch: master
=======
  revision: 973644c462342329a5528559a3a3943f3055c5e3
  branch: 1-7-stable
>>>>>>> bd17f764
  specs:
    cocoapods-core (1.7.5)
      activesupport (>= 4.0.2, < 6)
      fuzzy_match (~> 2.0.4)
      nap (~> 1.0)

GIT
  remote: https://github.com/CocoaPods/Molinillo.git
  revision: 1e7763f8762ecc83d38d9e0c7ebadefc71bf654b
  branch: master
  specs:
    molinillo (0.6.6)

GIT
  remote: https://github.com/CocoaPods/Nanaimo.git
  revision: 0935cf68ed21bc0b0a4b16e47cb79be7762bd16f
  branch: master
  specs:
    nanaimo (0.2.6)

GIT
  remote: https://github.com/CocoaPods/Xcodeproj.git
<<<<<<< HEAD
  revision: db20399b21bbc0b51d5979cf1145f2c261dc2970
=======
  revision: d450eb9389a178d10e8248ef9556e018e0701d32
>>>>>>> bd17f764
  branch: master
  specs:
    xcodeproj (1.11.0)
      CFPropertyList (>= 2.3.3, < 4.0)
      atomos (~> 0.1.3)
      claide (>= 1.0.2, < 2.0)
      colored2 (~> 3.1)
      nanaimo (~> 0.2.6)

GIT
  remote: https://github.com/CocoaPods/cocoapods-deintegrate.git
  revision: c3372a2ea2c2134db78fc6f8d157ebb9bb943a83
  branch: master
  specs:
    cocoapods-deintegrate (1.0.4)

GIT
  remote: https://github.com/CocoaPods/cocoapods-downloader.git
  revision: bea449fdf0bc74c42599f8d2be4e16d424399296
  branch: master
  specs:
    cocoapods-downloader (1.2.2)

GIT
  remote: https://github.com/CocoaPods/cocoapods-plugins.git
  revision: 7008b756dcfb8fdd70192a9af5ef11490ceef227
  branch: master
  specs:
    cocoapods-plugins (1.0.0)
      nap

GIT
  remote: https://github.com/CocoaPods/cocoapods-search.git
  revision: 452eee08d6497c43afd4452c28f9d7b8da8686f1
  branch: master
  specs:
    cocoapods-search (1.0.0)

GIT
  remote: https://github.com/CocoaPods/cocoapods-stats.git
  revision: ad869b620a46c6ba5048b54d5772e1956d2d9d83
  branch: master
  specs:
    cocoapods-stats (1.1.0)

GIT
  remote: https://github.com/CocoaPods/cocoapods-trunk.git
  revision: 208396fca7eeecf4b7fb2810f1a1ab3b036bd1a3
  branch: master
  specs:
    cocoapods-trunk (1.3.1)
      nap (>= 0.8, < 2.0)
      netrc (~> 0.11)

GIT
  remote: https://github.com/CocoaPods/cocoapods-try.git
  revision: 2c0840a6ba64056931622abc1d11479ffcc4a31b
  branch: master
  specs:
    cocoapods-try (1.1.0)

GIT
  remote: https://github.com/leahneukirchen/bacon.git
  revision: 5e7115d577ebc98f7dc45fe628964751939f294e
  specs:
    bacon (1.2.0)

GIT
  remote: https://github.com/segiddins/json.git
  revision: a9588bc4334c2f5bf985f255b61c05eafdcd8907
  branch: seg-1.7.7-ruby-2.2
  specs:
    json (1.7.7)

PATH
  remote: .
  specs:
    cocoapods (1.7.5)
      activesupport (>= 4.0.2, < 5)
      claide (>= 1.0.2, < 2.0)
      cocoapods-core (= 1.7.5)
      cocoapods-deintegrate (>= 1.0.3, < 2.0)
      cocoapods-downloader (>= 1.2.2, < 2.0)
      cocoapods-plugins (>= 1.0.0, < 2.0)
      cocoapods-search (>= 1.0.0, < 2.0)
      cocoapods-stats (>= 1.0.0, < 2.0)
      cocoapods-trunk (>= 1.3.1, < 2.0)
      cocoapods-try (>= 1.1.0, < 2.0)
      colored2 (~> 3.1)
      escape (~> 0.0.4)
      fourflusher (>= 2.3.0, < 3.0)
      gh_inspector (~> 1.0)
      molinillo (~> 0.6.6)
      nap (~> 1.0)
      ruby-macho (~> 1.4)
      xcodeproj (>= 1.10.0, < 2.0)

GEM
  remote: https://rubygems.org/
  specs:
    CFPropertyList (3.0.0)
    activesupport (4.2.11.1)
      i18n (~> 0.7)
      minitest (~> 5.1)
      thread_safe (~> 0.3, >= 0.3.4)
      tzinfo (~> 1.1)
    addressable (2.5.1)
      public_suffix (~> 2.0, >= 2.0.2)
    ast (2.2.0)
    atomos (0.1.3)
    awesome_print (1.6.1)
    claide-plugins (0.9.2)
      cork
      nap
      open4 (~> 1.3)
    clintegracon (0.9.0)
      colored2 (~> 3.1)
      diffy
    cocoapods-dependencies (1.0.0.beta.1)
      ruby-graphviz (~> 1.2)
    cocoapods_debug (0.1.0)
      pry (= 0.10.3)
    coderay (1.1.2)
    colored2 (3.1.2)
    concurrent-ruby (1.1.5)
    cork (0.3.0)
      colored2 (~> 3.1)
    crack (0.4.3)
      safe_yaml (~> 1.0.0)
    danger (5.3.0)
      claide (~> 1.0)
      claide-plugins (>= 0.9.2)
      colored2 (~> 3.1)
      cork (~> 0.1)
      faraday (~> 0.9)
      faraday-http-cache (~> 1.0)
      git (~> 1)
      kramdown (~> 1.5)
      octokit (~> 4.2)
      terminal-table (~> 1)
    diffy (3.2.1)
    escape (0.0.4)
    faraday (0.12.1)
      multipart-post (>= 1.2, < 3)
    faraday-http-cache (1.3.1)
      faraday (~> 0.8)
    ffi (1.9.25)
    fourflusher (2.3.1)
    fuzzy_match (2.0.4)
    gh_inspector (1.1.3)
    git (1.3.0)
    hashdiff (0.3.1)
    i18n (0.9.5)
      concurrent-ruby (~> 1.0)
    inch (0.8.0)
      pry
      sparkr (>= 0.2.0)
      term-ansicolor
      yard (~> 0.9.12)
    inch_by_inch (1.0.1)
      inch (~> 0.8.0)
      rake (~> 10.0)
    kicker (3.0.0)
      listen (~> 1.3.0)
      notify (~> 0.5.2)
    kramdown (1.13.2)
    listen (1.3.1)
      rb-fsevent (>= 0.9.3)
      rb-inotify (>= 0.9)
      rb-kqueue (>= 0.2)
    metaclass (0.0.4)
    method_source (0.8.2)
    minitest (5.11.3)
    mocha (1.2.1)
      metaclass (~> 0.0.1)
    mocha-on-bacon (0.2.3)
      mocha (>= 0.13.0)
    multipart-post (2.0.0)
    nap (1.1.0)
    netrc (0.11.0)
    notify (0.5.2)
    octokit (4.7.0)
      sawyer (~> 0.8.0, >= 0.5.3)
    open4 (1.3.4)
    parser (2.3.0.6)
      ast (~> 2.2)
    powerpack (0.1.1)
    prettybacon (0.0.2)
      bacon (~> 1.2)
    pry (0.10.3)
      coderay (~> 1.1.0)
      method_source (~> 0.8.1)
      slop (~> 3.4)
    public_suffix (2.0.5)
    rainbow (2.1.0)
    rake (10.5.0)
    rb-fsevent (0.9.4)
    rb-inotify (0.9.5)
      ffi (>= 0.5.0)
    rb-kqueue (0.2.3)
      ffi (>= 0.5.0)
    rubocop (0.37.2)
      parser (>= 2.3.0.4, < 3.0)
      powerpack (~> 0.1)
      rainbow (>= 1.99.1, < 3.0)
      ruby-progressbar (~> 1.7)
      unicode-display_width (~> 0.3)
    ruby-graphviz (1.2.2)
    ruby-macho (1.4.0)
    ruby-prof (0.15.2)
    ruby-progressbar (1.7.5)
    safe_yaml (1.0.4)
    sawyer (0.8.1)
      addressable (>= 2.3.5, < 2.6)
      faraday (~> 0.8, < 1.0)
    slop (3.6.0)
    sparkr (0.4.1)
    term-ansicolor (1.6.0)
      tins (~> 1.0)
    terminal-table (1.6.0)
    thread_safe (0.3.6)
    tins (1.16.3)
    tzinfo (1.2.5)
      thread_safe (~> 0.1)
    unicode-display_width (0.3.1)
    webmock (2.3.1)
      addressable (>= 2.3.6)
      crack (>= 0.3.2)
      hashdiff
    yard (0.9.12)

PLATFORMS
  ruby

DEPENDENCIES
  awesome_print
  bacon!
  bundler (~> 1.3)
  claide!
  clintegracon
  cocoapods!
  cocoapods-core!
  cocoapods-deintegrate!
  cocoapods-dependencies (~> 1.0.beta.1)
  cocoapods-downloader!
  cocoapods-plugins!
  cocoapods-search!
  cocoapods-stats!
  cocoapods-trunk!
  cocoapods-try!
  cocoapods_debug
  danger
  diffy
  inch_by_inch
  json!
  kicker
  mocha
  mocha-on-bacon
  molinillo!
  nanaimo!
  prettybacon
  rake (~> 10.0)
  rb-fsevent
  rubocop
  ruby-prof
  webmock
  xcodeproj!

BUNDLED WITH
   1.17.3<|MERGE_RESOLUTION|>--- conflicted
+++ resolved
@@ -7,13 +7,8 @@
 
 GIT
   remote: https://github.com/CocoaPods/Core.git
-<<<<<<< HEAD
-  revision: 30650685f697518f0dc8e8edd8d26d853cccb738
-  branch: master
-=======
-  revision: 973644c462342329a5528559a3a3943f3055c5e3
-  branch: 1-7-stable
->>>>>>> bd17f764
+  revision: e9967503122ace79f43dd22defa5634374e95bb0
+  branch: master
   specs:
     cocoapods-core (1.7.5)
       activesupport (>= 4.0.2, < 6)
@@ -36,11 +31,7 @@
 
 GIT
   remote: https://github.com/CocoaPods/Xcodeproj.git
-<<<<<<< HEAD
-  revision: db20399b21bbc0b51d5979cf1145f2c261dc2970
-=======
   revision: d450eb9389a178d10e8248ef9556e018e0701d32
->>>>>>> bd17f764
   branch: master
   specs:
     xcodeproj (1.11.0)
