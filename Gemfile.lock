--- conflicted
+++ resolved
@@ -7,11 +7,7 @@
 
 GIT
   remote: https://github.com/CocoaPods/Core.git
-<<<<<<< HEAD
-  revision: e7010f060f358d440dce286a23a55986ba14264e
-=======
   revision: 577c69f38fdb56cbdb883b44681ca2b224cad746
->>>>>>> 299c319d
   branch: master
   specs:
     cocoapods-core (1.5.3)
