--- conflicted
+++ resolved
@@ -1,62 +1,62 @@
- 
-File References: 
-- SampleApp: 
+
+File References:
+- SampleApp:
   - CPAppDelegate.h
   - CPAppDelegate.m
-  - MainMenu.xib: 
+  - MainMenu.xib:
     - en
-  - Supporting Files: 
+  - Supporting Files:
     - SampleApp-Info.plist
-    - InfoPlist.strings: 
+    - InfoPlist.strings:
       - en
     - main.m
     - SampleApp-Prefix.pch
-    - Credits.rtf: 
-      - en
-- SampleAppTests: 
+    - Credits.rtf:
+      - en
+- SampleAppTests:
   - SampleAppTests.h
   - SampleAppTests.m
-  - Supporting Files: 
+  - Supporting Files:
     - SampleAppTests-Info.plist
-    - InfoPlist.strings: 
-      - en
-- SampleApp_2: 
+    - InfoPlist.strings:
+      - en
+- SampleApp_2:
   - CPAppDelegate.h
   - CPAppDelegate.m
-  - MainMenu.xib: 
+  - MainMenu.xib:
     - en
-  - Supporting Files: 
+  - Supporting Files:
     - SampleApp_2-Info.plist
-    - InfoPlist.strings: 
+    - InfoPlist.strings:
       - en
     - main.m
     - SampleApp_2-Prefix.pch
-    - Credits.rtf: 
-      - en
-- NonIntegrated: 
+    - Credits.rtf:
+      - en
+- NonIntegrated:
   - CPAppDelegate.h
   - CPAppDelegate.m
-  - MainMenu.xib: 
+  - MainMenu.xib:
     - en
-  - Supporting Files: 
+  - Supporting Files:
     - NonIntegrated-Info.plist
-    - InfoPlist.strings: 
+    - InfoPlist.strings:
       - en
     - main.m
     - NonIntegrated-Prefix.pch
-    - Credits.rtf: 
-      - en
-- Frameworks: 
+    - Credits.rtf:
+      - en
+- Frameworks:
   - Cocoa.framework
   - SenTestingKit.framework
-  - Other Frameworks: 
+  - Other Frameworks:
     - AppKit.framework
     - CoreData.framework
     - Foundation.framework
   - libPods.a
   - libPods-SampleApp_2.a
   - libPods-test.a
-- Products: 
+- Products:
   - SampleApp.app
   - SampleAppTests.octest
   - SampleApp_2.app
@@ -66,90 +66,60 @@
 - Pods-test.xcconfig
 
 
- 
-Targets: 
-- SampleApp: 
-    Build Configurations: 
-    - Debug: 
-        Build Settings: 
-          GCC_PREFIX_HEADER: SampleApp/SampleApp-Prefix.pch
-          PRODUCT_NAME: $(TARGET_NAME)
-          COMBINE_HIDPI_IMAGES: "YES"
-          INFOPLIST_FILE: SampleApp/SampleApp-Info.plist
-          GCC_PRECOMPILE_PREFIX_HEADER: "YES"
-          WRAPPER_EXTENSION: app
-        Base Configuration: Pods.xcconfig
-    - Release: 
-        Build Settings: 
-          GCC_PREFIX_HEADER: SampleApp/SampleApp-Prefix.pch
-          PRODUCT_NAME: $(TARGET_NAME)
-          COMBINE_HIDPI_IMAGES: "YES"
-          INFOPLIST_FILE: SampleApp/SampleApp-Info.plist
-          GCC_PRECOMPILE_PREFIX_HEADER: "YES"
-          WRAPPER_EXTENSION: app
-        Base Configuration: Pods.xcconfig
-    Build Phases: 
+
+Targets:
+- SampleApp:
+    Build Phases:
     - Check Pods Manifest.lock: []
-
-    - SourcesBuildPhase: 
+    - SourcesBuildPhase:
       - main.m
       - CPAppDelegate.m
-    - FrameworksBuildPhase: 
+    - FrameworksBuildPhase:
       - Cocoa.framework
       - libPods.a
-    - ResourcesBuildPhase: 
+    - ResourcesBuildPhase:
       - InfoPlist.strings
       - Credits.rtf
       - MainMenu.xib
     - Copy Pods Resources: []
-
-- SampleAppTests: 
-    Build Configurations: 
-    - Debug: 
-        Build Settings: 
-          GCC_PREFIX_HEADER: SampleApp/SampleApp-Prefix.pch
-          BUNDLE_LOADER: $(BUILT_PRODUCTS_DIR)/SampleApp.app/Contents/MacOS/SampleApp
-          FRAMEWORK_SEARCH_PATHS: "\"$(DEVELOPER_LIBRARY_DIR)/Frameworks\""
-          PRODUCT_NAME: $(TARGET_NAME)
-          COMBINE_HIDPI_IMAGES: "YES"
-          TEST_HOST: $(BUNDLE_LOADER)
-          INFOPLIST_FILE: SampleAppTests/SampleAppTests-Info.plist
-          GCC_PRECOMPILE_PREFIX_HEADER: "YES"
+    Build Configurations:
+    - Debug:
+        Build Settings:
+          WRAPPER_EXTENSION: app
+          COMBINE_HIDPI_IMAGES: 'YES'
+          GCC_PRECOMPILE_PREFIX_HEADER: 'YES'
+          INFOPLIST_FILE: SampleApp/SampleApp-Info.plist
+          GCC_PREFIX_HEADER: SampleApp/SampleApp-Prefix.pch
+          PRODUCT_NAME: $(TARGET_NAME)
+        Base Configuration: Pods.xcconfig
+    - Release:
+        Build Settings:
+          WRAPPER_EXTENSION: app
+          COMBINE_HIDPI_IMAGES: 'YES'
+          GCC_PRECOMPILE_PREFIX_HEADER: 'YES'
+          INFOPLIST_FILE: SampleApp/SampleApp-Info.plist
+          GCC_PREFIX_HEADER: SampleApp/SampleApp-Prefix.pch
+          PRODUCT_NAME: $(TARGET_NAME)
+        Base Configuration: Pods.xcconfig
+- SampleAppTests:
+    Build Phases:
+    - Check Pods Manifest.lock: []
+    - SourcesBuildPhase:
+      - SampleAppTests.m
+    - FrameworksBuildPhase:
+      - SenTestingKit.framework
+      - Cocoa.framework
+      - libPods-test.a
+    - ResourcesBuildPhase:
+      - InfoPlist.strings
+    - ShellScriptBuildPhase: []
+    - Copy Pods Resources: []
+    Build Configurations:
+    - Debug:
+        Build Settings:
           WRAPPER_EXTENSION: octest
-        Base Configuration: Pods-test.xcconfig
-    - Release: 
-        Build Settings: 
-          GCC_PREFIX_HEADER: SampleApp/SampleApp-Prefix.pch
-          BUNDLE_LOADER: $(BUILT_PRODUCTS_DIR)/SampleApp.app/Contents/MacOS/SampleApp
-          FRAMEWORK_SEARCH_PATHS: "\"$(DEVELOPER_LIBRARY_DIR)/Frameworks\""
-          PRODUCT_NAME: $(TARGET_NAME)
-          COMBINE_HIDPI_IMAGES: "YES"
-          TEST_HOST: $(BUNDLE_LOADER)
-          INFOPLIST_FILE: SampleAppTests/SampleAppTests-Info.plist
-          GCC_PRECOMPILE_PREFIX_HEADER: "YES"
-          WRAPPER_EXTENSION: octest
-        Base Configuration: Pods-test.xcconfig
-    Build Phases: 
-    - Check Pods Manifest.lock: []
-
-    - SourcesBuildPhase: 
-      - SampleAppTests.m
-    - FrameworksBuildPhase: 
-      - SenTestingKit.framework
-      - Cocoa.framework
-      - libPods-test.a
-    - ResourcesBuildPhase: 
-      - InfoPlist.strings
-    - ShellScriptBuildPhase: []
-
-    - Copy Pods Resources: []
-<<<<<<< HEAD
-    Build Configurations:
-    - Debug:
-        Build Settings:
-          WRAPPER_EXTENSION: octest
-          COMBINE_HIDPI_IMAGES: 'YES'
-          FRAMEWORK_SEARCH_PATHS: ! '"$(DEVELOPER_LIBRARY_DIR)/Frameworks"'
+          COMBINE_HIDPI_IMAGES: 'YES'
+          FRAMEWORK_SEARCH_PATHS: '"$(DEVELOPER_LIBRARY_DIR)/Frameworks"'
           TEST_HOST: $(BUNDLE_LOADER)
           GCC_PRECOMPILE_PREFIX_HEADER: 'YES'
           INFOPLIST_FILE: SampleAppTests/SampleAppTests-Info.plist
@@ -161,127 +131,124 @@
         Build Settings:
           WRAPPER_EXTENSION: octest
           COMBINE_HIDPI_IMAGES: 'YES'
-          FRAMEWORK_SEARCH_PATHS: ! '"$(DEVELOPER_LIBRARY_DIR)/Frameworks"'
+          FRAMEWORK_SEARCH_PATHS: '"$(DEVELOPER_LIBRARY_DIR)/Frameworks"'
           TEST_HOST: $(BUNDLE_LOADER)
           GCC_PRECOMPILE_PREFIX_HEADER: 'YES'
           INFOPLIST_FILE: SampleAppTests/SampleAppTests-Info.plist
           BUNDLE_LOADER: $(BUILT_PRODUCTS_DIR)/SampleApp.app/Contents/MacOS/SampleApp
           GCC_PREFIX_HEADER: SampleApp/SampleApp-Prefix.pch
-=======
-
-- SampleApp_2: 
-    Build Configurations: 
-    - Debug: 
-        Build Settings: 
-          GCC_PREFIX_HEADER: SampleApp_2/SampleApp_2-Prefix.pch
-          PRODUCT_NAME: $(TARGET_NAME)
-          COMBINE_HIDPI_IMAGES: "YES"
-          INFOPLIST_FILE: SampleApp_2/SampleApp_2-Info.plist
-          GCC_PRECOMPILE_PREFIX_HEADER: "YES"
-          WRAPPER_EXTENSION: app
-        Base Configuration: Pods-SampleApp_2.xcconfig
-    - Release: 
-        Build Settings: 
-          GCC_PREFIX_HEADER: SampleApp_2/SampleApp_2-Prefix.pch
->>>>>>> b1ac8b22
-          PRODUCT_NAME: $(TARGET_NAME)
-          COMBINE_HIDPI_IMAGES: "YES"
-          INFOPLIST_FILE: SampleApp_2/SampleApp_2-Info.plist
-          GCC_PRECOMPILE_PREFIX_HEADER: "YES"
-          WRAPPER_EXTENSION: app
-        Base Configuration: Pods-SampleApp_2.xcconfig
-    Build Phases: 
+          PRODUCT_NAME: $(TARGET_NAME)
+        Base Configuration: Pods-test.xcconfig
+- SampleApp_2:
+    Build Phases:
     - Check Pods Manifest.lock: []
-
-    - SourcesBuildPhase: 
+    - SourcesBuildPhase:
       - main.m
       - CPAppDelegate.m
-    - FrameworksBuildPhase: 
+    - FrameworksBuildPhase:
       - Cocoa.framework
       - libPods-SampleApp_2.a
-    - ResourcesBuildPhase: 
+    - ResourcesBuildPhase:
       - InfoPlist.strings
       - Credits.rtf
       - MainMenu.xib
     - Copy Pods Resources: []
-
-- NonIntegrated: 
-    Build Configurations: 
-    - Debug: 
-        Build Settings: 
-          GCC_PREFIX_HEADER: NonIntegrated/NonIntegrated-Prefix.pch
-          PRODUCT_NAME: $(TARGET_NAME)
-          COMBINE_HIDPI_IMAGES: "YES"
-          INFOPLIST_FILE: NonIntegrated/NonIntegrated-Info.plist
-          GCC_PRECOMPILE_PREFIX_HEADER: "YES"
-          WRAPPER_EXTENSION: app
-    - Release: 
-        Build Settings: 
-          GCC_PREFIX_HEADER: NonIntegrated/NonIntegrated-Prefix.pch
-          PRODUCT_NAME: $(TARGET_NAME)
-          COMBINE_HIDPI_IMAGES: "YES"
-          INFOPLIST_FILE: NonIntegrated/NonIntegrated-Info.plist
-          GCC_PRECOMPILE_PREFIX_HEADER: "YES"
-          WRAPPER_EXTENSION: app
-    Build Phases: 
-    - SourcesBuildPhase: 
+    Build Configurations:
+    - Debug:
+        Build Settings:
+          WRAPPER_EXTENSION: app
+          COMBINE_HIDPI_IMAGES: 'YES'
+          GCC_PRECOMPILE_PREFIX_HEADER: 'YES'
+          INFOPLIST_FILE: SampleApp_2/SampleApp_2-Info.plist
+          GCC_PREFIX_HEADER: SampleApp_2/SampleApp_2-Prefix.pch
+          PRODUCT_NAME: $(TARGET_NAME)
+        Base Configuration: Pods-SampleApp_2.xcconfig
+    - Release:
+        Build Settings:
+          WRAPPER_EXTENSION: app
+          COMBINE_HIDPI_IMAGES: 'YES'
+          GCC_PRECOMPILE_PREFIX_HEADER: 'YES'
+          INFOPLIST_FILE: SampleApp_2/SampleApp_2-Info.plist
+          GCC_PREFIX_HEADER: SampleApp_2/SampleApp_2-Prefix.pch
+          PRODUCT_NAME: $(TARGET_NAME)
+        Base Configuration: Pods-SampleApp_2.xcconfig
+- NonIntegrated:
+    Build Phases:
+    - SourcesBuildPhase:
       - main.m
       - CPAppDelegate.m
-    - FrameworksBuildPhase: 
-      - Cocoa.framework
-    - ResourcesBuildPhase: 
+    - FrameworksBuildPhase:
+      - Cocoa.framework
+    - ResourcesBuildPhase:
       - InfoPlist.strings
       - Credits.rtf
       - MainMenu.xib
-
-
- 
-Build Configurations: 
-- Debug: 
-    Build Settings: 
-      CLANG_CXX_LIBRARY: libc++
-      GCC_DYNAMIC_NO_PIC: "NO"
-      ALWAYS_SEARCH_USER_PATHS: "NO"
-      COPY_PHASE_STRIP: "NO"
-      GCC_PREPROCESSOR_DEFINITIONS: 
+    Build Configurations:
+    - Debug:
+        Build Settings:
+          WRAPPER_EXTENSION: app
+          COMBINE_HIDPI_IMAGES: 'YES'
+          GCC_PRECOMPILE_PREFIX_HEADER: 'YES'
+          INFOPLIST_FILE: NonIntegrated/NonIntegrated-Info.plist
+          GCC_PREFIX_HEADER: NonIntegrated/NonIntegrated-Prefix.pch
+          PRODUCT_NAME: $(TARGET_NAME)
+    - Release:
+        Build Settings:
+          WRAPPER_EXTENSION: app
+          COMBINE_HIDPI_IMAGES: 'YES'
+          GCC_PRECOMPILE_PREFIX_HEADER: 'YES'
+          INFOPLIST_FILE: NonIntegrated/NonIntegrated-Info.plist
+          GCC_PREFIX_HEADER: NonIntegrated/NonIntegrated-Prefix.pch
+          PRODUCT_NAME: $(TARGET_NAME)
+
+
+
+Build Configurations:
+- Debug:
+    Build Settings:
+      CLANG_WARN_ENUM_CONVERSION: 'YES'
+      GCC_WARN_ABOUT_RETURN_TYPE: 'YES'
+      GCC_PREPROCESSOR_DEFINITIONS:
       - DEBUG=1
       - $(inherited)
+      ONLY_ACTIVE_ARCH: 'YES'
+      GCC_SYMBOLS_PRIVATE_EXTERN: 'NO'
+      GCC_WARN_UNINITIALIZED_AUTOS: 'YES'
+      CLANG_CXX_LANGUAGE_STANDARD: gnu++0x
+      CLANG_WARN_INT_CONVERSION: 'YES'
+      MACOSX_DEPLOYMENT_TARGET: '10.8'
+      CLANG_WARN_CONSTANT_CONVERSION: 'YES'
+      GCC_OPTIMIZATION_LEVEL: '0'
+      GCC_C_LANGUAGE_STANDARD: gnu99
+      CLANG_WARN__DUPLICATE_METHOD_MATCH: 'YES'
+      GCC_WARN_64_TO_32_BIT_CONVERSION: 'YES'
+      CLANG_WARN_EMPTY_BODY: 'YES'
+      ALWAYS_SEARCH_USER_PATHS: 'NO'
+      COPY_PHASE_STRIP: 'NO'
+      SDKROOT: macosx
+      GCC_DYNAMIC_NO_PIC: 'NO'
       ARCHS: $(ARCHS_STANDARD_64_BIT)
-      CLANG_WARN_EMPTY_BODY: "YES"
-      CLANG_WARN_INT_CONVERSION: "YES"
-      GCC_WARN_UNUSED_VARIABLE: "YES"
-      GCC_OPTIMIZATION_LEVEL: "0"
-      MACOSX_DEPLOYMENT_TARGET: "10.8"
-      GCC_WARN_ABOUT_RETURN_TYPE: "YES"
+      GCC_ENABLE_OBJC_EXCEPTIONS: 'YES'
+      CLANG_CXX_LIBRARY: libc++
+      GCC_WARN_UNUSED_VARIABLE: 'YES'
+- Release:
+    Build Settings:
+      DEBUG_INFORMATION_FORMAT: dwarf-with-dsym
+      GCC_WARN_UNUSED_VARIABLE: 'YES'
       GCC_C_LANGUAGE_STANDARD: gnu99
-      CLANG_WARN_CONSTANT_CONVERSION: "YES"
-      GCC_SYMBOLS_PRIVATE_EXTERN: "NO"
-      CLANG_WARN_ENUM_CONVERSION: "YES"
-      GCC_ENABLE_OBJC_EXCEPTIONS: "YES"
-      GCC_WARN_UNINITIALIZED_AUTOS: "YES"
-      ONLY_ACTIVE_ARCH: "YES"
-      CLANG_WARN__DUPLICATE_METHOD_MATCH: "YES"
+      GCC_ENABLE_OBJC_EXCEPTIONS: 'YES'
+      GCC_WARN_UNINITIALIZED_AUTOS: 'YES'
+      MACOSX_DEPLOYMENT_TARGET: '10.8'
+      CLANG_WARN__DUPLICATE_METHOD_MATCH: 'YES'
+      CLANG_WARN_EMPTY_BODY: 'YES'
       CLANG_CXX_LANGUAGE_STANDARD: gnu++0x
-      GCC_WARN_64_TO_32_BIT_CONVERSION: "YES"
+      CLANG_WARN_INT_CONVERSION: 'YES'
+      CLANG_WARN_CONSTANT_CONVERSION: 'YES'
+      ARCHS: $(ARCHS_STANDARD_64_BIT)
+      ALWAYS_SEARCH_USER_PATHS: 'NO'
+      CLANG_WARN_ENUM_CONVERSION: 'YES'
+      GCC_WARN_64_TO_32_BIT_CONVERSION: 'YES'
+      GCC_WARN_ABOUT_RETURN_TYPE: 'YES'
       SDKROOT: macosx
-- Release: 
-    Build Settings: 
-      CLANG_CXX_LIBRARY: libc++
-      ALWAYS_SEARCH_USER_PATHS: "NO"
-      COPY_PHASE_STRIP: "YES"
-      DEBUG_INFORMATION_FORMAT: dwarf-with-dsym
-      ARCHS: $(ARCHS_STANDARD_64_BIT)
-      CLANG_WARN_INT_CONVERSION: "YES"
-      CLANG_WARN_EMPTY_BODY: "YES"
-      GCC_WARN_ABOUT_RETURN_TYPE: "YES"
-      MACOSX_DEPLOYMENT_TARGET: "10.8"
-      GCC_WARN_UNUSED_VARIABLE: "YES"
-      CLANG_WARN_ENUM_CONVERSION: "YES"
-      CLANG_WARN_CONSTANT_CONVERSION: "YES"
-      GCC_C_LANGUAGE_STANDARD: gnu99
-      GCC_WARN_UNINITIALIZED_AUTOS: "YES"
-      GCC_ENABLE_OBJC_EXCEPTIONS: "YES"
-      CLANG_WARN__DUPLICATE_METHOD_MATCH: "YES"
-      CLANG_CXX_LANGUAGE_STANDARD: gnu++0x
-      GCC_WARN_64_TO_32_BIT_CONVERSION: "YES"
-      SDKROOT: macosx+      COPY_PHASE_STRIP: 'YES'
+      CLANG_CXX_LIBRARY: libc++