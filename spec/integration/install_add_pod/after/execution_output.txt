CP_AGGRESSIVE_CACHE=TRUE $ pod install --no-repo-update --verbose --no-color 2>&1
Analyzing dependencies

Finding Podfile changes
  A JSONKit
  - Reachability

Resolving dependencies of `Podfile`
Resolving dependencies for target `Pods' (iOS 6.0)
  - Reachability (= 3.1.0)
  - JSONKit (= 1.5pre)

Comparing resolved specification to the sandbox manifest
  A JSONKit
  - Reachability

Downloading dependencies

-> Installing JSONKit (1.5pre)
 > GitHub download
<<<<<<< HEAD
   $ /usr/local/git/bin/git config core.bare
   true
   $ /usr/local/git/bin/git config core.bare
   true
   $ /usr/local/git/bin/git rev-list --max-count=1 0aff3deb5e1bb2bbc88a83fd71c8ad5550185cce
   0aff3deb5e1bb2bbc88a83fd71c8ad5550185cce
 > Cloning to Pods folder
     $ /usr/local/git/bin/git clone "CACHES_DIR/GitHub/de3e1c97c03ac13b29e7533beea2d2131589900f"
     "ROOT/tmp/install_add_pod/Pods/JSONKit"
     Cloning into 'ROOT/tmp/install_add_pod/Pods/JSONKit'...
     done.
   $ /usr/local/git/bin/git checkout -b activated-pod-commit 0aff3deb5e1bb2bbc88a83fd71c8ad5550185cce 2>&1
=======
   $ /opt/local/bin/git config core.bare
   true
   $ /opt/local/bin/git config core.bare
   true
   $ /opt/local/bin/git rev-list --max-count=1 0aff3deb5e1bb2bbc88a83fd71c8ad5550185cce
   0aff3deb5e1bb2bbc88a83fd71c8ad5550185cce
 > Cloning to Pods folder
     $ /opt/local/bin/git clone "CACHES_DIR/GitHub/de3e1c97c03ac13b29e7533beea2d2131589900f" "ROOT/tmp/install_add_pod/Pods/JSONKit"
     Cloning into 'ROOT/tmp/install_add_pod/Pods/JSONKit'...
     done.
   $ /opt/local/bin/git checkout -b activated-pod-commit 0aff3deb5e1bb2bbc88a83fd71c8ad5550185cce 2>&1
>>>>>>> b1ac8b22
   Switched to a new branch 'activated-pod-commit'

-> Using Reachability (3.1.0)
  - Running pre install hooks

Generating Pods project
  - Creating Pods project
  - Adding source files to Pods project
  - Adding resources to Pods project
  - Linking headers
  - Installing libraries
    - Installing target `Pods-JSONKit` iOS 6.0
      - Adding Build files
      - Generating public xcconfig file at `Pods/Pods-JSONKit.xcconfig`
      - Generating private xcconfig file at `Pods/Pods-JSONKit-Private.xcconfig`
      - Generating prefix header at `Pods/Pods-JSONKit-prefix.pch`
      - Generating dummy source file at `Pods/Pods-JSONKit-dummy.m`
    - Installing target `Pods-Reachability` iOS 6.0
      - Adding Build files
      - Generating public xcconfig file at `Pods/Pods-Reachability.xcconfig`
      - Generating private xcconfig file at `Pods/Pods-Reachability-Private.xcconfig`
      - Generating prefix header at `Pods/Pods-Reachability-prefix.pch`
      - Generating dummy source file at `Pods/Pods-Reachability-dummy.m`
    - Installing target `Pods` iOS 6.0
      - Generating xcconfig file at `Pods/Pods.xcconfig`
      - Generating target environment header at `Pods/Pods-environment.h`
      - Generating copy resources script at `Pods/Pods-resources.sh`
      - Generating acknowledgements at `Pods/Pods-acknowledgements.plist`
      - Generating acknowledgements at `Pods/Pods-acknowledgements.markdown`
      - Generating dummy source file at `Pods/Pods-dummy.m`
  - Running post install hooks
  - Writing Xcode project file to `Pods/Pods.xcodeproj`
  - Writing Lockfile in `Podfile.lock`
  - Writing Manifest in `Pods/Manifest.lock`

Integrating client project<|MERGE_RESOLUTION|>--- conflicted
+++ resolved
@@ -18,32 +18,17 @@
 
 -> Installing JSONKit (1.5pre)
  > GitHub download
-<<<<<<< HEAD
-   $ /usr/local/git/bin/git config core.bare
+   $ /usr/bin/git config core.bare
    true
-   $ /usr/local/git/bin/git config core.bare
+   $ /usr/bin/git config core.bare
    true
-   $ /usr/local/git/bin/git rev-list --max-count=1 0aff3deb5e1bb2bbc88a83fd71c8ad5550185cce
+   $ /usr/bin/git rev-list --max-count=1 0aff3deb5e1bb2bbc88a83fd71c8ad5550185cce
    0aff3deb5e1bb2bbc88a83fd71c8ad5550185cce
  > Cloning to Pods folder
-     $ /usr/local/git/bin/git clone "CACHES_DIR/GitHub/de3e1c97c03ac13b29e7533beea2d2131589900f"
-     "ROOT/tmp/install_add_pod/Pods/JSONKit"
+     $ /usr/bin/git clone "CACHES_DIR/GitHub/de3e1c97c03ac13b29e7533beea2d2131589900f" "ROOT/tmp/install_add_pod/Pods/JSONKit"
      Cloning into 'ROOT/tmp/install_add_pod/Pods/JSONKit'...
      done.
-   $ /usr/local/git/bin/git checkout -b activated-pod-commit 0aff3deb5e1bb2bbc88a83fd71c8ad5550185cce 2>&1
-=======
-   $ /opt/local/bin/git config core.bare
-   true
-   $ /opt/local/bin/git config core.bare
-   true
-   $ /opt/local/bin/git rev-list --max-count=1 0aff3deb5e1bb2bbc88a83fd71c8ad5550185cce
-   0aff3deb5e1bb2bbc88a83fd71c8ad5550185cce
- > Cloning to Pods folder
-     $ /opt/local/bin/git clone "CACHES_DIR/GitHub/de3e1c97c03ac13b29e7533beea2d2131589900f" "ROOT/tmp/install_add_pod/Pods/JSONKit"
-     Cloning into 'ROOT/tmp/install_add_pod/Pods/JSONKit'...
-     done.
-   $ /opt/local/bin/git checkout -b activated-pod-commit 0aff3deb5e1bb2bbc88a83fd71c8ad5550185cce 2>&1
->>>>>>> b1ac8b22
+   $ /usr/bin/git checkout -b activated-pod-commit 0aff3deb5e1bb2bbc88a83fd71c8ad5550185cce 2>&1
    Switched to a new branch 'activated-pod-commit'
 
 -> Using Reachability (3.1.0)
