require File.expand_path('../../../../spec_helper', __FILE__)

module Pod
  describe Installer::PodTargetInstaller do
    describe 'In General' do
      before do
        config.sandbox.prepare
        @podfile = Podfile.new do
          platform :ios
          xcodeproj 'dummy'
        end
        @target_definition = @podfile.target_definitions['Pods']
        @project = Project.new(config.sandbox.project_path)

        config.sandbox.project = @project
        path_list = Sandbox::PathList.new(fixture('banana-lib'))
        @spec = fixture_spec('banana-lib/BananaLib.podspec')
        file_accessor = Sandbox::FileAccessor.new(path_list, @spec.consumer(:ios))
        @project.add_pod_group('BananaLib', fixture('banana-lib'))
        group = @project.group_for_spec('BananaLib')
        file_accessor.source_files.each do |file|
          @project.add_file_reference(file, group)
        end
        file_accessor.resources.each do |resource|
          @project.add_file_reference(resource, group)
        end

        @pod_target = PodTarget.new([@spec], @target_definition, config.sandbox)
        @pod_target.stubs(:platform).returns(Platform.new(:ios, '6.0'))
        @pod_target.file_accessors = [file_accessor]
        @pod_target.user_build_configurations = { 'Debug' => :debug, 'Release' => :release }
        @installer = Installer::PodTargetInstaller.new(config.sandbox, @pod_target)

        @spec.prefix_header_contents = '#import "BlocksKit.h"'
      end

      it 'adds file references for the support files of the target' do
        @installer.install!
        @project.support_files_group
        group = @project['Pods/BananaLib/Support Files']
        group.children.map(&:display_name).sort.should == [
          'Pods-BananaLib-Private.xcconfig',
          'Pods-BananaLib-dummy.m',
          'Pods-BananaLib-prefix.pch',
          'Pods-BananaLib.xcconfig',
        ]
      end

      #--------------------------------------#

      it 'adds the target for the static library to the project' do
        @installer.install!
        @project.targets.count.should == 1
        @project.targets.first.name.should == 'Pods-BananaLib'
      end

      it 'sets the platform and the deployment target for iOS targets' do
        @installer.install!
        target = @project.targets.first
        target.platform_name.should == :ios
        target.deployment_target.should == '6.0'
        target.build_settings('Debug')['IPHONEOS_DEPLOYMENT_TARGET'].should == '6.0'
      end

      it 'sets the platform and the deployment target for OS X targets' do
        @pod_target.stubs(:platform).returns(Platform.new(:osx, '10.8'))
        @installer.install!
        target = @project.targets.first
        target.platform_name.should == :osx
        target.deployment_target.should == '10.8'
        target.build_settings('Debug')['MACOSX_DEPLOYMENT_TARGET'].should == '10.8'
      end

      it "adds the user's build configurations to the target" do
        @pod_target.user_build_configurations.merge!('AppStore' => :release, 'Test' => :debug)
        @installer.install!
        @project.targets.first.build_configurations.map(&:name).sort.should == %w(        AppStore Debug Release Test        )
      end

      it 'it creates different hash instances for the build settings of various build configurations' do
        @installer.install!
        build_settings = @project.targets.first.build_configurations.map(&:build_settings)
        build_settings.map(&:object_id).uniq.count.should == 2
      end

      it 'does not enable the GCC_WARN_INHIBIT_ALL_WARNINGS flag by default' do
        @installer.install!
        @installer.target.native_target.build_configurations.each do |config|
          config.build_settings['GCC_WARN_INHIBIT_ALL_WARNINGS'].should.be.nil
        end
      end

      #--------------------------------------#

      it 'adds the source files of each pod to the target of the Pod library' do
        @installer.install!
        names = @installer.target.native_target.source_build_phase.files.map { |bf| bf.file_ref.display_name }
        names.should.include('Banana.m')
      end

      #--------------------------------------#

      it 'adds the resource bundle targets' do
        @pod_target.file_accessors.first.stubs(:resource_bundles).returns('banana_bundle' => [])
        @installer.install!
        bundle_target = @project.targets.find { |t| t.name == 'Pods-BananaLib-banana_bundle' }
        bundle_target.should.be.an.instance_of Xcodeproj::Project::Object::PBXNativeTarget
        bundle_target.product_reference.name.should == 'banana_bundle.bundle'
        bundle_target.product_reference.path.should == 'banana_bundle.bundle'
      end

      it 'adds framework resources to the framework target' do
        @pod_target.stubs(:requires_frameworks? => true)
        @installer.install!
        resources = @project.targets.first.resources_build_phase.files
        resources.count.should > 0
        resource = resources.find { |res| res.file_ref.path.include?('logo-sidebar.png') }
        resource.should.be.not.nil
      end

      it 'adds the build configurations to the resources bundle targets' do
        @pod_target.file_accessors.first.stubs(:resource_bundles).returns('banana_bundle' => [])
        @installer.install!
        bundle_target = @project.targets.find { |t| t.name == 'Pods-BananaLib-banana_bundle' }

        file = config.sandbox.root + @pod_target.xcconfig_private_path
        bundle_target.build_configurations.each do |bc|
          bc.base_configuration_reference.real_path.should == file
        end
      end

      #--------------------------------------#

      it 'creates the xcconfig file' do
        @installer.install!
        file = config.sandbox.root + @pod_target.xcconfig_private_path
        xcconfig = Xcodeproj::Config.new(file)
        xcconfig.to_hash['PODS_ROOT'].should == '${SRCROOT}'
      end

      it "creates a prefix header, including the contents of the specification's prefix header" do
        @spec.prefix_header_contents = '#import "BlocksKit.h"'
        @installer.install!
        support_files_dir = config.sandbox.target_support_files_dir('Pods-BananaLib')
        prefix_header = support_files_dir + 'Pods-BananaLib-prefix.pch'
        generated = prefix_header.read
        expected = <<-EOS.strip_heredoc
          #ifdef __OBJC__
          #import <UIKit/UIKit.h>
          #endif

          #import "BlocksKit.h"
          #import <BananaTree/BananaTree.h>
        EOS
        generated.should == expected
      end

      it 'creates a dummy source to ensure the compilation of libraries with only categories' do
        @installer.install!
        build_files = @installer.target.native_target.source_build_phase.files
        build_file = build_files.find { |bf| bf.file_ref.display_name == 'Pods-BananaLib-dummy.m' }
        build_file.should.be.not.nil
        build_file.file_ref.path.should == 'Pods-BananaLib-dummy.m'
        support_files_dir = config.sandbox.target_support_files_dir('Pods-BananaLib')
        dummy = support_files_dir + 'Pods-BananaLib-dummy.m'
        dummy.read.should.include?('@interface PodsDummy_Pods')
      end

      #--------------------------------------------------------------------------------#

      it 'does not create a target if the specification does not define source files' do
        @pod_target.file_accessors.first.stubs(:source_files).returns([])
        @installer.install!
        @project.targets.should == []
      end

      #--------------------------------------------------------------------------------#
      describe 'concerning compiler flags' do
        before do
          @spec = Pod::Spec.new
        end

        it 'flags should not be added to dtrace files' do
          @installer.target.target_definition.stubs(:inhibits_warnings_for_pod?).returns(true)
          @installer.install!

          dtrace_files = @installer.target.native_target.source_build_phase.files.select do |sf|
            File.extname(sf.file_ref.path) == '.d'
          end
          dtrace_files.each do |dt|
            dt.settings.should.be.nil
          end
        end

        it 'adds -w per pod if target definition inhibits warnings for that pod' do
          @installer.target.target_definition.stubs(:inhibits_warnings_for_pod?).returns(true)
          flags = @installer.send(:compiler_flags_for_consumer, @spec.consumer(:ios), true)

          flags.should.include?('-w')
        end

        it "doesn't inhibit warnings by default" do
          flags = @installer.send(:compiler_flags_for_consumer, @spec.consumer(:ios), true)
          flags.should.not.include?('-w')
        end

        it 'adds -Xanalyzer -analyzer-disable-checker per pod' do
          @installer.target.target_definition.stubs(:inhibits_warnings_for_pod?).returns(true)
          flags = @installer.send(:compiler_flags_for_consumer, @spec.consumer(:ios), true)

          flags.should.include?('-Xanalyzer -analyzer-disable-all-checks')
        end

        it "doesn't inhibit analyzer warnings by default" do
<<<<<<< HEAD
          flags = @installer.send(:compiler_flags_for_consumer, @spec.consumer(:ios), true)
          flags.should.not.include?('-Xanalyzer -analyzer-disable-checker')
=======
          flags = @installer.send(:compiler_flags_for_consumer, @spec.consumer(:ios))
          flags.should.not.include?('-Xanalyzer -analyzer-disable-all-checks')
>>>>>>> d19397e0
        end

        describe 'concerning ARC before and after iOS 6.0 and OS X 10.8' do
          it 'does not do anything if ARC is *not* required' do
            @spec.ios.deployment_target = '5'
            @spec.osx.deployment_target = '10.6'
            ios_flags = @installer.send(:compiler_flags_for_consumer, @spec.consumer(:ios), false)
            osx_flags = @installer.send(:compiler_flags_for_consumer, @spec.consumer(:osx), false)
            ios_flags.should.not.include '-DOS_OBJECT_USE_OBJC'
            osx_flags.should.not.include '-DOS_OBJECT_USE_OBJC'
          end

          it 'does *not* disable the `OS_OBJECT_USE_OBJC` flag if ARC is required and has a deployment target of >= iOS 6.0 or OS X 10.8' do
            @spec.ios.deployment_target = '6'
            @spec.osx.deployment_target = '10.8'
            ios_flags = @installer.send(:compiler_flags_for_consumer, @spec.consumer(:ios), false)
            osx_flags = @installer.send(:compiler_flags_for_consumer, @spec.consumer(:osx), false)
            ios_flags.should.not.include '-DOS_OBJECT_USE_OBJC'
            osx_flags.should.not.include '-DOS_OBJECT_USE_OBJC'
          end

          it '*does* disable the `OS_OBJECT_USE_OBJC` flag if ARC is required but has a deployment target < iOS 6.0 or OS X 10.8' do
            @spec.ios.deployment_target = '5.1'
            @spec.osx.deployment_target = '10.7.2'
            ios_flags = @installer.send(:compiler_flags_for_consumer, @spec.consumer(:ios), true)
            osx_flags = @installer.send(:compiler_flags_for_consumer, @spec.consumer(:osx), true)
            ios_flags.should.include '-DOS_OBJECT_USE_OBJC'
            osx_flags.should.include '-DOS_OBJECT_USE_OBJC'
          end

          it '*does* disable the `OS_OBJECT_USE_OBJC` flag if ARC is required and *no* deployment target is specified' do
            ios_flags = @installer.send(:compiler_flags_for_consumer, @spec.consumer(:ios), true)
            osx_flags = @installer.send(:compiler_flags_for_consumer, @spec.consumer(:osx), true)
            ios_flags.should.include '-DOS_OBJECT_USE_OBJC'
            osx_flags.should.include '-DOS_OBJECT_USE_OBJC'
          end
        end
      end
    end
  end
end<|MERGE_RESOLUTION|>--- conflicted
+++ resolved
@@ -212,13 +212,8 @@
         end
 
         it "doesn't inhibit analyzer warnings by default" do
-<<<<<<< HEAD
-          flags = @installer.send(:compiler_flags_for_consumer, @spec.consumer(:ios), true)
-          flags.should.not.include?('-Xanalyzer -analyzer-disable-checker')
-=======
-          flags = @installer.send(:compiler_flags_for_consumer, @spec.consumer(:ios))
+          flags = @installer.send(:compiler_flags_for_consumer, @spec.consumer(:ios), true)
           flags.should.not.include?('-Xanalyzer -analyzer-disable-all-checks')
->>>>>>> d19397e0
         end
 
         describe 'concerning ARC before and after iOS 6.0 and OS X 10.8' do
